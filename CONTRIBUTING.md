--- conflicted
+++ resolved
@@ -136,13 +136,8 @@
 [stable branch](https://github.com/commercialhaskell/stack/tree/stable).
 
 The specific versions of the online documentation (eg `v: v2.9.1`) are generated
-<<<<<<< HEAD
-from the content of files at the point in the repository's history specified
-by the corresponding release tag. Consequently, that content is fixed once
-=======
 from the content of files at the point in the repository's history specified by
 the corresponding release tag. Consequently, that content is fixed once
->>>>>>> 504cbccb
 released.
 
 The Markdown syntax supported by MkDocs and the Material for MkDocs theme can
