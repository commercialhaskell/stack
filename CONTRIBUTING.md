--- conflicted
+++ resolved
@@ -348,14 +348,9 @@
 Stack aims to depend on well-known packages. The specific versions on which it
 depends at any time are specified by `package.yaml` and `stack.yaml`. It does
 not aim to be compatible with more than one version of the `Cabal` package at
-<<<<<<< HEAD
-any time. At the time of writing (December 2024) the package versions are
-primarily ones in Stackage snapshot LTS Haskell 23.14 (for GHC 9.8.4).
-=======
 any time. At the time of writing (March 2025) the package versions are
 primarily ones in Stackage snapshot LTS Haskell 23.14 (for GHC 9.8.4) and
 `hpack-0.38.0`.
->>>>>>> 451b9145
 
 A Stack executable makes use of Cabal (the library) through a small 'Setup'
 executable that it compiles from Haskell source code. The executable compiles
