name:                stack
version:             1.3.3
synopsis:            The Haskell Tool Stack
description:         Please see the README.md for usage information, and
                     the wiki on Github for more details.  Also, note that
                     the API for the library is not currently stable, and may
                     change significantly, even between minor releases. It is
                     currently only intended for use by the executable.
license:             BSD3
license-file:        LICENSE
author:              Commercial Haskell SIG
maintainer:          manny@fpcomplete.com
category:            Development
build-type:          Custom
cabal-version:       >=1.10
homepage:            http://haskellstack.org
extra-source-files:  CONTRIBUTING.md
                     ChangeLog.md
                     README.md
                     doc/*.md
                     src/setup-shim/StackSetupShim.hs

                     -- Glob would be nice, but apparently Cabal doesn't support it:
                     --     cabal: filepath wildcard 'test/package-dump/*.txt' does not match any files.
                     -- Happened during cabal sdist
                     test/package-dump/ghc-7.8.txt
                     test/package-dump/ghc-7.8.4-osx.txt
                     test/package-dump/ghc-7.10.txt

                     stack.yaml

custom-setup
  setup-depends: base
               , Cabal
               , filepath

flag integration-tests
  manual: True
  default: False
  description: Run the integration test suite

flag disable-git-info
  manual: True
  default: False
  description: Disable compile-time inclusion of current git info in stack
  -- disabling git info can lead to a quicker workflow in certain
  -- scenarios when you're developing on stack itself, but
  -- should otherwise be avoided
  -- see: https://github.com/commercialhaskell/stack/issues/1425

flag static
  manual: True
  default: False
  description: Pass -static/-pthread to ghc when linking the stack binary.
  -- Not intended for general use. Simply makes it easier to
  -- build a fully static binary on Linux platforms that enable it.

flag hide-dependency-versions
  manual: True
  default: False
  description: Hides dependency versions from "stack --version", used only by building with stack.yaml

library
  hs-source-dirs:    src/
  ghc-options:       -Wall -fwarn-tabs -fwarn-incomplete-uni-patterns -fwarn-incomplete-record-updates -fwarn-identities
  exposed-modules:   Control.Concurrent.Execute
                     Data.Aeson.Extended
                     Data.Attoparsec.Args
                     Data.Attoparsec.Combinators
                     Data.Attoparsec.Interpreter
                     Data.IORef.RunOnce
                     Data.Maybe.Extra
                     Data.Monoid.Extra
                     Data.Store.VersionTagged
                     Data.Text.Extra
                     Distribution.Version.Extra
                     Network.HTTP.Download
                     Network.HTTP.Download.Verified
                     Options.Applicative.Args
                     Options.Applicative.Builder.Extra
                     Options.Applicative.Complicated
                     Path.Extra
                     Path.Find
                     Paths_stack
                     Stack.Build
                     Stack.Build.Cache
                     Stack.Build.ConstructPlan
                     Stack.Build.Execute
                     Stack.Build.Haddock
                     Stack.Build.Installed
                     Stack.Build.Source
                     Stack.Build.Target
                     Stack.BuildPlan
                     Stack.Clean
                     Stack.Config
                     Stack.Config.Build
                     Stack.Config.Urls
                     Stack.Config.Docker
                     Stack.Config.Nix
                     Stack.ConfigCmd
                     Stack.Constants
                     Stack.Coverage
                     Stack.Docker
                     Stack.Docker.GlobalDB
                     Stack.Dot
                     Stack.Exec
                     Stack.Fetch
                     Stack.FileWatch
                     Stack.GhcPkg
                     Stack.Ghci
                     Stack.Ghci.Script
                     Stack.Hoogle
                     Stack.IDE
                     Stack.Image
                     Stack.Init
                     Stack.New
                     Stack.Nix
                     Stack.Options.BenchParser
                     Stack.Options.BuildMonoidParser
                     Stack.Options.BuildParser
                     Stack.Options.CleanParser
                     Stack.Options.ConfigParser
                     Stack.Options.DockerParser
                     Stack.Options.DotParser
                     Stack.Options.ExecParser
                     Stack.Options.GhcBuildParser
                     Stack.Options.GhciParser
                     Stack.Options.GhcVariantParser
                     Stack.Options.GlobalParser
                     Stack.Options.HaddockParser
                     Stack.Options.HpcReportParser
                     Stack.Options.LogLevelParser
                     Stack.Options.NewParser
                     Stack.Options.NixParser
                     Stack.Options.PackageParser
                     Stack.Options.ResolverParser
                     Stack.Options.SolverParser
                     Stack.Options.TestParser
                     Stack.Options.Utils
                     Stack.Package
                     Stack.PackageDump
                     Stack.PackageIndex
                     Stack.Path
                     Stack.PrettyPrint
                     Stack.Runners
                     Stack.SDist
                     Stack.Setup
                     Stack.Setup.Installed
                     Stack.SetupCmd
                     Stack.Sig
                     Stack.Sig.GPG
                     Stack.Sig.Sign
                     Stack.Solver
                     Stack.Types.Build
                     Stack.Types.BuildPlan
                     Stack.Types.CompilerBuild
                     Stack.Types.Urls
                     Stack.Types.Compiler
                     Stack.Types.Config
                     Stack.Types.Config.Build
                     Stack.Types.Docker
                     Stack.Types.FlagName
                     Stack.Types.GhcPkgId
                     Stack.Types.Image
                     Stack.Types.Internal
                     Stack.Types.Nix
                     Stack.Types.Package
                     Stack.Types.PackageDump
                     Stack.Types.PackageIdentifier
                     Stack.Types.PackageIndex
                     Stack.Types.PackageName
                     Stack.Types.Resolver
                     Stack.Types.Sig
                     Stack.Types.StackT
                     Stack.Types.TemplateName
                     Stack.Types.Version
                     Stack.Upgrade
                     Stack.Upload
                     Text.PrettyPrint.Leijen.Extended
                     System.Process.Log
                     System.Process.PagerEditor
                     System.Process.Read
                     System.Process.Run
<<<<<<< HEAD
  other-modules:     Hackage.Security.Client.Repository.HttpLib.HttpClient
  build-depends:     Cabal >= 1.24 && < 1.25
                   , aeson (>= 1.0 && < 1.1)
=======
  build-depends:     Cabal >= 1.18.1.5 && < 1.25
                   , aeson (>= 1.0 && < 1.2)
>>>>>>> 37ebce18
                   , ansi-terminal >= 0.6.2.3
                   , async >= 2.0.2 && < 2.2
                   , attoparsec >= 0.12.1.5 && < 0.14
                   , base >= 4.8 && <5
                   , base-compat >=0.6 && <0.10
                   , base16-bytestring
                   , base64-bytestring
                   , binary >= 0.7 && < 0.9
                   , binary-tagged >= 0.1.1
                   , blaze-builder
                   , byteable
                   , bytestring >= 0.10.4.0
                   , clock >= 0.7.2
                   , conduit >= 1.2.8
                   , conduit-extra >= 1.1.14
                   , containers >= 0.5.5.1
                   , cryptohash >= 0.11.6
                   , cryptohash-conduit
                   , directory >= 1.2.1.0 && < 1.4
                   , either
                   , errors < 2.2
                   , exceptions >= 0.8.0.2
                   , extra < 1.6
                   , fast-logger >= 2.3.1
                   , filelock >= 0.1.0.1
                   , filepath >= 1.3.0.2
                   , fsnotify >= 0.2.1
                   , generic-deriving < 1.12
                   , hackage-security
                   , hashable >= 1.2.3.2
                   , hit
                   , hpc
                   , http-client >= 0.5.3.3
                   , http-client-tls >= 0.3.3
                   , http-conduit >= 2.2.3
                   , http-types >= 0.8.6 && < 0.10
                   , lifted-async
                       -- https://github.com/basvandijk/lifted-base/issues/31
                   , lifted-base < 0.2.3.7 || > 0.2.3.7
                   , microlens >= 0.3.0.0
                   , microlens-mtl
                   , monad-control
                   , monad-logger >= 0.3.13.1
                   , monad-unlift < 0.3
                   , mtl >= 2.1.3.1
                   , network-uri
                   , open-browser >= 0.2.1
                   , optparse-applicative >= 0.13 && < 0.14
                   , path >= 0.5.8
                   , path-io >= 1.1.0 && < 2.0.0
                   , persistent >= 2.1.2 && < 2.7
                       -- persistent-sqlite-2.5.0.1 has a bug
                       -- (see https://github.com/yesodweb/persistent/pull/561#issuecomment-222329087)
                   , persistent-sqlite (>= 2.1.4 && < 2.5.0.1) || (> 2.5.0.1 && < 2.7)
                   , persistent-template >= 2.1.1 && < 2.6
                   , pretty >= 1.1.1.1
                   , process >= 1.2.1.0 && < 1.5
                   , regex-applicative-text >=0.1.0.1 && <0.2
                   , resourcet >= 1.1.4.1
                   , retry >= 0.6 && < 0.8
                   , safe >= 0.3
                   , safe-exceptions
                   , semigroups >= 0.5 && < 0.19
                   , split
                   , stm >= 2.4.4
                   , streaming-commons >= 0.1.10.0
                   , tar >= 0.5.0.3 && < 0.6
                   , template-haskell >= 2.9.0.0 && < 2.12
                   , temporary >= 1.2.0.3
                   , text >= 1.2.0.4
                   , text-binary
                   , text-metrics >= 0.1 && < 0.3
                   , time >= 1.4.2 && < 1.7
                   , tls >= 1.3.8
                   , transformers >= 0.3.0.0 && < 0.6
                   , transformers-base >= 0.4.4
                   , unicode-transforms >= 0.1 && <0.3
                   , unix-compat
                   , unordered-containers >= 0.2.5.1
                   , vector >= 0.10.12.3 && < 0.13
                   , vector-binary-instances
                   , yaml >= 0.8.20
                   , zlib >= 0.5.4.2 && < 0.7
                   , deepseq >= 1.4
                   , hastache
                   , project-template >= 0.2
                   , zip-archive < 0.4
<<<<<<< HEAD
                   , hpack >= 0.17.0 && < 0.18
=======
                   , hpack >= 0.14.0 && < 0.18
>>>>>>> 37ebce18
                   , store >= 0.2.1.0
                   , annotated-wl-pprint
                   , file-embed >= 0.0.10
  if os(windows)
    cpp-options:     -DWINDOWS
    build-depends:   Win32
  else
    build-depends:   unix >= 2.7.0.1
                   , pid1 >= 0.1 && < 0.2
  default-language:  Haskell2010

executable stack
  hs-source-dirs: src/main
  main-is:        Main.hs
  ghc-options:    -threaded -Wall -fwarn-tabs -fwarn-incomplete-uni-patterns -fwarn-incomplete-record-updates
  other-modules:  Paths_stack
  if flag(static)
      ld-options: -static -pthread

  build-depends:  Cabal >= 1.18.1.5 && < 1.25
                , base >=4.7 && < 5
                , bytestring >= 0.10.4.0
                , containers >= 0.5.5.1
                , directory >= 1.2.1.0 && < 1.4
                , either
                , filelock >= 0.1.0.1
                , filepath >= 1.3.0.2
<<<<<<< HEAD
                , hpack >= 0.17.0 && < 0.18
=======
                , hpack >= 0.14.0 && < 0.18
>>>>>>> 37ebce18
                , http-client >= 0.5.3.3
                  -- https://github.com/basvandijk/lifted-base/issues/31
                , lifted-base < 0.2.3.7 || > 0.2.3.7
                , microlens >= 0.3.0.0
                , monad-control
                , monad-logger >= 0.3.13.1
                , mtl >= 2.1.3.1
                , optparse-applicative >= 0.13 && < 0.14
                , path
                , path-io >= 1.1.0 && < 2.0.0
                , stack
                , text >= 1.2.0.4
                , transformers >= 0.3.0.0 && < 0.6
  default-language:    Haskell2010
  if os(windows)
    build-depends:   Win32
    cpp-options:     -DWINDOWS
  if !flag(disable-git-info)
    cpp-options:     -DUSE_GIT_INFO
    build-depends:   gitrev >= 1.1 && < 1.3
                   , optparse-simple >= 0.0.3
  if flag(hide-dependency-versions)
    cpp-options:     -DHIDE_DEP_VERSIONS

test-suite stack-test
  type:           exitcode-stdio-1.0
  hs-source-dirs: src/test
  main-is:        Test.hs
  other-modules:  Spec
                , Stack.BuildPlanSpec
                , Stack.Build.ExecuteSpec
                , Stack.Build.TargetSpec
                , Stack.ConfigSpec
                , Stack.DotSpec
                , Stack.GhciSpec
                , Stack.Ghci.ScriptSpec
                , Stack.Ghci.PortableFakePaths
                , Stack.PackageDumpSpec
                , Stack.ArgsSpec
                , Stack.NixSpec
                , Stack.StoreSpec
                , Network.HTTP.Download.VerifiedSpec
                , Stack.SolverSpec
                , Stack.Untar.UntarSpec
  ghc-options:    -threaded -Wall -fwarn-tabs -fwarn-incomplete-uni-patterns -fwarn-incomplete-record-updates
  build-depends:  Cabal >= 1.18.1.5 && < 1.25
                , QuickCheck < 2.10
                , attoparsec < 0.14
                , base >=4.7 && <5
                , conduit
                , conduit-extra
                , containers >= 0.5.5.1
                , cryptohash
                , directory >= 1.2.1.0 && < 1.4
                , exceptions
                , filepath
                , hspec >= 2.2 && <2.5
<<<<<<< HEAD
                , hashable
=======
>>>>>>> 37ebce18
                , http-client-tls
                , http-conduit
                , monad-logger
                , neat-interpolation >= 0.3
                , optparse-applicative >= 0.13 && < 0.14
                , path >= 0.5.7
                , path-io >= 1.1.0 && < 2.0.0
                , resourcet
                , retry >= 0.6 && < 0.8
                , stack
                , temporary
                , text
                , transformers >= 0.3.0.0 && < 0.6
                , mono-traversable
                , th-reify-many
                , smallcheck
                , bytestring
                , store >= 0.2.1.0
<<<<<<< HEAD
                , vector
                , unordered-containers
=======
                , vector >= 0.10.12.3 && < 0.13
>>>>>>> 37ebce18
                , template-haskell
                , yaml
  default-language:    Haskell2010
  if os(windows)
    cpp-options:     -DWINDOWS

test-suite stack-integration-test
  type:           exitcode-stdio-1.0
  hs-source-dirs: test/integration
  main-is:        IntegrationSpec.hs
  ghc-options:    -threaded -rtsopts -with-rtsopts=-N -Wall -fwarn-tabs -fwarn-incomplete-uni-patterns -fwarn-incomplete-record-updates

  if !flag(integration-tests)
    buildable: False

  build-depends:  async < 2.2
                , base >= 4.7 && < 5
                , bytestring >= 0.10.4.0
                , conduit >= 1.2.8
                , conduit-extra >= 1.1.14
                , containers >= 0.5.5.1
                , directory >= 1.2.1.0 && < 1.4
                , filepath >= 1.3.0.2
                , hspec >= 2.2 && < 2.5
                , process >= 1.2.0.0 && < 1.5
                , resourcet
                , temporary
                , text
                , transformers >= 0.3.0.0 && < 0.6
                , unix-compat
  default-language:    Haskell2010

  -- This isn't actually needed to build stack-integration-test, but it makes it
  -- easier to load up an individual integration test into stack ghci. It's
  -- still a little involved:
  --
  -- stack exec -- stack ghci stack:stack-integration-test --flag stack:integration-tests --no-build
  --
  -- Then, in ghci:
  --
  -- :cd test/integration/tests/.../files
  -- :load ../Main.hs
  -- main
  other-modules: StackTest
  hs-source-dirs: test/integration/lib

source-repository head
  type:     git
  location: https://github.com/commercialhaskell/stack.git<|MERGE_RESOLUTION|>--- conflicted
+++ resolved
@@ -181,14 +181,9 @@
                      System.Process.PagerEditor
                      System.Process.Read
                      System.Process.Run
-<<<<<<< HEAD
   other-modules:     Hackage.Security.Client.Repository.HttpLib.HttpClient
   build-depends:     Cabal >= 1.24 && < 1.25
-                   , aeson (>= 1.0 && < 1.1)
-=======
-  build-depends:     Cabal >= 1.18.1.5 && < 1.25
                    , aeson (>= 1.0 && < 1.2)
->>>>>>> 37ebce18
                    , ansi-terminal >= 0.6.2.3
                    , async >= 2.0.2 && < 2.2
                    , attoparsec >= 0.12.1.5 && < 0.14
@@ -276,11 +271,7 @@
                    , hastache
                    , project-template >= 0.2
                    , zip-archive < 0.4
-<<<<<<< HEAD
                    , hpack >= 0.17.0 && < 0.18
-=======
-                   , hpack >= 0.14.0 && < 0.18
->>>>>>> 37ebce18
                    , store >= 0.2.1.0
                    , annotated-wl-pprint
                    , file-embed >= 0.0.10
@@ -308,11 +299,7 @@
                 , either
                 , filelock >= 0.1.0.1
                 , filepath >= 1.3.0.2
-<<<<<<< HEAD
                 , hpack >= 0.17.0 && < 0.18
-=======
-                , hpack >= 0.14.0 && < 0.18
->>>>>>> 37ebce18
                 , http-client >= 0.5.3.3
                   -- https://github.com/basvandijk/lifted-base/issues/31
                 , lifted-base < 0.2.3.7 || > 0.2.3.7
@@ -370,10 +357,7 @@
                 , exceptions
                 , filepath
                 , hspec >= 2.2 && <2.5
-<<<<<<< HEAD
                 , hashable
-=======
->>>>>>> 37ebce18
                 , http-client-tls
                 , http-conduit
                 , monad-logger
@@ -392,12 +376,8 @@
                 , smallcheck
                 , bytestring
                 , store >= 0.2.1.0
-<<<<<<< HEAD
-                , vector
+                , vector >= 0.10.12.3 && < 0.13
                 , unordered-containers
-=======
-                , vector >= 0.10.12.3 && < 0.13
->>>>>>> 37ebce18
                 , template-haskell
                 , yaml
   default-language:    Haskell2010
