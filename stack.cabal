cabal-version: 2.0

-- This file has been generated from package.yaml by hpack version 0.37.0.
--
-- see: https://github.com/sol/hpack

name:           stack
<<<<<<< HEAD
version:        3.4.0
=======
version:        3.3.2
>>>>>>> 541546ef
synopsis:       The Haskell Tool Stack
description:    Please see the documentation at <https://docs.haskellstack.org>
                for usage information.
                .
                If building a 'stack' executable for distribution, please download the
                source code from <https://github.com/commercialhaskell/stack/releases>
                and build it using Stack itself in order to ensure identical behaviour
                to official binaries. This package on Hackage is provided for convenience
                and bootstrapping purposes.
                .
                Note that the API for the library is not currently stable, and may
                change significantly, even between minor releases. It is
                currently only intended for use by the executable.
category:       Development
homepage:       http://haskellstack.org
bug-reports:    https://github.com/commercialhaskell/stack/issues
author:         Commercial Haskell SIG
maintainer:     manny@fpcomplete.com
license:        BSD3
license-file:   LICENSE
build-type:     Custom
extra-source-files:
    CONTRIBUTING.md
    ChangeLog.md
    README.md
    stack.yaml
    doc/build_overview.md
    doc/ChangeLog.md
    doc/commands/bench_command.md
    doc/commands/build_command.md
    doc/commands/clean_command.md
    doc/commands/config_command.md
    doc/commands/docker_command.md
    doc/commands/dot_command.md
    doc/commands/eval_command.md
    doc/commands/exec_command.md
    doc/commands/ghc_command.md
    doc/commands/ghci_command.md
    doc/commands/haddock_command.md
    doc/commands/hoogle_command.md
    doc/commands/hpc_command.md
    doc/commands/ide_command.md
    doc/commands/index.md
    doc/commands/init_command.md
    doc/commands/install_command.md
    doc/commands/list_command.md
    doc/commands/ls_command.md
    doc/commands/new_command.md
    doc/commands/path_command.md
    doc/commands/purge_command.md
    doc/commands/query_command.md
    doc/commands/repl_command.md
    doc/commands/run_command.md
    doc/commands/runghc_command.md
    doc/commands/runhaskell_command.md
    doc/commands/script_command.md
    doc/commands/sdist_command.md
    doc/commands/setup_command.md
    doc/commands/templates_command.md
    doc/commands/test_command.md
    doc/commands/uninstall_command.md
    doc/commands/unpack_command.md
    doc/commands/update_command.md
    doc/commands/upgrade_command.md
    doc/commands/upload_command.md
    doc/community/index.md
    doc/configure/customisation_scripts.md
    doc/configure/environment_variables.md
    doc/configure/global_flags.md
    doc/configure/index.md
    doc/configure/yaml/index.md
    doc/configure/yaml/non-project.md
    doc/configure/yaml/project.md
    doc/CONTRIBUTING.md
    doc/dev_containers.md
    doc/faq.md
    doc/glossary.md
    doc/install_and_upgrade.md
    doc/maintainers/7zip.md
    doc/maintainers/archive/README.md
    doc/maintainers/archive/releases.md
    doc/maintainers/docker.md
    doc/maintainers/docker_images.md
    doc/maintainers/ghc.md
    doc/maintainers/haskellstack.org.md
    doc/maintainers/msys.md
    doc/maintainers/releases.md
    doc/maintainers/self-hosted_runners.md
    doc/maintainers/stack_errors.md
    doc/maintainers/team_process.md
    doc/maintainers/version_scheme.md
    doc/other_resources.md
    doc/README.md
    doc/SIGNING_KEY.md
    doc/topics/azure_ci.md
    doc/topics/CI.md
    doc/topics/custom_snapshot.md
    doc/topics/debugging.md
    doc/topics/developing_on_windows.md
    doc/topics/docker_integration.md
    doc/topics/editor_integration.md
    doc/topics/haskell_and_c_code.md
    doc/topics/index.md
    doc/topics/lock_files.md
    doc/topics/nix_integration.md
    doc/topics/nonstandard_project_init.md
    doc/topics/package_location.md
    doc/topics/scripts.md
    doc/topics/shell_autocompletion.md
    doc/topics/snapshot_location.md
    doc/topics/Stack_and_VS_Code.md
    doc/topics/stack_root.md
    doc/topics/stack_work.md
    doc/topics/stack_yaml_vs_cabal_package_file.md
    doc/topics/travis_ci.md
    doc/tutorial/building_existing_projects.md
    doc/tutorial/building_your_project.md
    doc/tutorial/cabal_flags_and_ghc_options.md
    doc/tutorial/executing_commands.md
    doc/tutorial/hello_world_example.md
    doc/tutorial/index.md
    doc/tutorial/installed_package_databases.md
    doc/tutorial/locations_used_by_stack.md
    doc/tutorial/multi-package_projects.md
    doc/tutorial/package_description.md
    doc/tutorial/project_configuration.md
    doc/tutorial/stack_build_synonyms.md
    doc/tutorial/stack_build_targets.md
    doc/tutorial/stack_configuration.md
    doc/tutorial/tutorial_conclusion.md
    doc/tutorial/using_ghc_interactively.md
    src/setup-shim/StackSetupShim.hs
    tests/unit/package-dump/ghc-7.10.txt
    tests/unit/package-dump/ghc-7.8.4-osx.txt
    tests/unit/package-dump/ghc-7.8.txt
    tests/unit/package-dump/ghc-head.txt
    tests/unit/Stack/Untar/test1.tar.gz
    tests/unit/Stack/Untar/test2.tar.gz
    cabal.project
    cabal.config

source-repository head
  type: git
  location: https://github.com/commercialhaskell/stack

custom-setup
  setup-depends:
      Cabal <3.12
    , base >=4.14.3.0 && <5
    , filepath

flag developer-mode
  description: By default, output extra developer information.
  manual: True
  default: False

flag disable-git-info
  description: Disable inclusion of current Git information in the Stack executable when it is built.
  manual: True
  default: False

flag disable-stack-upload
  description: For use only during development and debugging. Disable 'stack upload' so that it does not make HTTP requests. Stack will output information about the HTTP request(s) that it would have made if the command was enabled.
  manual: True
  default: False

flag hide-dependency-versions
  description: Hides dependency versions from 'stack --version'. Used only when building a Stack executable for official release. Note to packagers/distributors: DO NOT OVERRIDE THIS FLAG IF YOU ARE BUILDING STACK ANY OTHER WAY (e.g. using Cabal or from Hackage), as it makes debugging support requests more difficult.
  manual: True
  default: False

flag integration-tests
  description: Run the integration test suite.
  manual: True
  default: False

flag static
  description: When building the Stack executable, or the stack-integration-test executable, pass the -static and -pthread flags to the linker used by GHC.
  manual: True
  default: False

flag supported-build
  description: If false, causes 'stack --version' to issue a warning about the build being unsupported. Used only when building a Stack executable for official release. Note to packagers/distributors: DO NOT OVERRIDE THIS FLAG IF YOU ARE BUILDING STACK ANY OTHER WAY (e.g. using Cabal or from Hackage), as it makes debugging support requests more difficult.
  manual: True
  default: False

library
  exposed-modules:
      Control.Concurrent.Execute
      Data.Attoparsec.Args
      Data.Attoparsec.Combinators
      Data.Attoparsec.Interpreter
      Data.Monoid.Map
      GHC.Utils.GhcPkg.Main.Compat
      Network.HTTP.StackClient
      Options.Applicative.Args
      Options.Applicative.Builder.Extra
      Options.Applicative.Complicated
      Path.CheckInstall
      Path.Extended
      Path.Extra
      Path.Find
      Stack
      Stack.Build
      Stack.Build.Cache
      Stack.Build.ConstructPlan
      Stack.Build.Execute
      Stack.Build.ExecuteEnv
      Stack.Build.ExecutePackage
      Stack.Build.Haddock
      Stack.Build.Installed
      Stack.Build.Source
      Stack.Build.Target
      Stack.BuildInfo
      Stack.BuildOpts
      Stack.BuildPlan
      Stack.CLI
      Stack.Clean
      Stack.Component
      Stack.ComponentFile
      Stack.Config
      Stack.Config.Build
      Stack.Config.ConfigureScript
      Stack.Config.Docker
      Stack.Config.Nix
      Stack.ConfigCmd
      Stack.Constants
      Stack.Constants.Config
      Stack.Constants.StackProgName
      Stack.Coverage
      Stack.DefaultColorWhen
      Stack.DependencyGraph
      Stack.Docker
      Stack.DockerCmd
      Stack.Dot
      Stack.Eval
      Stack.Exec
      Stack.FileWatch
      Stack.GhcPkg
      Stack.Ghci
      Stack.Ghci.Script
      Stack.Hoogle
      Stack.IDE
      Stack.Init
      Stack.List
      Stack.Ls
      Stack.Lock
      Stack.New
      Stack.Nix
      Stack.Options.BenchParser
      Stack.Options.BuildMonoidParser
      Stack.Options.BuildParser
      Stack.Options.CleanParser
      Stack.Options.ConfigParser
      Stack.Options.Completion
      Stack.Options.DockerParser
      Stack.Options.DotParser
      Stack.Options.EvalParser
      Stack.Options.ExecParser
      Stack.Options.GhcBuildParser
      Stack.Options.GhciParser
      Stack.Options.GhcVariantParser
      Stack.Options.GlobalParser
      Stack.Options.HaddockParser
      Stack.Options.HpcReportParser
      Stack.Options.InitParser
      Stack.Options.LogLevelParser
      Stack.Options.LsParser
      Stack.Options.NewParser
      Stack.Options.NixParser
      Stack.Options.PackageParser
      Stack.Options.PathParser
      Stack.Options.SDistParser
      Stack.Options.ScriptParser
      Stack.Options.SetupParser
      Stack.Options.SnapshotParser
      Stack.Options.TestParser
      Stack.Options.UnpackParser
      Stack.Options.UpgradeParser
      Stack.Options.UploadParser
      Stack.Options.Utils
      Stack.Package
      Stack.PackageDump
      Stack.PackageFile
      Stack.Path
      Stack.Prelude
      Stack.Query
      Stack.Runners
      Stack.Script
      Stack.SDist
      Stack.Setup
      Stack.Setup.Installed
      Stack.SetupCmd
      Stack.SourceMap
      Stack.Storage.Project
      Stack.Storage.User
      Stack.Storage.Util
      Stack.Templates
      Stack.Types.AddCommand
      Stack.Types.AllowNewerDeps
      Stack.Types.ApplyGhcOptions
      Stack.Types.ApplyProgOptions
      Stack.Types.Build
      Stack.Types.Build.ConstructPlan
      Stack.Types.Build.Exception
      Stack.Types.BuildConfig
      Stack.Types.BuildOpts
      Stack.Types.BuildOptsCLI
      Stack.Types.BuildOptsMonoid
      Stack.Types.CabalConfigKey
      Stack.Types.Cache
      Stack.Types.Casa
      Stack.Types.ColorWhen
      Stack.Types.CompCollection
      Stack.Types.CompilerBuild
      Stack.Types.CompilerPaths
      Stack.Types.Compiler
      Stack.Types.Component
      Stack.Types.ComponentUtils
      Stack.Types.Config
      Stack.Types.Config.Exception
      Stack.Types.ConfigMonoid
      Stack.Types.ConfigureOpts
      Stack.Types.Curator
      Stack.Types.Dependency
      Stack.Types.DependencyTree
      Stack.Types.Docker
      Stack.Types.DockerEntrypoint
      Stack.Types.DotConfig
      Stack.Types.DotOpts
      Stack.Types.DownloadInfo
      Stack.Types.DumpLogs
      Stack.Types.DumpPackage
      Stack.Types.EnvConfig
      Stack.Types.EnvSettings
      Stack.Types.ExtraDirs
      Stack.Types.FileDigestCache
      Stack.Types.GHCDownloadInfo
      Stack.Types.GHCVariant
      Stack.Types.GhcOptionKey
      Stack.Types.GhcOptions
      Stack.Types.GhcPkgId
      Stack.Types.GlobalOpts
      Stack.Types.GlobalOptsMonoid
      Stack.Types.Installed
      Stack.Types.InterfaceOpt
      Stack.Types.IsMutable
      Stack.Types.LockFileBehavior
      Stack.Types.MsysEnvironment
      Stack.Types.NamedComponent
      Stack.Types.Nix
      Stack.Types.Package
      Stack.Types.PackageFile
      Stack.Types.PackageName
      Stack.Types.ParentMap
      Stack.Types.Platform
      Stack.Types.Project
      Stack.Types.ProjectAndConfigMonoid
      Stack.Types.ProjectConfig
      Stack.Types.PvpBounds
      Stack.Types.Runner
      Stack.Types.SCM
      Stack.Types.SetupInfo
      Stack.Types.Snapshot
      Stack.Types.SourceMap
      Stack.Types.StackYamlLoc
      Stack.Types.Storage
      Stack.Types.TemplateName
      Stack.Types.UnusedFlags
      Stack.Types.UploadOpts
      Stack.Types.Version
      Stack.Types.VersionedDownloadInfo
      Stack.Types.WantedCompilerSetter
      Stack.Uninstall
      Stack.Unpack
      Stack.Update
      Stack.Upgrade
      Stack.Upload
      System.Info.ShortPathName
      System.Permissions
      System.Process.Pager
      System.Terminal
      Build_stack
      Paths_stack
  autogen-modules:
      Build_stack
      Paths_stack
  hs-source-dirs:
      src
  ghc-options: -fwrite-ide-info -hiedir=.hie -Wall -Wmissing-export-lists -optP-Wno-nonportable-include-path -Widentities
  build-depends:
      Cabal >=3.8.1.0 && <3.12
    , aeson >=2.0.3.0
    , aeson-warning-parser >=0.1.1
    , ansi-terminal >=1.0.2
    , array
    , async
    , attoparsec
    , base >=4.16.0.0 && <5
    , base64-bytestring
    , bytestring
    , casa-client >=0.0.2
    , companion
    , conduit
    , conduit-extra
    , containers
    , crypton
    , directory
    , echo
    , exceptions
    , extra
    , file-embed
    , filelock
    , filepath
    , fsnotify >=0.4.1
    , generic-deriving
    , ghc-boot
    , hashable
    , hi-file-parser >=0.1.7.0
    , hpack >=0.36.0
    , hpc
    , http-client
    , http-client-tls >=0.3.6.2
    , http-conduit
    , http-download >=0.2.1.0
    , http-types
    , memory
    , microlens
    , mtl
    , mustache
    , neat-interpolation
    , open-browser
    , optparse-applicative >=0.18.1.0
    , pantry >=0.10.0
    , path >=0.9.5
    , path-io
    , persistent >=2.14.0.0 && <2.15
    , persistent-sqlite
    , pretty
    , process >=1.6.13.2
    , project-template
    , random
    , rio >=0.1.22.0
    , rio-prettyprint >=0.1.8.0
    , split
    , stm
    , tar >=0.6.2.0
    , template-haskell
    , text
    , time
    , transformers
    , unix-compat
    , unordered-containers
    , vector
    , yaml
    , zlib
  default-language: GHC2021
  if os(windows)
    cpp-options: -DWINDOWS
    build-depends:
        Win32
  else
    build-depends:
        unix
    build-tool-depends:
        hsc2hs:hsc2hs
  if impl(ghc >= 9.4.5) && os(windows)
    build-depends:
        network >=3.1.2.9
  if flag(developer-mode)
    cpp-options: -DSTACK_DEVELOPER_MODE_DEFAULT=True
  else
    cpp-options: -DSTACK_DEVELOPER_MODE_DEFAULT=False
  if flag(disable-stack-upload)
    cpp-options: -DSTACK_DISABLE_STACK_UPLOAD=True
  else
    cpp-options: -DSTACK_DISABLE_STACK_UPLOAD=False
  if os(windows)
    other-modules:
        Stack.Constants.UsrLibDirs
        Stack.Docker.Handlers
        System.Posix.User
        System.Uname
    hs-source-dirs:
        src/windows/
  else
    other-modules:
        Stack.Constants.UsrLibDirs
        Stack.Docker.Handlers
        System.Uname
    hs-source-dirs:
        src/unix/
    c-sources:
        src/unix/cbits/uname.c
  if !(flag(disable-git-info))
    cpp-options: -DUSE_GIT_INFO
    build-depends:
        githash
      , optparse-simple
  if flag(hide-dependency-versions)
    cpp-options: -DHIDE_DEP_VERSIONS
  if flag(supported-build)
    cpp-options: -DSUPPORTED_BUILD

executable stack
  main-is: Main.hs
  other-modules:
      Paths_stack
  autogen-modules:
      Paths_stack
  hs-source-dirs:
      app
  ghc-options: -fwrite-ide-info -hiedir=.hie -Wall -Wmissing-export-lists -optP-Wno-nonportable-include-path -threaded -rtsopts
  build-depends:
      Cabal >=3.8.1.0 && <3.12
    , aeson >=2.0.3.0
    , aeson-warning-parser >=0.1.1
    , ansi-terminal >=1.0.2
    , array
    , async
    , attoparsec
    , base >=4.16.0.0 && <5
    , base64-bytestring
    , bytestring
    , casa-client >=0.0.2
    , companion
    , conduit
    , conduit-extra
    , containers
    , crypton
    , directory
    , echo
    , exceptions
    , extra
    , file-embed
    , filelock
    , filepath
    , fsnotify >=0.4.1
    , generic-deriving
    , ghc-boot
    , hashable
    , hi-file-parser >=0.1.7.0
    , hpack >=0.36.0
    , hpc
    , http-client
    , http-client-tls >=0.3.6.2
    , http-conduit
    , http-download >=0.2.1.0
    , http-types
    , memory
    , microlens
    , mtl
    , mustache
    , neat-interpolation
    , open-browser
    , optparse-applicative >=0.18.1.0
    , pantry >=0.10.0
    , path >=0.9.5
    , path-io
    , persistent >=2.14.0.0 && <2.15
    , persistent-sqlite
    , pretty
    , process >=1.6.13.2
    , project-template
    , random
    , rio >=0.1.22.0
    , rio-prettyprint >=0.1.8.0
    , split
    , stack
    , stm
    , tar >=0.6.2.0
    , template-haskell
    , text
    , time
    , transformers
    , unix-compat
    , unordered-containers
    , vector
    , yaml
    , zlib
  default-language: GHC2021
  if os(windows)
    cpp-options: -DWINDOWS
    build-depends:
        Win32
  else
    build-depends:
        unix
    build-tool-depends:
        hsc2hs:hsc2hs
  if impl(ghc >= 9.4.5) && os(windows)
    build-depends:
        network >=3.1.2.9
  if flag(developer-mode)
    cpp-options: -DSTACK_DEVELOPER_MODE_DEFAULT=True
  else
    cpp-options: -DSTACK_DEVELOPER_MODE_DEFAULT=False
  if flag(disable-stack-upload)
    cpp-options: -DSTACK_DISABLE_STACK_UPLOAD=True
  else
    cpp-options: -DSTACK_DISABLE_STACK_UPLOAD=False
  if flag(static)
    ld-options: -static -pthread

executable stack-integration-test
  main-is: IntegrationSpec.hs
  other-modules:
      StackTest
      Paths_stack
  autogen-modules:
      Paths_stack
  hs-source-dirs:
      tests/integration
      tests/integration/lib
  ghc-options: -fwrite-ide-info -hiedir=.hie -Wall -Wmissing-export-lists -optP-Wno-nonportable-include-path -threaded -rtsopts -with-rtsopts=-N
  build-depends:
      Cabal >=3.8.1.0 && <3.12
    , aeson >=2.0.3.0
    , aeson-warning-parser >=0.1.1
    , ansi-terminal >=1.0.2
    , array
    , async
    , attoparsec
    , base >=4.16.0.0 && <5
    , base64-bytestring
    , bytestring
    , casa-client >=0.0.2
    , companion
    , conduit
    , conduit-extra
    , containers
    , crypton
    , directory
    , echo
    , exceptions
    , extra
    , file-embed
    , filelock
    , filepath
    , fsnotify >=0.4.1
    , generic-deriving
    , ghc-boot
    , hashable
    , hi-file-parser >=0.1.7.0
    , hpack >=0.36.0
    , hpc
    , hspec
    , http-client
    , http-client-tls >=0.3.6.2
    , http-conduit
    , http-download >=0.2.1.0
    , http-types
    , memory
    , microlens
    , mtl
    , mustache
    , neat-interpolation
    , open-browser
    , optparse-applicative >=0.18.1.0
    , optparse-generic
    , pantry >=0.10.0
    , path >=0.9.5
    , path-io
    , persistent >=2.14.0.0 && <2.15
    , persistent-sqlite
    , pretty
    , process >=1.6.13.2
    , project-template
    , random
    , rio >=0.1.22.0
    , rio-prettyprint >=0.1.8.0
    , split
    , stm
    , tar >=0.6.2.0
    , template-haskell
    , text
    , time
    , transformers
    , unix-compat
    , unordered-containers
    , vector
    , yaml
    , zlib
  default-language: GHC2021
  if os(windows)
    cpp-options: -DWINDOWS
    build-depends:
        Win32
  else
    build-depends:
        unix
    build-tool-depends:
        hsc2hs:hsc2hs
  if impl(ghc >= 9.4.5) && os(windows)
    build-depends:
        network >=3.1.2.9
  if flag(developer-mode)
    cpp-options: -DSTACK_DEVELOPER_MODE_DEFAULT=True
  else
    cpp-options: -DSTACK_DEVELOPER_MODE_DEFAULT=False
  if flag(disable-stack-upload)
    cpp-options: -DSTACK_DISABLE_STACK_UPLOAD=True
  else
    cpp-options: -DSTACK_DISABLE_STACK_UPLOAD=False
  if !(flag(integration-tests))
    buildable: False
  if flag(static)
    ld-options: -static -pthread

test-suite stack-unit-test
  type: exitcode-stdio-1.0
  main-is: Spec.hs
  other-modules:
      Stack.ArgsSpec
      Stack.Build.ExecuteSpec
      Stack.Build.TargetSpec
      Stack.Config.DockerSpec
      Stack.ConfigSpec
      Stack.DotSpec
      Stack.Ghci.ScriptSpec
      Stack.GhciSpec
      Stack.LockSpec
      Stack.NixSpec
      Stack.PackageDumpSpec
      Stack.Types.TemplateNameSpec
      Stack.UploadSpec
      Paths_stack
  autogen-modules:
      Paths_stack
  hs-source-dirs:
      tests/unit
  ghc-options: -fwrite-ide-info -hiedir=.hie -Wall -Wmissing-export-lists -optP-Wno-nonportable-include-path -threaded
  build-depends:
      Cabal >=3.8.1.0 && <3.12
    , QuickCheck
    , aeson >=2.0.3.0
    , aeson-warning-parser >=0.1.1
    , ansi-terminal >=1.0.2
    , array
    , async
    , attoparsec
    , base >=4.16.0.0 && <5
    , base64-bytestring
    , bytestring
    , casa-client >=0.0.2
    , companion
    , conduit
    , conduit-extra
    , containers
    , crypton
    , directory
    , echo
    , exceptions
    , extra
    , file-embed
    , filelock
    , filepath
    , fsnotify >=0.4.1
    , generic-deriving
    , ghc-boot
    , hashable
    , hi-file-parser >=0.1.7.0
    , hpack >=0.36.0
    , hpc
    , hspec
    , http-client
    , http-client-tls >=0.3.6.2
    , http-conduit
    , http-download >=0.2.1.0
    , http-types
    , memory
    , microlens
    , mtl
    , mustache
    , neat-interpolation
    , open-browser
    , optparse-applicative >=0.18.1.0
    , pantry >=0.10.0
    , path >=0.9.5
    , path-io
    , persistent >=2.14.0.0 && <2.15
    , persistent-sqlite
    , pretty
    , process >=1.6.13.2
    , project-template
    , random
    , raw-strings-qq
    , rio >=0.1.22.0
    , rio-prettyprint >=0.1.8.0
    , split
    , stack
    , stm
    , tar >=0.6.2.0
    , template-haskell
    , text
    , time
    , transformers
    , unix-compat
    , unordered-containers
    , vector
    , yaml
    , zlib
  default-language: GHC2021
  if os(windows)
    cpp-options: -DWINDOWS
    build-depends:
        Win32
  else
    build-depends:
        unix
    build-tool-depends:
        hsc2hs:hsc2hs
  if impl(ghc >= 9.4.5) && os(windows)
    build-depends:
        network >=3.1.2.9
  if flag(developer-mode)
    cpp-options: -DSTACK_DEVELOPER_MODE_DEFAULT=True
  else
    cpp-options: -DSTACK_DEVELOPER_MODE_DEFAULT=False
  if flag(disable-stack-upload)
    cpp-options: -DSTACK_DISABLE_STACK_UPLOAD=True
  else
    cpp-options: -DSTACK_DISABLE_STACK_UPLOAD=False
  if os(windows)
    other-modules:
        Stack.Ghci.FakePaths
    hs-source-dirs:
        tests/unit/windows/
  else
    other-modules:
        Stack.Ghci.FakePaths
    hs-source-dirs:
        tests/unit/unix/
  build-tool-depends:
      hspec-discover:hspec-discover<|MERGE_RESOLUTION|>--- conflicted
+++ resolved
@@ -5,11 +5,7 @@
 -- see: https://github.com/sol/hpack
 
 name:           stack
-<<<<<<< HEAD
 version:        3.4.0
-=======
-version:        3.3.2
->>>>>>> 541546ef
 synopsis:       The Haskell Tool Stack
 description:    Please see the documentation at <https://docs.haskellstack.org>
                 for usage information.
