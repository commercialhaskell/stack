--- conflicted
+++ resolved
@@ -64,17 +64,12 @@
     hide0 = kind /= OuterGlobalOpts
 
 -- | Create GlobalOpts from GlobalOptsMonoid.
-<<<<<<< HEAD
-globalOptsFromMonoid :: MonadIO m => Bool -> ColorWhen -> GlobalOptsMonoid -> m GlobalOpts
-globalOptsFromMonoid defaultTerminal defaultColorWhen GlobalOptsMonoid{..} = do
+globalOptsFromMonoid :: MonadIO m => Bool -> GlobalOptsMonoid -> m GlobalOpts
+globalOptsFromMonoid defaultTerminal GlobalOptsMonoid{..} = do
   resolver <- for (getFirst globalMonoidResolver) $ \ur -> do
     cwd <- getCurrentDir
     resolvePaths (Just cwd) ur
   pure GlobalOpts
-=======
-globalOptsFromMonoid :: Bool -> GlobalOptsMonoid -> GlobalOpts
-globalOptsFromMonoid defaultTerminal GlobalOptsMonoid{..} = GlobalOpts
->>>>>>> d341d504
     { globalReExecVersion = getFirst globalMonoidReExecVersion
     , globalDockerEntrypoint = getFirst globalMonoidDockerEntrypoint
     , globalLogLevel = fromFirst defaultLogLevel globalMonoidLogLevel
