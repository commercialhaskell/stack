{-# LANGUAGE FlexibleContexts      #-}
{-# LANGUAGE MultiParamTypeClasses #-}
{-# LANGUAGE OverloadedStrings     #-}
{-# LANGUAGE TemplateHaskell       #-}
module Stack.Init
    ( initProject
    , InitOpts (..)
    ) where

import           Control.Exception               (assert)
import           Control.Exception.Enclosed      (catchAny)
<<<<<<< HEAD
import           Control.Monad                   (liftM, when)
=======
import           Control.Monad
>>>>>>> 8e149fdf
import           Control.Monad.Catch             (MonadMask, throwM)
import           Control.Monad.IO.Class
import           Control.Monad.Logger
import           Control.Monad.Reader            (MonadReader, asks)
import           Control.Monad.Trans.Control     (MonadBaseControl)
import qualified Data.ByteString.Builder         as B
import qualified Data.ByteString.Char8           as BC
import qualified Data.ByteString.Lazy            as L
import qualified Data.Foldable                   as F
import           Data.Function                   (on)
import qualified Data.HashMap.Strict             as HM
import qualified Data.IntMap                     as IntMap
import           Data.List                       (intersect, maximumBy)
import           Data.List.Extra                 (nubOrd)
import           Data.Map                        (Map)
import qualified Data.Map                        as Map
import           Data.Maybe                      (fromJust)
import           Data.Monoid
import qualified Data.Text                       as T
import qualified Data.Yaml                       as Yaml
import qualified Distribution.PackageDescription as C
import           Network.HTTP.Client.Conduit     (HasHttpManager)
import           Path
import           Path.IO
import           Stack.BuildPlan
import           Stack.Config                    (getSnapshots,
                                                  makeConcreteResolver)
import           Stack.Constants
import           Stack.Solver
import           Stack.Types
<<<<<<< HEAD
import           Stack.Types.Internal            (HasLogLevel, HasReExec,
                                                  HasTerminal)
import           System.Directory                (makeRelativeToCurrentDirectory)
=======
import           Stack.Types.Internal            ( HasTerminal, HasReExec
                                                 , HasLogLevel)
import           Stack.Config                    ( getSnapshots
                                                 , makeConcreteResolver)
>>>>>>> 8e149fdf
import qualified System.FilePath                 as FP

-- | Generate stack.yaml
initProject
    :: ( MonadBaseControl IO m, MonadIO m, MonadLogger m, MonadMask m
       , MonadReader env m, HasConfig env , HasGHCVariant env
       , HasHttpManager env , HasLogLevel env , HasReExec env
       , HasTerminal env)
    => Path Abs Dir
    -> [Path Abs Dir]
    -> InitOpts
    -> Maybe AbstractResolver
    -> m ()
initProject currDir searchDirs' initOpts mresolver = do
    let dest = currDir </> stackDotYaml
<<<<<<< HEAD
        dest' = toFilePath currDir
=======
>>>>>>> 8e149fdf

    reldest <- toFilePath `liftM` makeRelativeToCurrentDir dest

    exists <- doesFileExist dest
    when (not (forceOverwrite initOpts) && exists) $ do
        error ("Stack configuration file " <> reldest <>
               " exists, use 'stack solver' to fix the existing config file or \
               \'--force' to overwrite it.")

    let noPkgMsg =  "In order to init, you should have an existing .cabal \
                    \file. Please try \"stack new\" instead."
    let findCabalFiles' = findCabalFiles (includeSubDirs initOpts)
    cabalfps <- if null searchDirs'
                then
                   findCabalFiles' currDir
                else
                  liftM concat $
                  mapM findCabalFiles' searchDirs'
    (bundle, dupPkgs)  <- cabalPackagesCheck cabalfps noPkgMsg Nothing

    (r, flags, extraDeps, rbundle) <- getDefaultResolver dest initOpts
                                                         mresolver bundle

    let ignored = Map.difference bundle rbundle
        dupPkgMsg
            | (dupPkgs /= []) =
                "Warning: Some packages were found to have names conflicting \
                \with others and have been commented out in the \
                \packages section.\n"
            | otherwise = ""

        missingPkgMsg
            | (Map.size ignored > 0) =
                "Warning: Some packages were found to be incompatible with \
                \the resolver and have been left commented out in the \
                \packages section.\n"
            | otherwise = ""

        extraDepMsg
            | (Map.size extraDeps > 0) =
                "Warning: Specified resolver could not satisfy all \
                \dependencies. Some external packages have been added \
                \as dependencies.\n"
            | otherwise = ""

        makeUserMsg msgs =
            let msg = concat msgs
            in if msg /= "" then
                  msg <> "You can suppress this message by removing it from \
                         \stack.yaml\n"
                 else ""

        userMsg = makeUserMsg [dupPkgMsg, missingPkgMsg, extraDepMsg]

        gpds = Map.elems $ fmap snd rbundle
        p = Project
            { projectUserMsg = if userMsg == "" then Nothing else Just userMsg
            , projectPackages = pkgs
            , projectExtraDeps = extraDeps
            , projectFlags = removeSrcPkgDefaultFlags gpds flags
            , projectResolver = r
            , projectCompiler = Nothing
            , projectExtraPackageDBs = []
            }

        makeRelDir dir =
            case stripDir currDir dir of
                Nothing
                    | currDir == dir -> "."
                    | otherwise -> assert False $ toFilePath dir
                Just rel -> toFilePath rel

        makeRel = fmap toFilePath . makeRelativeToCurrentDir

        pkgs = map toPkg $ Map.elems (fmap (parent . fst) rbundle)
        toPkg dir = PackageEntry
            { peValidWanted = Nothing
            , peExtraDepMaybe = Nothing
            , peLocation = PLFilePath $ makeRelDir dir
            , peSubdirs = []
            }
        indent t = T.unlines $ fmap ("    " <>) (T.lines t)

    $logInfo $ "Initialising configuration using resolver: " <> resolverName r
    $logInfo $ "Total number of user packages considered: "
               <> (T.pack $ show $ (Map.size bundle + length dupPkgs))

    when (dupPkgs /= []) $ do
        $logWarn $ "Warning! Ignoring "
                   <> (T.pack $ show $ length dupPkgs)
                   <> " duplicate packages:"
        rels <- mapM makeRel dupPkgs
        $logWarn $ indent $ showItems rels

    when (Map.size ignored > 0) $ do
        $logWarn $ "Warning! Ignoring "
                   <> (T.pack $ show $ Map.size ignored)
                   <> " packages due to dependency conflicts:"
        rels <- mapM makeRel (Map.elems (fmap fst ignored))
        $logWarn $ indent $ showItems $ rels

    when (Map.size extraDeps > 0) $ do
        $logWarn $ "Warning! " <> (T.pack $ show $ Map.size extraDeps)
                   <> " external dependencies were added."
    $logInfo $
        (if exists then "Overwriting existing configuration file: "
         else "Writing configuration to file: ")
        <> T.pack reldest
    liftIO $ L.writeFile (toFilePath dest)
           $ B.toLazyByteString
           $ renderStackYaml p
               (Map.elems $ fmap (makeRelDir . parent . fst) ignored)
               (map (makeRelDir . parent) dupPkgs)
    $logInfo "All done."

-- | Render a stack.yaml file with comments, see:
-- https://github.com/commercialhaskell/stack/issues/226
renderStackYaml :: Project -> [FilePath] -> [FilePath] -> B.Builder
renderStackYaml p ignoredPackages dupPackages =
    case Yaml.toJSON p of
        Yaml.Object o -> renderObject o
        _ -> assert False $ B.byteString $ Yaml.encode p
  where
    renderObject o =
        B.byteString "# This file was automatically generated by stack init\n" <>
        B.byteString "# For more information, see: http://docs.haskellstack.org/en/stable/yaml_configuration.html\n\n" <>
        F.foldMap (goComment o) comments <>
        goOthers (o `HM.difference` HM.fromList comments) <>
        B.byteString
            "# Control whether we use the GHC we find on the path\n\
            \# system-ghc: true\n\n\
            \# Require a specific version of stack, using version ranges\n\
            \# require-stack-version: -any # Default\n\
            \# require-stack-version: >= 1.0.0\n\n\
            \# Override the architecture used by stack, especially useful on Windows\n\
            \# arch: i386\n\
            \# arch: x86_64\n\n\
            \# Extra directories used by stack for building\n\
            \# extra-include-dirs: [/path/to/dir]\n\
            \# extra-lib-dirs: [/path/to/dir]\n\n\
            \# Allow a newer minor version of GHC than the snapshot specifies\n\
            \# compiler-check: newer-minor\n"

    comments =
        [ ("user-message", "A message to be displayed to the user. Used when autogenerated config ignored some packages or added extra deps.")
        , ("resolver", "Specifies the GHC version and set of packages available (e.g., lts-3.5, nightly-2015-09-21, ghc-7.10.2)")
        , ("packages", "Local packages, usually specified by relative directory name")
        , ("extra-deps", "Packages to be pulled from upstream that are not in the resolver (e.g., acme-missiles-0.3)")
        , ("flags", "Override default flag values for local packages and extra-deps")
        , ("extra-package-dbs", "Extra package databases containing global packages")
        ]

    commentedPackages =
        let ignoredComment = "# The following packages have been ignored \
                \due to incompatibility with the resolver compiler or \
                \dependency conflicts with other packages"
            dupComment = "# The following packages have been ignored due \
                \to package name conflict with other packages"
        in commentPackages ignoredComment ignoredPackages
           <> commentPackages dupComment dupPackages

    commentPackages comment pkgs
        | pkgs /= [] =
            B.byteString (BC.pack $ comment ++ "\n")
            <> (B.byteString $ BC.pack $ concat
                 $ (map (\x -> "#- " ++ x ++ "\n") pkgs) ++ ["\n"])
        | otherwise = ""

    goComment o (name, comment) =
        case HM.lookup name o of
            Nothing -> assert (name == "user-message") mempty
            Just v ->
                B.byteString "# " <>
                B.byteString comment <>
                B.byteString "\n" <>
                B.byteString (Yaml.encode $ Yaml.object [(name, v)]) <>
                if (name == "packages") then commentedPackages else "" <>
                B.byteString "\n"

    goOthers o
        | HM.null o = mempty
        | otherwise = assert False $ B.byteString $ Yaml.encode o

getSnapshots' :: (MonadIO m, MonadMask m, MonadReader env m, HasConfig env, HasHttpManager env, MonadLogger m, MonadBaseControl IO m)
              => m Snapshots
getSnapshots' =
    getSnapshots `catchAny` \e -> do
        $logError $
            "Unable to download snapshot list, and therefore could " <>
            "not generate a stack.yaml file automatically"
        $logError $
            "This sometimes happens due to missing Certificate Authorities " <>
            "on your system. For more information, see:"
        $logError ""
        $logError "    https://github.com/commercialhaskell/stack/issues/234"
        $logError ""
        $logError "You can try again, or create your stack.yaml file by hand. See:"
        $logError ""
        $logError "    http://docs.haskellstack.org/en/stable/yaml_configuration.html"
        $logError ""
        $logError $ "Exception was: " <> T.pack (show e)
        error ""

-- | Get the default resolver value
getDefaultResolver
    :: ( MonadBaseControl IO m, MonadIO m, MonadLogger m, MonadMask m
       , MonadReader env m, HasConfig env , HasGHCVariant env
       , HasHttpManager env , HasLogLevel env , HasReExec env
       , HasTerminal env)
    => Path Abs File   -- ^ stack.yaml
    -> InitOpts
    -> Maybe AbstractResolver
    -> Map PackageName (Path Abs File, C.GenericPackageDescription)
       -- ^ Src package name: cabal dir, cabal package description
    -> m ( Resolver
         , Map PackageName (Map FlagName Bool)
         , Map PackageName Version
         , Map PackageName (Path Abs File, C.GenericPackageDescription))
       -- ^ ( Resolver
       --   , Flags for src packages and extra deps
       --   , Extra dependencies
       --   , Src packages actually considered)
getDefaultResolver stackYaml initOpts mresolver bundle =
    maybe selectSnapResolver makeConcreteResolver mresolver
      >>= getWorkingResolverPlan stackYaml initOpts bundle
    where
        -- TODO support selecting best across regular and custom snapshots
        selectSnapResolver = do
            let gpds = Map.elems (fmap snd bundle)
            snaps <- getSnapshots' >>= getRecommendedSnapshots
            (s, r) <- selectBestSnapshot gpds snaps
            case r of
                BuildPlanCheckFail {} | not (omitPackages initOpts)
                        -> throwM (NoMatchingSnapshot snaps)
                _ -> return $ ResolverSnapshot s

getWorkingResolverPlan
    :: ( MonadBaseControl IO m, MonadIO m, MonadLogger m, MonadMask m
       , MonadReader env m, HasConfig env , HasGHCVariant env
       , HasHttpManager env , HasLogLevel env , HasReExec env
       , HasTerminal env)
    => Path Abs File   -- ^ stack.yaml
    -> InitOpts
    -> Map PackageName (Path Abs File, C.GenericPackageDescription)
       -- ^ Src package name: cabal dir, cabal package description
    -> Resolver
    -> m ( Resolver
         , Map PackageName (Map FlagName Bool)
         , Map PackageName Version
         , Map PackageName (Path Abs File, C.GenericPackageDescription))
       -- ^ ( Resolver
       --   , Flags for src packages and extra deps
       --   , Extra dependencies
       --   , Src packages actually considered)
getWorkingResolverPlan stackYaml initOpts bundle resolver = do
    $logInfo $ "Selected resolver: " <> resolverName resolver
    go bundle
    where
        go info = do
            eres <- checkBundleResolver stackYaml initOpts info resolver
            -- if some packages failed try again using the rest
            case eres of
                Right (f, edeps)-> return (resolver, f, edeps, info)
                Left ignored
                    | Map.null available -> do
                        $logWarn "*** Could not find a working plan for any of \
                                 \the user packages.\nProceeding to create a \
                                 \config anyway."
                        return (resolver, Map.empty, Map.empty, Map.empty)
                    | otherwise -> do
                        when ((Map.size available) == (Map.size info)) $
                            error "Bug: No packages to ignore"

                        if length ignored > 1 then do
                          $logWarn "*** Ignoring packages:"
                          $logWarn $ indent $ showItems ignored
                        else
                          $logWarn $ "*** Ignoring package: "
                                 <> (T.pack $ packageNameString (head ignored))

                        go available
                    where
                      indent t   = T.unlines $ fmap ("    " <>) (T.lines t)
                      isAvailable k _ = not (k `elem` ignored)
                      available       = Map.filterWithKey isAvailable info

checkBundleResolver
    :: ( MonadBaseControl IO m, MonadIO m, MonadLogger m, MonadMask m
       , MonadReader env m, HasConfig env , HasGHCVariant env
       , HasHttpManager env , HasLogLevel env , HasReExec env
       , HasTerminal env)
    => Path Abs File   -- ^ stack.yaml
    -> InitOpts
    -> Map PackageName (Path Abs File, C.GenericPackageDescription)
       -- ^ Src package name: cabal dir, cabal package description
    -> Resolver
    -> m (Either [PackageName] ( Map PackageName (Map FlagName Bool)
                               , Map PackageName Version))
checkBundleResolver stackYaml initOpts bundle resolver = do
    result <- checkResolverSpec gpds Nothing resolver
    case result of
        BuildPlanCheckOk f -> return $ Right (f, Map.empty)
        BuildPlanCheckPartial f _
            | needSolver resolver initOpts -> do
                $logWarn $ "*** Resolver " <> resolverName resolver
                            <> " will need external packages: "
                $logWarn $ indent $ T.pack $ show result
                solve f
            | otherwise -> throwM $ ResolverPartial resolver (show result)
        BuildPlanCheckFail _ e _
            | (omitPackages initOpts) -> do
                $logWarn $ "*** Resolver compiler mismatch: "
                           <> resolverName resolver
                $logWarn $ indent $ T.pack $ show result
                let failed = Map.unions (Map.elems (fmap deNeededBy e))
                return $ Left (Map.keys failed)
            | otherwise -> throwM $ ResolverMismatch resolver (show result)
    where
      indent t    = T.unlines $ fmap ("    " <>) (T.lines t)
      gpds        = Map.elems (fmap snd bundle)
      solve flags = do
          let cabalDirs      = map parent (Map.elems (fmap fst bundle))
              srcConstraints = mergeConstraints (gpdPackages gpds) flags

          eresult <- solveResolverSpec stackYaml cabalDirs
                                       (resolver, srcConstraints, Map.empty)
          case eresult of
              Right (src, ext) ->
                  return $ Right (fmap snd (Map.union src ext), fmap fst ext)
              Left packages
                  | omitPackages initOpts, srcpkgs /= []-> do
                      pkg <- findOneIndependent srcpkgs flags
                      return $ Left [pkg]
                  | otherwise -> throwM (SolverGiveUp giveUpMsg)
                  where srcpkgs = intersect (Map.keys bundle) packages

      -- among a list of packages find one on which none among the rest of the
      -- packages depend. This package is a good candidate to be removed from
      -- the list of packages when there is conflict in dependencies among this
      -- set of packages.
      findOneIndependent packages flags = do
          platform <- asks (configPlatform . getConfig)
          (compiler, _) <- getResolverConstraints stackYaml resolver
          let getGpd pkg = snd (fromJust (Map.lookup pkg bundle))
              getFlags pkg = fromJust (Map.lookup pkg flags)
              deps pkg = gpdPackageDeps (getGpd pkg) compiler platform
                                        (getFlags pkg)
              allDeps = concat $ map (Map.keys . deps) packages
              isIndependent pkg = not $ pkg `elem` allDeps

              -- prefer to reject packages in deeper directories
              path pkg = fst (fromJust (Map.lookup pkg bundle))
              pathlen = length . FP.splitPath . toFilePath . path
              maxPathlen = maximumBy (compare `on` pathlen)

          return $ maxPathlen (filter isIndependent packages)

      giveUpMsg = concat
          [ "    - Use '--omit-packages to exclude conflicting package(s).\n"
          , "    - Tweak the generated "
          , toFilePath stackDotYaml <> " and then run 'stack solver':\n"
          , "        - Add any missing remote packages.\n"
          , "        - Add extra dependencies to guide solver.\n"
          , "    - Update external packages with 'stack update' and try again.\n"
          ]

      needSolver _ (InitOpts {useSolver = True}) = True
      needSolver (ResolverCompiler _)  _ = True
      needSolver _ _ = False

getRecommendedSnapshots :: (MonadIO m, MonadMask m, MonadReader env m, HasConfig env, HasHttpManager env, HasGHCVariant env, MonadLogger m, MonadBaseControl IO m)
                        => Snapshots
                        -> m [SnapName]
getRecommendedSnapshots snapshots = do
    -- in order - Latest LTS, Latest Nightly, all LTS most recent first
    return $ nubOrd $ concat
        [ map (uncurry LTS)
            (take 1 $ reverse $ IntMap.toList $ snapshotsLts snapshots)
        , [Nightly $ snapshotsNightly snapshots]
        , map (uncurry LTS)
            (drop 1 $ reverse $ IntMap.toList $ snapshotsLts snapshots)
        ]

data InitOpts = InitOpts
    { useSolver      :: Bool
    -- ^ Use solver to determine required external dependencies
    , omitPackages   :: Bool
    -- ^ Exclude conflicting or incompatible user packages
    , forceOverwrite :: Bool
    -- ^ Overwrite existing stack.yaml
    , includeSubDirs :: Bool
    -- ^ If True, include all .cabal files found in any sub directories
    , searchDirs     :: ![T.Text]
    -- ^ List of sub directories to search for .cabal files
    }<|MERGE_RESOLUTION|>--- conflicted
+++ resolved
@@ -9,11 +9,7 @@
 
 import           Control.Exception               (assert)
 import           Control.Exception.Enclosed      (catchAny)
-<<<<<<< HEAD
-import           Control.Monad                   (liftM, when)
-=======
 import           Control.Monad
->>>>>>> 8e149fdf
 import           Control.Monad.Catch             (MonadMask, throwM)
 import           Control.Monad.IO.Class
 import           Control.Monad.Logger
@@ -41,19 +37,13 @@
 import           Stack.BuildPlan
 import           Stack.Config                    (getSnapshots,
                                                   makeConcreteResolver)
+import           Stack.Config                    (getSnapshots,
+                                                  makeConcreteResolver)
 import           Stack.Constants
 import           Stack.Solver
 import           Stack.Types
-<<<<<<< HEAD
 import           Stack.Types.Internal            (HasLogLevel, HasReExec,
                                                   HasTerminal)
-import           System.Directory                (makeRelativeToCurrentDirectory)
-=======
-import           Stack.Types.Internal            ( HasTerminal, HasReExec
-                                                 , HasLogLevel)
-import           Stack.Config                    ( getSnapshots
-                                                 , makeConcreteResolver)
->>>>>>> 8e149fdf
 import qualified System.FilePath                 as FP
 
 -- | Generate stack.yaml
@@ -69,10 +59,7 @@
     -> m ()
 initProject currDir searchDirs' initOpts mresolver = do
     let dest = currDir </> stackDotYaml
-<<<<<<< HEAD
         dest' = toFilePath currDir
-=======
->>>>>>> 8e149fdf
 
     reldest <- toFilePath `liftM` makeRelativeToCurrentDir dest
 
