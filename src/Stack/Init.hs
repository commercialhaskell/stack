{-# LANGUAGE NoImplicitPrelude     #-}
{-# LANGUAGE DuplicateRecordFields #-}
{-# LANGUAGE OverloadedRecordDot   #-}
{-# LANGUAGE OverloadedStrings     #-}
{-# LANGUAGE TypeFamilies          #-}

-- | Types and functions related to Stack's @init@ command.
module Stack.Init
  ( InitOpts (..)
  , initCmd
  , initProject
  ) where

import qualified Data.Aeson.KeyMap as KeyMap
import qualified Data.ByteString.Builder as B
import qualified Data.ByteString.Char8 as BC
import qualified Data.Foldable as F
import qualified Data.IntMap as IntMap
import           Data.List.Extra ( groupSortOn )
import           Data.List.NonEmpty.Extra ( minimumBy1 )
import qualified Data.Map.Strict as Map
import qualified Data.Set as Set
import qualified Data.Text as T
import qualified Data.Yaml as Yaml
import qualified Distribution.PackageDescription as C
import qualified Distribution.Text as C
import qualified Distribution.Version as C
import           Path
                   ( PathException, (</>), dirname, filename, parent
                   , stripProperPrefix
                   )
import           Path.Extra ( toFilePathNoTrailingSep )
import           Path.Find ( findFiles )
import           Path.IO
                   ( AnyPath, RelPath, doesFileExist, getCurrentDir
                   ,  makeRelativeToCurrentDir, resolveDir'
                   )
import qualified RIO.FilePath as FP
import           RIO.List ( (\\), intercalate, isSuffixOf, isPrefixOf )
import           RIO.NonEmpty ( nonEmpty )
import qualified RIO.NonEmpty as NE
import           Stack.BuildPlan
                   ( BuildPlanCheck (..), DepError (..), checkSnapBuildPlan
                   , removeSrcPkgDefaultFlags, selectBestSnapshot
                   )
import           Stack.Config ( getSnapshots, makeConcreteSnapshot )
import           Stack.Constants ( stackDotYaml, stackProgName' )
import           Stack.Prelude
import           Stack.Runners
                   ( ShouldReexec (..), withConfig, withGlobalProject )
import           Stack.SourceMap
                   ( SnapshotCandidate, loadProjectSnapshotCandidate )
import           Stack.Types.Config ( HasConfig, Config (..), configL )
import           Stack.Types.GHCVariant ( HasGHCVariant )
import           Stack.Types.GlobalOpts ( GlobalOpts (..) )
import           Stack.Types.Project ( Project (..) )
import           Stack.Types.Runner (Runner, globalOptsL )
import           Stack.Types.Snapshot ( AbstractSnapshot, Snapshots (..) )
import           Stack.Types.Version ( stackMajorVersion )

-- | Type representing exceptions thrown by functions exported by the
-- "Stack.Init" module.
data InitException
  = NoPackagesToIgnoreBug
  deriving (Show, Typeable)

instance Exception InitException where
  displayException NoPackagesToIgnoreBug = bugReport "[S-2747]"
    "No packages to ignore."

-- | Type representing \'pretty\' exceptions thrown by functions exported by the
-- "Stack.Init" module.
data InitPrettyException
  = SnapshotDownloadFailure SomeException
  | ConfigFileAlreadyExists FilePath
  | PackageNameInvalid [(Path Abs File, PackageName)]
  | NoMatchingSnapshot !(NonEmpty SnapName)
  | SnapshotMismatch !RawSnapshotLocation String
  | SnapshotPartial !RawSnapshotLocation !String
  deriving (Show, Typeable)

instance Pretty InitPrettyException where
  pretty (ConfigFileAlreadyExists reldest) =
    "[S-8009]"
    <> line
    <> flow "Stack declined to create a project-level configuration file."
    <> blankLine
    <> fillSep
         [ flow "The file"
         , style File (fromString reldest)
         , "already exists. To overwrite it, pass the flag"
         , style Shell "--force" <> "."
         ]
  pretty (PackageNameInvalid rels) =
    "[S-5267]"
    <> line
    <> flow "Stack did not create project-level configuration, as (like \
            \Hackage) it requires a Cabal file name to match the package it \
            \defines."
    <> blankLine
    <> flow "Please rename the following Cabal files:"
    <> line
    <> bulletedList
         ( map
             ( \(fp, name) -> fillSep
                 [ pretty fp
                 , "as"
                 , style
                     File
                     (fromPackageName name <> ".cabal")
                 ]
             )
             rels
         )
  pretty (SnapshotDownloadFailure e) =
    "[S-8332]"
    <> line
    <> flow "Stack failed to create project-level configuration file, as it \
            \was unable to download the index of available snapshots."
    <> blankLine
    <> fillSep
         [ flow "This sometimes happens because Certificate Authorities are \
                \missing on your system. You can try the Stack command again \
                \or manually create the configuration file. For help about the \
                \content of Stack's configuration files, see (for the most \
                \recent release of Stack)"
         , style
             Url
             "http://docs.haskellstack.org/en/stable/configure/yaml/"
           <> "."
         ]
    <> blankLine
    <> flow "While downloading the snapshot index, Stack encountered the \
            \following error:"
    <> blankLine
    <> string (displayException e)
  pretty (NoMatchingSnapshot names) =
    "[S-1833]"
    <> line
    <> flow "None of the following snapshots provides a compiler matching \
            \your package(s):"
    <> line
    <> bulletedList (map (fromString . show) (NE.toList names))
    <> blankLine
    <> resolveOptions
  pretty (SnapshotMismatch snapshot errDesc) =
    "[S-6395]"
    <> line
    <> fillSep
         [ "Snapshot"
         , style Url (pretty $ PrettyRawSnapshotLocation snapshot)
         , flow "does not have a matching compiler to build some or all of \
                \your package(s)."
         ]
    <> blankLine
    <> indent 4 (string errDesc)
    <> line
    <> resolveOptions
  pretty (SnapshotPartial snapshot errDesc) =
    "[S-2422]"
    <> line
    <> fillSep
         [ "Snapshot"
         , style Url (pretty $ PrettyRawSnapshotLocation snapshot)
         , flow "does not have all the packages to match your requirements."
         ]
    <> blankLine
    <> indent 4 (string errDesc)
    <> line
    <> resolveOptions

resolveOptions :: StyleDoc
resolveOptions =
     flow "This may be resolved by:"
  <> line
  <> bulletedList
       [ fillSep
           [ "Using"
           , style Shell "--omit-packages"
           , "to exclude mismatching package(s)."
           ]
       , fillSep
           [ "Using"
           , style Shell "--snapshot"
           , "to specify a matching snapshot."
           ]
       ]

instance Exception InitPrettyException

-- | Type representing command line options for the @stack init@ command.
data InitOpts = InitOpts
  { searchDirs     :: ![T.Text]
    -- ^ List of sub directories to search for .cabal files
  , omitPackages   :: Bool
    -- ^ Exclude conflicting or incompatible user packages
  , forceOverwrite :: Bool
    -- ^ Overwrite existing stack.yaml
  , includeSubDirs :: Bool
    -- ^ If True, include all .cabal files found in any sub directories
  }

-- | Function underlying the @stack init@ command. Project initialization.
initCmd :: InitOpts -> RIO Runner ()
initCmd initOpts = do
  pwd <- getCurrentDir
  go <- view globalOptsL
  withGlobalProject $
    withConfig YesReexec (initProject pwd initOpts go.snapshot)

-- | Generate a @stack.yaml@ file.
initProject ::
     (HasConfig env, HasGHCVariant env)
  => Path Abs Dir
  -> InitOpts
  -> Maybe AbstractSnapshot
  -> RIO env ()
initProject currDir initOpts mASnapshot = do
  let dest = currDir </> stackDotYaml
  reldest <- toFilePath <$> makeRelativeToCurrentDir dest
  exists <- doesFileExist dest
  when (not initOpts.forceOverwrite && exists) $
    prettyThrowIO $ ConfigFileAlreadyExists reldest
  dirs <- mapM (resolveDir' . T.unpack) initOpts.searchDirs
  let find  = findCabalDirs initOpts.includeSubDirs
      dirs' = if null dirs then [currDir] else dirs
  prettyInfo $
       fillSep
         [ flow "Looking for Cabal or"
         , style File "package.yaml"
         , flow "files to use to initialise Stack's project-level YAML \
                \configuration file."
         ]
    <> line
  cabaldirs <- Set.toList . Set.unions <$> mapM find dirs'
  (bundle, dupPkgs)  <- cabalPackagesCheck cabaldirs
  let makeRelDir dir =
        case stripProperPrefix currDir dir of
          Nothing
              | currDir == dir -> "."
              | otherwise -> assert False $ toFilePathNoTrailingSep dir
          Just rel -> toFilePathNoTrailingSep rel
      fpToPkgDir fp =
        let absDir = parent fp
        in  ResolvedPath (RelFilePath $ T.pack $ makeRelDir absDir) absDir
      pkgDirs = Map.map (fpToPkgDir . fst) bundle
  defaultInitSnapshot <- view $ configL . to (.defaultInitSnapshot)
  let mASnapshot' = getFirst $ First mASnapshot <> defaultInitSnapshot
  (snapshot, flags, extraDeps, rbundle) <-
    getDefaultSnapshot initOpts mASnapshot' pkgDirs
  let ignored = Map.difference bundle rbundle
      dupPkgMsg
        | dupPkgs /= [] = Just
            "Warning (added by new or init): Some packages were found to have \
            \names\n\
            \conflicting with others and have been commented out in the \
            \packages section."
        | otherwise = Nothing
      missingPkgMsg
        | Map.size ignored > 0 = Just
            "Warning (added by new or init): Some packages were found to be \
            \incompatible\n\
            \with the snapshot and have been left commented out in the \
            \packages section."
        | otherwise = Nothing
      extraDepMsg
        | Map.size extraDeps > 0 = Just
            "Warning (added by new or init): Specified snapshot could not \
            \satisfy all\n\
            \dependencies. Some external packages have been added as \
            \dependencies."
        | otherwise = Nothing
      removalMsg =
        "You can omit this message by removing it from the project-level \
        \configuration\n\
        \file."
      makeUserMsg mMsgs =
        let msgs = catMaybes mMsgs
        in  if null msgs
              then Nothing
              else Just $ intercalate "\n\n" (msgs <> [removalMsg]) <> "\n"
      userMsg = makeUserMsg [dupPkgMsg, missingPkgMsg, extraDepMsg]
      gpdByDir =
        Map.fromList [ (parent fp, gpd) | (fp, gpd) <- Map.elems bundle]
      gpds = Map.elems $
        Map.mapMaybe (flip Map.lookup gpdByDir . resolvedAbsolute) rbundle
  deps <- for (Map.toList extraDeps) $ \(n, v) ->
    PLImmutable . cplComplete <$>
      completePackageLocation
        (RPLIHackage (PackageIdentifierRevision n v CFILatest) Nothing)
  let project = Project
        { userMsg
        , packages = resolvedRelative <$> Map.elems rbundle
        , extraDeps = map toRawPL deps
        , flagsByPkg = removeSrcPkgDefaultFlags gpds flags
        , snapshot
        , compiler = Nothing
        , extraPackageDBs = []
        , curator = Nothing
        , dropPackages = mempty
        }
      makeRel = fmap toFilePath . makeRelativeToCurrentDir
  prettyInfoL
    [ flow "Initialising Stack's project-level configuration file using \
           \snapshot"
    , pretty (PrettyRawSnapshotLocation snapshot) <> "."
    ]
  prettyInfoL $
    let n = Map.size bundle + length dupPkgs
    in  [ "Considered"
        , fromString $ show n
        , "user"
        , if n == 1 then "package." else "packages."
        ]
  when (dupPkgs /= []) $ do
    rels <- mapM makeRel dupPkgs
    prettyWarn $
         fillSep
           [ flow "Ignoring these"
           , fromString $ show (length dupPkgs)
           , flow "duplicate packages:"
           ]
      <> line
      <> bulletedList (map (style File . fromString) rels)
  when (Map.size ignored > 0) $ do
    rels <- mapM makeRel (Map.elems (fmap fst ignored))
    prettyWarn $
         fillSep
           [ flow "Ignoring these"
           , fromString $ show (Map.size ignored)
           , flow "packages due to dependency conflicts:"
           ]
      <> line
      <> bulletedList (map (style File . fromString) rels)
  when (Map.size extraDeps > 0) $
    prettyWarnL
      [ fromString $ show (Map.size extraDeps)
      , flow "external dependencies were added."
      ]
  prettyInfoL
    [ flow $ if exists
        then "Overwriting existing configuration file"
        else "Writing configuration to"
    , style File (fromString reldest) <> "."
    ]
  writeBinaryFileAtomic dest $ renderStackYaml project
    (Map.elems $ fmap (makeRelDir . parent . fst) ignored)
    (map (makeRelDir . parent) dupPkgs)
  prettyInfoS
    "Stack's project-level configuration file has been initialised."

-- | Render a stack.yaml file with comments, see:
-- https://github.com/commercialhaskell/stack/issues/226
renderStackYaml :: Project -> [FilePath] -> [FilePath] -> B.Builder
renderStackYaml p ignoredPackages dupPackages =
  case Yaml.toJSON p of
    Yaml.Object o -> renderObject o
    _ -> assert False $ B.byteString $ Yaml.encode p
 where
  renderObject o =
       B.byteString headerHelp
    <> B.byteString "\n\n"
    <> F.foldMap (goComment o) comments
    <> goOthers (o `KeyMap.difference` KeyMap.fromList comments)
    <> B.byteString footerHelp
    <> "\n"
  goComment o (name, comment) =
    case (convert <$> KeyMap.lookup name o) <|> nonPresentValue name of
      Nothing -> assert (name == "user-message") mempty
      Just v ->
        B.byteString comment <>
        B.byteString "\n" <>
        v <>
        if name == "packages" then commentedPackages else "" <>
        B.byteString "\n"
   where
    convert v = B.byteString (Yaml.encode $ Yaml.object [(name, v)])

    -- Some fields in stack.yaml are optional and may not be
    -- generated. For these, we provided commented out dummy
    -- values to go along with the comments.
    nonPresentValue "extra-deps" = Just "# extra-deps: []\n"
    nonPresentValue "flags" = Just "# flags: {}\n"
    nonPresentValue "extra-package-dbs" = Just "# extra-package-dbs: []\n"
    nonPresentValue _ = Nothing

  commentLine l | null l = "#"
                | otherwise = "# " ++ l
  commentHelp = BC.pack .  intercalate "\n" . map commentLine
  commentedPackages =
    let ignoredComment = commentHelp
          [ "The following packages have been ignored due to incompatibility with the"
          , "snapshot compiler, dependency conflicts with other packages"
          , "or unsatisfied dependencies."
          ]
        dupComment = commentHelp
          [ "The following packages have been ignored due to package name conflict "
          , "with other packages."
          ]
    in  commentPackages ignoredComment ignoredPackages
        <> commentPackages dupComment dupPackages
  commentPackages comment pkgs
    | pkgs /= [] =
           B.byteString comment
        <> B.byteString "\n"
        <> B.byteString (BC.pack $ concat
             $ map (\x -> "#- " ++ x ++ "\n") pkgs ++ ["\n"])
    | otherwise = ""
  goOthers o
    | KeyMap.null o = mempty
    | otherwise = assert False $ B.byteString $ Yaml.encode o
  -- Per Section Help
  comments =
    [ ("user-message"     , userMsgHelp)
    , ("snapshot"         , snapshotHelp)
    , ("packages"         , packageHelp)
    , ("extra-deps"       , extraDepsHelp)
    , ("flags"            , "# Override default flag values for project packages and extra-deps")
    , ("extra-package-dbs", "# Extra package databases containing global packages")
    ]
  -- Help strings
  headerHelp = commentHelp
    [ "This file was automatically generated by 'stack init'"
    , ""
    , "Some commonly used options have been documented as comments in this file."
    , "For advanced use and comprehensive documentation of the format, please see:"
    , "https://docs.haskellstack.org/en/stable/configure/yaml/"
    ]
  snapshotHelp = commentHelp
    [ "A 'specific' Stackage snapshot or a compiler version."
    , "A snapshot resolver dictates the compiler version and the set of packages"
    , "to be used for project dependencies. For example:"
    , ""
    , "snapshot: lts-23.0"
<<<<<<< HEAD
    , "snapshot: nightly-2024-12-09"
=======
    , "snapshot: nightly-2024-12-13"
>>>>>>> 75408782
    , "snapshot: ghc-9.8.4"
    , ""
    , "The location of a snapshot can be provided as a file or url. Stack assumes"
    , "a snapshot provided as a file might change, whereas a url resource does not."
    , ""
    , "snapshot: ./custom-snapshot.yaml"
    , "snapshot: https://example.com/snapshots/2024-01-01.yaml"
    ]
  userMsgHelp = commentHelp
    [ "A warning or info to be displayed to the user on config load." ]
  packageHelp = commentHelp
    [ "User packages to be built."
    , "Various formats can be used as shown in the example below."
    , ""
    , "packages:"
    , "- some-directory"
    , "- https://example.com/foo/bar/baz-0.0.2.tar.gz"
    , "  subdirs:"
    , "  - auto-update"
    , "  - wai"
    ]
  extraDepsHelp = commentHelp
    [ "Dependency packages to be pulled from upstream that are not in the snapshot."
    , "These entries can reference officially published versions as well as"
    , "forks / in-progress versions pinned to a git hash. For example:"
    , ""
    , "extra-deps:"
    , "- acme-missiles-0.3"
    , "- git: https://github.com/commercialhaskell/stack.git"
    , "  commit: e7b331f14bcffb8367cd58fbfc8b40ec7642100a"
    , ""
    ]
  footerHelp = commentHelp
    [ "Control whether we use the GHC we find on the path"
    , "system-ghc: true"
    , ""
    , "Require a specific version of Stack, using version ranges"
    , "require-stack-version: -any # Default"
    , "require-stack-version: \""
      ++ C.display (C.orLaterVersion stackMajorVersion) ++ "\""
    , ""
    , "Override the architecture used by Stack, especially useful on Windows"
    , "arch: i386"
    , "arch: x86_64"
    , ""
    , "Extra directories used by Stack for building"
    , "extra-include-dirs: [/path/to/dir]"
    , "extra-lib-dirs: [/path/to/dir]"
    , ""
    , "Allow a newer minor version of GHC than the snapshot specifies"
    , "compiler-check: newer-minor"
    ]

getSnapshots' :: HasConfig env => RIO env Snapshots
getSnapshots' = catchAny
  getSnapshots
  (prettyThrowIO . SnapshotDownloadFailure)

-- | Get the default snapshot value
getDefaultSnapshot ::
     (HasConfig env, HasGHCVariant env)
  => InitOpts
  -> Maybe AbstractSnapshot
  -> Map PackageName (ResolvedPath Dir)
  -- ^ Src package name: cabal dir
  -> RIO env
       ( RawSnapshotLocation
       , Map PackageName (Map FlagName Bool)
       , Map PackageName Version
       , Map PackageName (ResolvedPath Dir))
     -- ^ ( Snapshot
     --   , Flags for src packages and extra deps
     --   , Extra dependencies
     --   , Src packages actually considered)
getDefaultSnapshot initOpts mASnapshot pkgDirs = do
  (candidate, loc) <- case mASnapshot of
    Nothing -> selectSnapshot
    Just as -> do
      sl <- makeConcreteSnapshot as
      c <- loadProjectSnapshotCandidate sl NoPrintWarnings False
      pure (c, sl)
  getWorkingSnapshotPlan initOpts pkgDirs candidate loc
 where
  -- TODO support selecting best across regular and custom snapshots
  selectSnapshot = do
    snaps <- fmap getRecommendedSnapshots getSnapshots'
    (c, l, r) <- selectBestSnapshot (Map.elems pkgDirs) snaps
    case r of
      BuildPlanCheckFail {} | not initOpts.omitPackages
              -> prettyThrowM $ NoMatchingSnapshot snaps
      _ -> pure (c, l)

getWorkingSnapshotPlan ::
     (HasConfig env, HasGHCVariant env)
  => InitOpts
  -> Map PackageName (ResolvedPath Dir)
  -- ^ Src packages: cabal dir
  -> SnapshotCandidate env
  -> RawSnapshotLocation
  -> RIO env
       ( RawSnapshotLocation
       , Map PackageName (Map FlagName Bool)
       , Map PackageName Version
       , Map PackageName (ResolvedPath Dir))
     -- ^ ( SnapshotDef
     --   , Flags for src packages and extra deps
     --   , Extra dependencies
     --   , Src packages actually considered)
getWorkingSnapshotPlan initOpts pkgDirs0 snapCandidate snapLoc = do
  prettyInfoL
    [ flow "Selected the snapshot"
    , pretty (PrettyRawSnapshotLocation snapLoc) <> "."
    ]
  go pkgDirs0
 where
  go pkgDirs = do
    eres <- checkBundleSnapshot initOpts snapLoc snapCandidate (Map.elems pkgDirs)
    -- if some packages failed try again using the rest
    case eres of
      Right (f, edeps)-> pure (snapLoc, f, edeps, pkgDirs)
      Left ignored
        | Map.null available -> do
            prettyWarnS
              "Could not find a working plan for any of the user packages. \
              \Proceeding to create a project-level configuration file anyway."
            pure (snapLoc, Map.empty, Map.empty, Map.empty)
        | otherwise -> do
            when (Map.size available == Map.size pkgDirs) $
              throwM NoPackagesToIgnoreBug
            if length ignored > 1
              then
                prettyWarn
                  (  flow "Ignoring the following packages:"
                  <> line
                  <> bulletedList (map fromPackageName ignored)
                  )
              else
                prettyWarnL
                  [ flow "Ignoring package:"
                  , fromString
                      ( case ignored of
                          [] -> throwM NoPackagesToIgnoreBug
                          x:_ -> packageNameString x
                      )
                  ]
            go available
       where
        isAvailable k _ = k `notElem` ignored
        available       = Map.filterWithKey isAvailable pkgDirs

checkBundleSnapshot ::
     (HasConfig env, HasGHCVariant env)
  => InitOpts
  -> RawSnapshotLocation
  -> SnapshotCandidate env
  -> [ResolvedPath Dir]
  -- ^ Src package dirs
  -> RIO env
       (Either [PackageName] ( Map PackageName (Map FlagName Bool)
                             , Map PackageName Version))
checkBundleSnapshot initOpts snapshotLoc snapCandidate pkgDirs = do
  result <- checkSnapBuildPlan pkgDirs Nothing snapCandidate
  case result of
    BuildPlanCheckOk f -> pure $ Right (f, Map.empty)
    BuildPlanCheckPartial _f e -> do -- FIXME:qrilka unused f
      if initOpts.omitPackages
        then do
          warnPartial result
          prettyWarnS "Omitting packages with unsatisfied dependencies"
          pure $ Left $ failedUserPkgs e
        else
          prettyThrowM $ SnapshotPartial snapshotLoc (show result)
    BuildPlanCheckFail _ e _
      | initOpts.omitPackages -> do
          prettyWarn $
               fillSep
                 [ "Snapshot compiler mismatch:"
                 , style Current (fromString . T.unpack $ textDisplay snapshotLoc)
                 ]
            <> line
            <> indent 4 (string $ show result)
          pure $ Left $ failedUserPkgs e
      | otherwise -> prettyThrowM $ SnapshotMismatch snapshotLoc (show result)
 where
  warnPartial res = do
    prettyWarn $
         fillSep
           [ "Snapshot"
           , style Current (fromString . T.unpack $ textDisplay snapshotLoc)
           , flow "will need external packages:"
           ]
      <> line
      <> indent 4 (string $ show res)

  failedUserPkgs e = Map.keys $ Map.unions (Map.elems (fmap (.neededBy) e))

getRecommendedSnapshots :: Snapshots -> NonEmpty SnapName
getRecommendedSnapshots snapshots =
  -- in order - Latest LTS, Latest Nightly, all LTS most recent first
  case nonEmpty supportedLtss of
    Just (mostRecent :| older) -> mostRecent :| (nightly : older)
    Nothing -> nightly :| []
 where
  ltss = map (uncurry LTS) (IntMap.toDescList snapshots.lts )
  supportedLtss = filter (>= minSupportedLts) ltss
  nightly = Nightly snapshots.nightly

-- |Yields the minimum LTS supported by Stack.
minSupportedLts :: SnapName
-- See https://github.com/commercialhaskell/stack/blob/master/ChangeLog.md
-- under Stack version 3.1.1.
minSupportedLts = LTS 12 0

findCabalDirs ::
     HasConfig env
  => Bool -> Path Abs Dir -> RIO env (Set (Path Abs Dir))
findCabalDirs recurse dir =
  Set.fromList . map parent
  <$> liftIO (findFiles dir isHpackOrCabal subdirFilter)
 where
  subdirFilter subdir = recurse && not (isIgnored subdir)
  isHpack = (== "package.yaml")     . toFilePath . filename
  isCabal = (".cabal" `isSuffixOf`) . toFilePath
  isHpackOrCabal x = isHpack x || isCabal x
  isIgnored path = "." `isPrefixOf` dirName || dirName `Set.member` ignoredDirs
   where
    dirName = FP.dropTrailingPathSeparator (toFilePath (dirname path))

-- | Special directories that we don't want to traverse for .cabal files
ignoredDirs :: Set FilePath
ignoredDirs = Set.fromList ["dist"]

cabalPackagesCheck ::
     (HasConfig env, HasGHCVariant env)
  => [Path Abs Dir]
  -> RIO env
       ( Map PackageName (Path Abs File, C.GenericPackageDescription)
       , [Path Abs File]
       )
cabalPackagesCheck cabaldirs = do
  when (null cabaldirs) $
    prettyWarn $
         fillSep
           [ flow "Stack did not find any local directories containing a \
                  \package description. You may want to create a package with"
           , style Shell (flow "stack new")
           , flow "instead."
           ]
      <> blankLine
      <> fillSep
           [ flow "Stack will create an empty project. If this is not what \
                  \you want, please delete the generated"
           , style File "stack.yaml"
           , "file."
           ]
  relpaths <- mapM prettyPath cabaldirs
  unless (null relpaths) $
    prettyInfo $
         flow "Using the Cabal packages:"
      <> line
      <> bulletedList (map (style File . fromString) relpaths)
      <> line
  -- A package name cannot be empty or missing otherwise it will result in
  -- Cabal solver failure. Stack requires packages name to match the Cabal
  -- file name. Just the latter check is enough to cover both the cases.
  ePackages <- for cabaldirs $ \dir -> do
    -- Pantry's 'loadCabalFilePath' throws 'MismatchedCabalName' (error
    -- [S-910]) if the Cabal file name does not match the package it
    -- defines.
    (gpdio, _name, cabalFP) <- loadCabalFilePath (Just stackProgName') dir
    eres <- liftIO $ try (gpdio YesPrintWarnings)
    case eres :: Either PantryException C.GenericPackageDescription of
      Right gpd -> pure $ Right (cabalFP, gpd)
      Left (MismatchedCabalName fp name) -> pure $ Left (fp, name)
      Left e -> throwIO e
  let (nameMismatchPkgs, packages) = partitionEithers ePackages
  when (nameMismatchPkgs /= []) $
    prettyThrowIO $ PackageNameInvalid nameMismatchPkgs
  let dupGroups = mapMaybe nonEmpty . groupSortOn (gpdPackageName . snd)
      dupAll    = concatMap NE.toList $ dupGroups packages
      -- Among duplicates prefer to include the ones in upper level dirs
      pathlen     = length . FP.splitPath . toFilePath . fst
      getmin      = minimumBy1 (compare `on` pathlen)
      dupSelected = map getmin (dupGroups packages)
      dupIgnored  = dupAll \\ dupSelected
      unique      = packages \\ dupIgnored
  when (dupIgnored /= []) $ do
    dups <- mapM (mapM (prettyPath . fst)) (dupGroups packages)
    prettyWarn $
         flow "The following packages have duplicate package names:"
      <> line
      <> foldMap
           ( \dup ->    bulletedList (map fromString (NE.toList dup))
                     <> line
           )
           dups
      <> line
      <> flow "Packages with duplicate names will be ignored. Packages \
              \in upper level directories will be preferred."
      <> line
  pure (Map.fromList
          $ map (\(file, gpd) -> (gpdPackageName gpd,(file, gpd))) unique
         , map fst dupIgnored)

prettyPath ::
     (MonadIO m, RelPath (Path r t) ~ Path Rel t, AnyPath (Path r t))
  => Path r t
  -> m FilePath
prettyPath path = do
  eres <- liftIO $ try $ makeRelativeToCurrentDir path
  pure $ case eres of
    Left (_ :: PathException) -> toFilePath path
    Right res -> toFilePath res<|MERGE_RESOLUTION|>--- conflicted
+++ resolved
@@ -432,11 +432,7 @@
     , "to be used for project dependencies. For example:"
     , ""
     , "snapshot: lts-23.0"
-<<<<<<< HEAD
-    , "snapshot: nightly-2024-12-09"
-=======
     , "snapshot: nightly-2024-12-13"
->>>>>>> 75408782
     , "snapshot: ghc-9.8.4"
     , ""
     , "The location of a snapshot can be provided as a file or url. Stack assumes"
