--- conflicted
+++ resolved
@@ -41,15 +41,8 @@
 import qualified Distribution.ModuleName as C (ModuleName)
 import qualified Distribution.Text as C (display)
 import           Stack.Types.NamedComponent
-<<<<<<< HEAD
-import           Stack.Types.Runner
-import           Text.PrettyPrint.Leijen.Extended
-=======
-import           Stack.Types.PackageIdentifier
-import           Stack.Types.PackageName
 import           Stack.Types.PrettyPrint (Style (..))
 import           Stack.Types.Runner
-import           Stack.Types.Version
 import           Text.PrettyPrint.Leijen.Extended (Ann, Display (display), Doc,
                      HasStyleAnn (..), StyleAnn (..), StyleDoc, (<+>), align,
                      angles, braces, brackets, cat,
@@ -58,7 +51,6 @@
                      indent, line, linebreak,
                      nest, parens, punctuate, sep, softbreak, softline, squotes,
                      styleAnn, vcat, vsep)
->>>>>>> 15decc85
 
 displayWithColor
     :: (HasRunner env, Display a, HasStyleAnn (Ann a),
