--- conflicted
+++ resolved
@@ -44,11 +44,8 @@
 import qualified Distribution.Version as C
 import           Network.HTTP.Client (Request)
 import           Network.HTTP.Download
-<<<<<<< HEAD
 import qualified RIO
-=======
 import           Network.URI (isURI)
->>>>>>> b48f18fa
 import           Path
 import           Path.IO
 import           Stack.Constants
