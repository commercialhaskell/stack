--- conflicted
+++ resolved
@@ -711,18 +711,8 @@
 checkForDuplicateModules pkgs = do
     unless (null duplicates) $ do
         borderedWarning $ do
-<<<<<<< HEAD
-            logWarn "The following modules are present in multiple packages:"
-            forM_ duplicates $ \(mn, pns) -> logWarn $
-              " * " <>
-              fromString mn <>
-              " (in " <>
-              mconcat (intersperse ", " (map RIO.display pns)) <>
-              ")"
-=======
             prettyError $ "Multiple files use the same module name:" <>
               line <> bulletedList (map prettyDuplicate duplicates)
->>>>>>> 2631803b
         throwM LoadingDuplicateModules
   where
     duplicates :: [(ModuleName, Map (Path Abs File) (Set (PackageName, NamedComponent)))]
