--- conflicted
+++ resolved
@@ -80,17 +80,10 @@
 commandToBuilder (Module modules)
   | S.null modules = ":module +\n"
   | otherwise      =
-<<<<<<< HEAD
        ":module + "
     <> mconcat (intersperse " "
-        $ (fromString . quoteFileName . mconcat . intersperse "." . components) <$> S.toAscList modules)
+        $ fromString . quoteFileName . mconcat . intersperse "." . components <$> S.toAscList modules)
     <> "\n"
-=======
-       fromText ":module + "
-    <> mconcat (intersperse (fromText " ")
-        $ stringUtf8 . quoteFileName . mconcat . intersperse "." . components <$> S.toAscList modules)
-    <> fromText "\n"
->>>>>>> 2631803b
 
 -- | Make sure that a filename with spaces in it gets the proper quotes.
 quoteFileName :: String -> String
