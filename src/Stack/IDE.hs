--- conflicted
+++ resolved
@@ -24,22 +24,15 @@
                      | ListPackageCabalFiles
 
 -- | List the packages inside the current project.
-<<<<<<< HEAD
-listPackages :: HasBuildConfig env => RIO env ()
-listPackages = do
-  packages <- view $ buildConfigL.to (smwProject . bcSMWanted)
-  for_ (Map.keys packages) (logInfo . fromString . packageNameString)
-=======
 listPackages :: HasBuildConfig env => ListPackagesCmd -> RIO env ()
 listPackages flag = do
-  packages <- view $ buildConfigL.to bcPackages
+  packages <- view $ buildConfigL.to (smwProject . bcSMWanted)
   let strs = case flag of
         ListPackageNames ->
           map packageNameString (Map.keys packages)
         ListPackageCabalFiles ->
           map (toFilePath . ppCabalFP) (Map.elems packages)
   mapM_ (logInfo . fromString) strs
->>>>>>> a7d3fb7b
 
 -- | List the targets in the current project.
 listTargets :: forall env. HasBuildConfig env => RIO env ()
