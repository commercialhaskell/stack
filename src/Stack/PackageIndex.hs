{-# LANGUAGE BangPatterns               #-}
{-# LANGUAGE ConstraintKinds            #-}
{-# LANGUAGE DataKinds                  #-}
{-# LANGUAGE DeriveDataTypeable         #-}
{-# LANGUAGE DeriveGeneric              #-}
{-# LANGUAGE FlexibleContexts           #-}
{-# LANGUAGE GADTs                      #-}
{-# LANGUAGE GeneralizedNewtypeDeriving #-}
{-# LANGUAGE KindSignatures             #-}
{-# LANGUAGE LambdaCase                 #-}
{-# LANGUAGE MultiParamTypeClasses      #-}
{-# LANGUAGE OverloadedStrings          #-}
{-# LANGUAGE PatternGuards              #-}
{-# LANGUAGE RankNTypes                 #-}
{-# LANGUAGE TemplateHaskell            #-}
{-# LANGUAGE TupleSections              #-}
{-# LANGUAGE ViewPatterns               #-}
{-# LANGUAGE ScopedTypeVariables        #-}

-- | Dealing with the 01-index file and all its cabal files.
module Stack.PackageIndex
    ( updateAllIndices
    , getPackageCaches
    , getPackageVersions
    , lookupPackageVersions
    ) where

import qualified Codec.Archive.Tar as Tar
import           Control.Monad (unless, when, liftM, guard)
import           Control.Monad.IO.Unlift
import           Control.Monad.Logger (logDebug, logInfo, logWarn)
import           Data.Aeson.Extended
import qualified Data.ByteString.Lazy as L
import           Data.Conduit (($$), (=$), (.|))
import           Data.Conduit.Binary (sinkHandle, sourceHandle, sourceFile, sinkFile)
import           Data.Conduit.Zlib (ungzip)
import           Data.Foldable (forM_)
import           Data.IORef
import           Data.Int (Int64)
import           Data.HashMap.Strict (HashMap)
import qualified Data.HashMap.Strict as HashMap
import           Data.Map (Map)
import qualified Data.Map.Strict as Map
import           Data.Monoid
import           Data.Set (Set)
import qualified Data.Set as Set
import           Data.Store.Internal (toStaticSizeEx)
import           Data.Store.Version
import           Data.Store.VersionTagged
import           Data.Text (Text)
import qualified Data.Text as T
import           Data.Text.Unsafe (unsafeTail)
import           Data.Time (getCurrentTime)
import           Data.Traversable (forM)
import           Data.Typeable (Typeable)
import qualified Hackage.Security.Client as HS
import qualified Hackage.Security.Client.Repository.Cache as HS
import qualified Hackage.Security.Client.Repository.Remote as HS
import qualified Hackage.Security.Client.Repository.HttpLib.HttpClient as HS
import qualified Hackage.Security.Util.Path as HS
import qualified Hackage.Security.Util.Pretty as HS
import           Network.HTTP.Client.TLS (getGlobalManager)
import           Network.HTTP.Download
import           Network.URI (parseURI)
import           Path (toFilePath, parseAbsFile)
import           Path.IO
import           Prelude -- Fix AMP warning
import           Stack.Types.Config
import           Stack.Types.PackageIdentifier
import           Stack.Types.PackageIndex
import           Stack.Types.PackageName
import           Stack.Types.StackT
import           Stack.Types.StringError
import           Stack.Types.Version
import qualified System.Directory as D
import           System.FilePath ((<.>))
import           System.IO (IOMode (ReadMode, WriteMode), withBinaryFile)

-- | Populate the package index caches and return them.
populateCache
    :: (StackMiniM env m, HasConfig env)
    => PackageIndex
    -> m PackageCacheMap
populateCache index = do
    requireIndex index
    -- This uses full on lazy I/O instead of ResourceT to provide some
    -- protections. Caveat emptor
    path <- configPackageIndex (indexName index)
    let loadPIS = do
            $logSticky "Populating index cache ..."
            lbs <- liftIO $ L.readFile $ Path.toFilePath path
            loop 0 (Map.empty, HashMap.empty) (Tar.read lbs)
    (pis, gitPIs) <- loadPIS `catch` \e -> do
        $logWarn $ "Exception encountered when parsing index tarball: "
                <> T.pack (show (e :: Tar.FormatError))
        $logWarn "Automatically updating index and trying again"
        updateIndex index
        loadPIS

    when (indexRequireHashes index) $ forM_ (Map.toList pis) $ \(ident, pc) ->
        case pcDownload pc of
            Just _ -> return ()
            Nothing -> throwM $ MissingRequiredHashes (indexName index) ident

    $logStickyDone "Populated index cache."

    return $ PackageCacheMap pis gitPIs
  where
    loop !blockNo (!m, !hm) (Tar.Next e es) =
        loop (blockNo + entrySizeInBlocks e) (goE blockNo m hm e) es
    loop _ (m, hm) Tar.Done = return (m, hm)
    loop _ _ (Tar.Fail e) = throwM e

    goE blockNo m hm e =
        case Tar.entryContent e of
            Tar.NormalFile lbs size ->
                case parseNameVersionSuffix $ Tar.entryPath e of
                    Just (ident, ".cabal") -> addCabal lbs ident size
                    Just (ident, ".json") -> (addJSON id ident lbs, hm)
                    _ ->
                        case parsePackageJSON $ Tar.entryPath e of
                            Just ident -> (addJSON unHSPackageDownload ident lbs, hm)
                            Nothing -> (m, hm)
            _ -> (m, hm)
      where
        addCabal lbs ident size =
            ( Map.insertWith
                (\_ pcOld -> pcNew { pcDownload = pcDownload pcOld })
                ident
                pcNew
                m
            , HashMap.insert cabalHash offsetSize hm
            )
          where
            pcNew = PackageCache
                { pcOffsetSize = offsetSize
                , pcDownload = Nothing
                }
            offsetSize = OffsetSize
                    ((blockNo + 1) * 512)
                    size

<<<<<<< HEAD
            cabalHash = computeCabalHash lbs
=======
            -- Calculate the Git SHA1 of the contents. This uses the
            -- Git algorithm of prepending "blob <size>\0" to the raw
            -- contents. We use this to be able to share the same SHA
            -- information between the Git and tarball backends.
            gitSHA1 = GitSHA1 $ toStaticSizeEx $ Mem.convertToBase Mem.Base16 $ hashSHA1 $ L.fromChunks
                $ "blob "
                : S8.pack (show $ L.length lbs)
                : "\0"
                : L.toChunks lbs

        hashSHA1 :: L.ByteString -> Hash.Digest Hash.SHA1
        hashSHA1 = Hash.hashlazy
>>>>>>> 8c87d12b

        addJSON :: FromJSON a
                => (a -> PackageDownload)
                -> PackageIdentifier
                -> L.ByteString
                -> Map PackageIdentifier PackageCache
        addJSON unwrap ident lbs =
            case decode lbs of
                Nothing -> m
                Just (unwrap -> pd) -> Map.insertWith
                    (\_ pc -> pc { pcDownload = Just pd })
                    ident
                    PackageCache
                        { pcOffsetSize = OffsetSize 0 0
                        , pcDownload = Just pd
                        }
                    m

    breakSlash x
        | T.null z = Nothing
        | otherwise = Just (y, unsafeTail z)
      where
        (y, z) = T.break (== '/') x

    parseNameVersion t1 = do
        (p', t3) <- breakSlash
                  $ T.map (\c -> if c == '\\' then '/' else c)
                  $ T.pack t1
        p <- parsePackageName p'
        (v', t5) <- breakSlash t3
        v <- parseVersion v'
        return (p', p, v, t5)

    parseNameVersionSuffix t1 = do
        (p', p, v, t5) <- parseNameVersion t1
        let (t6, suffix) = T.break (== '.') t5
        guard $ t6 == p'
        return (PackageIdentifier p v, suffix)

    parsePackageJSON t1 = do
        (_, p, v, t5) <- parseNameVersion t1
        guard $ t5 == "package.json"
        return $ PackageIdentifier p v

data PackageIndexException
  = GitNotAvailable IndexName
  | MissingRequiredHashes IndexName PackageIdentifier
  deriving Typeable
instance Exception PackageIndexException
instance Show PackageIndexException where
    show (GitNotAvailable name) = concat
        [ "Package index "
        , T.unpack $ indexNameText name
        , " only provides Git access, and you do not have"
        , " the git executable on your PATH"
        ]
    show (MissingRequiredHashes name ident) = concat
        [ "Package index "
        , T.unpack $ indexNameText name
        , " is configured to require package hashes, but no"
        , " hash is available for "
        , packageIdentifierString ident
        ]

-- | Require that an index be present, updating if it isn't.
requireIndex :: (StackMiniM env m, HasConfig env) => PackageIndex -> m ()
requireIndex index = do
    tarFile <- configPackageIndex $ indexName index
    exists <- doesFileExist tarFile
    unless exists $ updateIndex index

-- | Update all of the package indices
updateAllIndices :: (StackMiniM env m, HasConfig env) => m ()
updateAllIndices = do
    clearPackageCaches
    view packageIndicesL >>= mapM_ updateIndex

-- | Update the index tarball
updateIndex :: (StackMiniM env m, HasConfig env) => PackageIndex -> m ()
updateIndex index =
  do let name = indexName index
         url = indexLocation index
     $logSticky $ "Updating package index "
               <> indexNameText (indexName index)
               <> " (mirrored at "
               <> url
               <> ") ..."
     case indexType index of
       ITVanilla -> updateIndexHTTP name url
       ITHackageSecurity hs -> updateIndexHackageSecurity name url hs

     -- Copy to the 00-index.tar filename for backwards
     -- compatibility. First wipe out the cache file if present.
     tarFile <- configPackageIndex name
     oldTarFile <- configPackageIndexOld name
     oldCacheFile <- configPackageIndexCacheOld name
     liftIO $ ignoringAbsence (removeFile oldCacheFile)
     liftIO $ runConduitRes $ sourceFile (toFilePath tarFile) .| sinkFile (toFilePath oldTarFile)

-- | Update the index tarball via HTTP
updateIndexHTTP :: (StackMiniM env m, HasConfig env)
                => IndexName
                -> Text -- ^ url
                -> m ()
updateIndexHTTP indexName' url = do
    req <- parseRequest $ T.unpack url
    $logInfo ("Downloading package index from " <> url)
    gz <- configPackageIndexGz indexName'
    tar <- configPackageIndex indexName'
    wasDownloaded <- redownload req gz
    toUnpack <-
        if wasDownloaded
            then return True
            else not `liftM` doesFileExist tar

    when toUnpack $ do
        let tmp = toFilePath tar <.> "tmp"
        tmpPath <- parseAbsFile tmp

        deleteCache indexName'

        liftIO $ do
            withBinaryFile (toFilePath gz) ReadMode $ \input ->
                withBinaryFile tmp WriteMode $ \output ->
                    sourceHandle input
                    $$ ungzip
                    =$ sinkHandle output
            renameFile tmpPath tar

-- | Update the index tarball via Hackage Security
updateIndexHackageSecurity
    :: (StackMiniM env m, HasConfig env)
    => IndexName
    -> Text -- ^ base URL
    -> HackageSecurity
    -> m ()
updateIndexHackageSecurity indexName' url (HackageSecurity keyIds threshold) = do
    baseURI <-
        case parseURI $ T.unpack url of
            Nothing -> errorString $ "Invalid Hackage Security base URL: " ++ T.unpack url
            Just x -> return x
    manager <- liftIO getGlobalManager
    root <- configPackageIndexRoot indexName'
    run <- askRunIO
    let logTUF = run . $logInfo . T.pack . HS.pretty
        withRepo = HS.withRepository
            (HS.makeHttpLib manager)
            [baseURI]
            HS.defaultRepoOpts
            HS.Cache
                { HS.cacheRoot = HS.fromAbsoluteFilePath $ toFilePath root
                , HS.cacheLayout = HS.cabalCacheLayout
                    -- Have Hackage Security write to a temporary file
                    -- to avoid invalidating the cache... continued
                    -- below at case didUpdate
                    { HS.cacheLayoutIndexTar = HS.rootPath $ HS.fragment "01-index.tar-tmp"
                    }
                }
            HS.hackageRepoLayout
            HS.hackageIndexLayout
            logTUF
    didUpdate <- liftIO $ withRepo $ \repo -> HS.uncheckClientErrors $ do
        needBootstrap <- HS.requiresBootstrap repo
        when needBootstrap $ do
            HS.bootstrap
                repo
                (map (HS.KeyId . T.unpack) keyIds)
                (HS.KeyThreshold (fromIntegral threshold))
        now <- getCurrentTime
        HS.checkForUpdates repo (Just now)

    case didUpdate of
        HS.HasUpdates -> do
            -- The index actually updated. Delete the old cache, and
            -- then move the temporary unpacked file to its real
            -- location
            tar <- configPackageIndex indexName'
            deleteCache indexName'
            liftIO $ D.renameFile (toFilePath tar ++ "-tmp") (toFilePath tar)
            $logInfo "Updated package list downloaded"
        HS.NoUpdates -> $logInfo "No updates to your package list were found"

-- | Delete the package index cache
deleteCache
    :: (StackMiniM env m, HasConfig env)
    => IndexName -> m ()
deleteCache indexName' = do
    fp <- configPackageIndexCache indexName'
    eres <- liftIO $ tryIO $ removeFile fp
    case eres of
        Left e -> $logDebug $ "Could not delete cache: " <> T.pack (show e)
        Right () -> $logDebug $ "Deleted index cache at " <> T.pack (toFilePath fp)

-- | Get the known versions for a given package from the package caches.
--
-- See 'getPackageCaches' for performance notes.
getPackageVersions
    :: (StackMiniM env m, HasConfig env)
    => PackageName
    -> m (Set Version)
getPackageVersions pkgName =
    fmap (lookupPackageVersions pkgName . fst) getPackageCaches

lookupPackageVersions :: PackageName -> Map PackageIdentifier a -> Set Version
lookupPackageVersions pkgName pkgCaches =
    Set.fromList [v | PackageIdentifier n v <- Map.keys pkgCaches, n == pkgName]

-- | Load the package caches, or create the caches if necessary.
--
-- This has two levels of caching: in memory, and the on-disk cache. So,
-- feel free to call this function multiple times.
getPackageCaches
    :: (StackMiniM env m, HasConfig env)
    => m ( Map PackageIdentifier (PackageIndex, PackageCache)
         , HashMap CabalHash (PackageIndex, OffsetSize)
         )
getPackageCaches = do
    config <- view configL
    mcached <- liftIO $ readIORef (configPackageCaches config)
    case mcached of
        Just cached -> return cached
        Nothing -> do
            result <- liftM mconcat $ forM (configPackageIndices config) $ \index -> do
                fp <- configPackageIndexCache (indexName index)
                PackageCacheMap pis' gitPIs <-
<<<<<<< HEAD
                    $(versionedDecodeOrLoad (storeVersionConfig "pkg-v3" "QAJ-RTivqCIR5uF09Km2FYW1Lnw="
=======
                    $(versionedDecodeOrLoad (storeVersionConfig "pkg-v2" "rh9rPa9XQKpCGohRns866VHEBR0="
>>>>>>> 8c87d12b
                                             :: VersionConfig PackageCacheMap))
                    fp
                    (populateCache index)
                return (fmap (index,) pis', fmap (index,) gitPIs)
            liftIO $ writeIORef (configPackageCaches config) (Just result)
            return result

-- | Clear the in-memory hackage index cache. This is needed when the
-- hackage index is updated.
clearPackageCaches :: (StackMiniM env m, HasConfig env) => m ()
clearPackageCaches = do
    cacheRef <- view packageCachesL
    liftIO $ writeIORef cacheRef Nothing

--------------- Lifted from cabal-install, Distribution.Client.Tar:
-- | Return the number of blocks in an entry.
entrySizeInBlocks :: Tar.Entry -> Int64
entrySizeInBlocks entry = 1 + case Tar.entryContent entry of
  Tar.NormalFile     _   size -> bytesToBlocks size
  Tar.OtherEntryType _ _ size -> bytesToBlocks size
  _                           -> 0
  where
    bytesToBlocks s = 1 + ((fromIntegral s - 1) `div` 512)<|MERGE_RESOLUTION|>--- conflicted
+++ resolved
@@ -44,7 +44,6 @@
 import           Data.Monoid
 import           Data.Set (Set)
 import qualified Data.Set as Set
-import           Data.Store.Internal (toStaticSizeEx)
 import           Data.Store.Version
 import           Data.Store.VersionTagged
 import           Data.Text (Text)
@@ -140,22 +139,7 @@
                     ((blockNo + 1) * 512)
                     size
 
-<<<<<<< HEAD
             cabalHash = computeCabalHash lbs
-=======
-            -- Calculate the Git SHA1 of the contents. This uses the
-            -- Git algorithm of prepending "blob <size>\0" to the raw
-            -- contents. We use this to be able to share the same SHA
-            -- information between the Git and tarball backends.
-            gitSHA1 = GitSHA1 $ toStaticSizeEx $ Mem.convertToBase Mem.Base16 $ hashSHA1 $ L.fromChunks
-                $ "blob "
-                : S8.pack (show $ L.length lbs)
-                : "\0"
-                : L.toChunks lbs
-
-        hashSHA1 :: L.ByteString -> Hash.Digest Hash.SHA1
-        hashSHA1 = Hash.hashlazy
->>>>>>> 8c87d12b
 
         addJSON :: FromJSON a
                 => (a -> PackageDownload)
@@ -381,11 +365,7 @@
             result <- liftM mconcat $ forM (configPackageIndices config) $ \index -> do
                 fp <- configPackageIndexCache (indexName index)
                 PackageCacheMap pis' gitPIs <-
-<<<<<<< HEAD
-                    $(versionedDecodeOrLoad (storeVersionConfig "pkg-v3" "QAJ-RTivqCIR5uF09Km2FYW1Lnw="
-=======
-                    $(versionedDecodeOrLoad (storeVersionConfig "pkg-v2" "rh9rPa9XQKpCGohRns866VHEBR0="
->>>>>>> 8c87d12b
+                    $(versionedDecodeOrLoad (storeVersionConfig "pkg-v4" "ZFFv9wLN5ilE-f4p73Wld3hM-RQ="
                                              :: VersionConfig PackageCacheMap))
                     fp
                     (populateCache index)
