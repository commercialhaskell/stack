{-# LANGUAGE NoImplicitPrelude #-}
{-# LANGUAGE CPP               #-}
{-# LANGUAGE OverloadedStrings #-}
{-# LANGUAGE TemplateHaskell   #-}
module Stack.Script
    ( scriptCmd
    ) where

import           Stack.Prelude
import qualified Data.ByteString.Char8      as S8
import qualified Data.Conduit.List          as CL
import           Data.List.Split            (splitWhen)
import qualified Data.Map.Strict            as Map
import qualified Data.Set                   as Set
import           Path
import           Path.IO
import qualified Stack.Build
import           Stack.GhcPkg               (ghcPkgExeName)
import           Stack.Options.ScriptParser
import           Stack.Runners
import           Stack.Types.BuildPlan
import           Stack.Types.Compiler
import           Stack.Types.Config
import           Stack.Types.PackageName
import           System.FilePath            (dropExtension, replaceExtension)
import           RIO.Process

-- | Run a Stack Script
scriptCmd :: ScriptOpts -> GlobalOpts -> IO ()
scriptCmd opts go' = do
    file <- resolveFile' $ soFile opts
    let go = go'
            { globalConfigMonoid = (globalConfigMonoid go')
                { configMonoidInstallGHC = First $ Just True
                }
            , globalStackYaml = SYLNoConfig $ parent file
            }
    withBuildConfigAndLock go $ \lk -> do
      -- Some warnings in case the user somehow tries to set a
      -- stack.yaml location. Note that in this functions we use
      -- logError instead of logWarn because, when using the
      -- interpreter mode, only error messages are shown. See:
      -- https://github.com/commercialhaskell/stack/issues/3007
      case globalStackYaml go' of
        SYLOverride fp -> logError $
          "Ignoring override stack.yaml file for script command: " <>
          fromString fp
        SYLDefault -> return ()
        SYLNoConfig _ -> assert False (return ())

      config <- view configL
      menv <- liftIO $ configEnvOverrideSettings config defaultEnvSettings
      withEnvOverride menv $ do
        wc <- view $ actualCompilerVersionL.whichCompilerL
        colorFlag <- appropriateGhcColorFlag

        targetsSet <-
            case soPackages opts of
                [] -> do
                    -- Using the import parser
                    moduleInfo <- view $ loadedSnapshotL.to toModuleInfo
                    getPackagesFromModuleInfo moduleInfo (soFile opts)
                packages -> do
                    let targets = concatMap wordsComma packages
                    targets' <- mapM parsePackageNameFromString targets
                    return $ Set.fromList targets'

        unless (Set.null targetsSet) $ do
            -- Optimization: use the relatively cheap ghc-pkg list
            -- --simple-output to check which packages are installed
            -- already. If all needed packages are available, we can
            -- skip the (rather expensive) build call below.
            bss <- sinkProcessStdout
                (ghcPkgExeName wc)
                ["list", "--simple-output"] CL.consume -- FIXME use the package info from envConfigPackages, or is that crazy?
            let installed = Set.fromList
                          $ map toPackageName
                          $ words
                          $ S8.unpack
                          $ S8.concat bss
            if Set.null $ Set.difference (Set.map packageNameString targetsSet) installed
                then logDebug "All packages already installed"
                else do
                    logDebug "Missing packages, performing installation"
                    Stack.Build.build (const $ return ()) lk defaultBuildOptsCLI
                        { boptsCLITargets = map packageNameText $ Set.toList targetsSet
                        }

        let ghcArgs = concat
                [ ["-hide-all-packages"]
                , maybeToList colorFlag
                , map (\x -> "-package" ++ x)
                    $ Set.toList
                    $ Set.insert "base"
                    $ Set.map packageNameString targetsSet
                , case soCompile opts of
                    SEInterpret -> []
                    SECompile -> []
                    SEOptimize -> ["-O2"]
                , map (\x -> "--ghc-arg=" ++ x) (soGhcOptions opts)
                ]
        munlockFile lk -- Unlock before transferring control away.
        case soCompile opts of
          SEInterpret -> exec ("run" ++ compilerExeName wc)
                (ghcArgs ++ toFilePath file : soArgs opts)
          _ -> do
            let dir = parent file
<<<<<<< HEAD
            -- use sinkProcessStdout to ensure a ProcessFailed
            -- exception is generated for better error messages
            withWorkingDir (toFilePath dir) $ sinkProcessStdout
=======
            -- Use readProcessStdout_ so that (1) if GHC does send any output
            -- to stdout, we capture it and stop it from being sent to our
            -- stdout, which could break scripts, and (2) if there's an
            -- exception, the standard output we did capture will be reported
            -- to the user.
            withWorkingDir dir $ withProc
>>>>>>> 2631803b
              (compilerExeName wc)
              (ghcArgs ++ [toFilePath file])
              (void . readProcessStdout_)
            exec (toExeName $ toFilePath file) (soArgs opts)
  where
    toPackageName = reverse . drop 1 . dropWhile (/= '-') . reverse

    -- Like words, but splits on both commas and spaces
    wordsComma = splitWhen (\c -> c == ' ' || c == ',')

    toExeName fp =
      if isWindows
        then replaceExtension fp "exe"
        else dropExtension fp

isWindows :: Bool
#ifdef WINDOWS
isWindows = True
#else
isWindows = False
#endif

getPackagesFromModuleInfo
  :: ModuleInfo
  -> FilePath -- ^ script filename
  -> RIO EnvConfig (Set PackageName)
getPackagesFromModuleInfo mi scriptFP = do
    (pns1, mns) <- liftIO $ parseImports <$> S8.readFile scriptFP
    pns2 <-
        if Set.null mns
            then return Set.empty
            else do
                pns <- forM (Set.toList mns) $ \mn ->
                    case Map.lookup mn $ miModules mi of
                        Just pns ->
                            case Set.toList pns of
                                [] -> assert False $ return Set.empty
                                [pn] -> return $ Set.singleton pn
                                pns' -> throwString $ concat
                                    [ "Module "
                                    , S8.unpack $ unModuleName mn
                                    , " appears in multiple packages: "
                                    , unwords $ map packageNameString pns'
                                    ]
                        Nothing -> return Set.empty
                return $ Set.unions pns `Set.difference` blacklist
    return $ Set.union pns1 pns2

-- | The Stackage project introduced the concept of hidden packages,
-- to deal with conflicting module names. However, this is a
-- relatively recent addition (at time of writing). See:
-- http://www.snoyman.com/blog/2017/01/conflicting-module-names. To
-- kick this thing off a bit better, we're included a blacklist of
-- packages that should never be auto-parsed in.
blacklist :: Set PackageName
blacklist = Set.fromList
    [ $(mkPackageName "async-dejafu")
    , $(mkPackageName "monads-tf")
    , $(mkPackageName "crypto-api")
    , $(mkPackageName "fay-base")
    , $(mkPackageName "hashmap")
    , $(mkPackageName "hxt-unicode")
    , $(mkPackageName "hledger-web")
    , $(mkPackageName "plot-gtk3")
    , $(mkPackageName "gtk3")
    , $(mkPackageName "regex-pcre-builtin")
    , $(mkPackageName "regex-compat-tdfa")
    , $(mkPackageName "log")
    , $(mkPackageName "zip")
    , $(mkPackageName "monad-extras")
    , $(mkPackageName "control-monad-free")
    , $(mkPackageName "prompt")
    , $(mkPackageName "kawhi")
    , $(mkPackageName "language-c")
    , $(mkPackageName "gl")
    , $(mkPackageName "svg-tree")
    , $(mkPackageName "Glob")
    , $(mkPackageName "nanospec")
    , $(mkPackageName "HTF")
    , $(mkPackageName "courier")
    , $(mkPackageName "newtype-generics")
    , $(mkPackageName "objective")
    , $(mkPackageName "binary-ieee754")
    , $(mkPackageName "rerebase")
    , $(mkPackageName "cipher-aes")
    , $(mkPackageName "cipher-blowfish")
    , $(mkPackageName "cipher-camellia")
    , $(mkPackageName "cipher-des")
    , $(mkPackageName "cipher-rc4")
    , $(mkPackageName "crypto-cipher-types")
    , $(mkPackageName "crypto-numbers")
    , $(mkPackageName "crypto-pubkey")
    , $(mkPackageName "crypto-random")
    , $(mkPackageName "cryptohash")
    , $(mkPackageName "cryptohash-conduit")
    , $(mkPackageName "cryptohash-md5")
    , $(mkPackageName "cryptohash-sha1")
    , $(mkPackageName "cryptohash-sha256")
    ]

toModuleInfo :: LoadedSnapshot -> ModuleInfo
toModuleInfo ls =
      mconcat
    $ map (\(pn, lpi) ->
            ModuleInfo
            $ Map.fromList
            $ map (\mn -> (mn, Set.singleton pn))
            $ Set.toList
            $ lpiExposedModules lpi)
    $ filter (\(pn, lpi) ->
            not (lpiHide lpi) &&
            pn `Set.notMember` blacklist)
    $ Map.toList
    $ Map.union (void <$> lsPackages ls) (void <$> lsGlobals ls)

parseImports :: ByteString -> (Set PackageName, Set ModuleName)
parseImports =
    fold . mapMaybe (parseLine . stripCR') . S8.lines
  where
    -- Remove any carriage return character present at the end, to
    -- support Windows-style line endings (CRLF)
    stripCR' bs
      | S8.null bs = bs
      | S8.last bs == '\r' = S8.init bs
      | otherwise = bs

    stripPrefix x y
      | x `S8.isPrefixOf` y = Just $ S8.drop (S8.length x) y
      | otherwise = Nothing

    parseLine bs0 = do
        bs1 <- stripPrefix "import " bs0
        let bs2 = S8.dropWhile (== ' ') bs1
            bs3 = fromMaybe bs2 $ stripPrefix "qualified " bs2
        case stripPrefix "\"" bs3 of
            Just bs4 -> do
                pn <- parsePackageNameFromString $ S8.unpack $ S8.takeWhile (/= '"') bs4
                Just (Set.singleton pn, Set.empty)
            Nothing -> Just
                ( Set.empty
                , Set.singleton
                    $ ModuleName
                    $ S8.takeWhile (\c -> c /= ' ' && c /= '(') bs3
                )<|MERGE_RESOLUTION|>--- conflicted
+++ resolved
@@ -105,18 +105,12 @@
                 (ghcArgs ++ toFilePath file : soArgs opts)
           _ -> do
             let dir = parent file
-<<<<<<< HEAD
-            -- use sinkProcessStdout to ensure a ProcessFailed
-            -- exception is generated for better error messages
-            withWorkingDir (toFilePath dir) $ sinkProcessStdout
-=======
             -- Use readProcessStdout_ so that (1) if GHC does send any output
             -- to stdout, we capture it and stop it from being sent to our
             -- stdout, which could break scripts, and (2) if there's an
             -- exception, the standard output we did capture will be reported
             -- to the user.
-            withWorkingDir dir $ withProc
->>>>>>> 2631803b
+            withWorkingDir (toFilePath dir) $ withProc
               (compilerExeName wc)
               (ghcArgs ++ [toFilePath file])
               (void . readProcessStdout_)
