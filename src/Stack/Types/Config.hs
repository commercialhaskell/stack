--- conflicted
+++ resolved
@@ -863,13 +863,10 @@
     , configMonoidRecommendUpgrade   :: !FirstTrue
     -- ^ See 'configRecommendUpgrade'
     , configMonoidCasaRepoPrefix     :: !(First CasaRepoPrefix)
-<<<<<<< HEAD
     , configMonoidSnapshotLocation :: !(First Text)
     -- ^ Custom location of LTS/Nightly snapshots
-=======
     , configMonoidStackDeveloperMode :: !(First Bool)
     -- ^ See 'configStackDeveloperMode'
->>>>>>> cda93514
     }
   deriving (Show, Generic)
 
@@ -1162,13 +1159,11 @@
 configMonoidCasaRepoPrefixName :: Text
 configMonoidCasaRepoPrefixName = "casa-repo-prefix"
 
-<<<<<<< HEAD
 configMonoidSnapshotLocationName :: Text
 configMonoidSnapshotLocationName = "snapshot-location-base"
-=======
+
 configMonoidStackDeveloperModeName :: Text
 configMonoidStackDeveloperModeName = "stack-developer-mode"
->>>>>>> cda93514
 
 data ConfigException
   = ParseConfigFileException (Path Abs File) ParseException
