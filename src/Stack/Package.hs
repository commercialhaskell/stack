--- conflicted
+++ resolved
@@ -78,6 +78,7 @@
 import           Stack.Prelude
 import           Stack.PrettyPrint
 import           Stack.Types.Build
+import           Stack.Types.BuildPlan (PackageLocationIndex (..), PackageLocation (..))
 import           Stack.Types.Compiler
 import           Stack.Types.Config
 import           Stack.Types.FlagName
@@ -97,18 +98,17 @@
                       -> m ([PWarning],GenericPackageDescription)
 readPackageUnresolved cabalfp =
   liftIO (BS.readFile (FL.toFilePath cabalfp))
-  >>= readPackageUnresolvedBS (Left cabalfp)
+  >>= readPackageUnresolvedBS (PLOther $ PLFilePath $ toFilePath cabalfp)
 
 -- | Read the raw, unresolved package information from a ByteString.
 readPackageUnresolvedBS :: (MonadThrow m)
-                        => Either (Path Abs File) PackageIdentifier
+                        => PackageLocationIndex FilePath
                         -> BS.ByteString
                         -> m ([PWarning],GenericPackageDescription)
-<<<<<<< HEAD
-readPackageUnresolvedBS mcabalfp bs =
+readPackageUnresolvedBS source bs =
     case rawParseGPD bs of
        Left per ->
-         throwM (PackageInvalidCabalFile mcabalfp per)
+         throwM (PackageInvalidCabalFile source per)
        Right x -> return x
 
 -- | A helper function that performs the basic character encoding
@@ -119,13 +119,6 @@
     case parsePackageDescription chars of
        ParseFailed per -> Left per
        ParseOk warnings gpkg -> Right (warnings,gpkg)
-=======
-readPackageUnresolvedBS source bs =
-    case parsePackageDescription chars of
-       ParseFailed per ->
-         throwM (PackageInvalidCabalFile source per)
-       ParseOk warnings gpkg -> return (warnings,gpkg)
->>>>>>> 600c1f01
   where
     chars = T.unpack (dropBOM (decodeUtf8With lenientDecode bs))
 
@@ -144,11 +137,11 @@
 -- | Reads and exposes the package information, from a ByteString
 readPackageBS :: (MonadThrow m)
               => PackageConfig
-              -> PackageIdentifier
+              -> PackageLocationIndex FilePath
               -> BS.ByteString
               -> m ([PWarning],Package)
-readPackageBS packageConfig ident bs =
-  do (warnings,gpkg) <- readPackageUnresolvedBS (Right ident) bs
+readPackageBS packageConfig loc bs =
+  do (warnings,gpkg) <- readPackageUnresolvedBS loc bs
      return (warnings,resolvePackage packageConfig gpkg)
 
 -- | Get 'GenericPackageDescription' and 'PackageDescription' reading info
