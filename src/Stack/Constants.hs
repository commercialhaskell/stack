--- conflicted
+++ resolved
@@ -142,10 +142,7 @@
 import           Hpack.Config ( packageConfig )
 import qualified Language.Haskell.TH.Syntax as TH ( runIO, lift )
 import           Path ( (</>), mkRelDir, mkRelFile, parseAbsFile )
-<<<<<<< HEAD
-=======
 import           Stack.Constants.StackProgName ( stackProgName )
->>>>>>> d963c644
 import           Stack.Constants.UsrLibDirs ( usrLibDirs )
 import           Stack.Prelude
 import           Stack.Types.Compiler ( WhichCompiler (..) )
