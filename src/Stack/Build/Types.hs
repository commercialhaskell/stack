--- conflicted
+++ resolved
@@ -279,13 +279,8 @@
             ,boptsFinalAction :: !FinalAction
             ,boptsDryrun :: !Bool
             ,boptsGhcOptions :: ![Text]
-<<<<<<< HEAD
             ,boptsFlags :: !(Map PackageName (Map FlagName Bool))
             ,boptsInstallExes :: !(Bool, Maybe (Path Abs Dir))
-=======
-            ,boptsFlags :: !(Map (Maybe PackageName) (Map FlagName Bool))
-            ,boptsInstallExes :: !Bool
->>>>>>> 711f2e91
             -- ^ Install executables to user path after building?
             ,boptsPreFetch :: !Bool
             -- ^ Fetch all packages immediately
@@ -394,14 +389,8 @@
     { planTasks :: !(Map PackageName Task)
     , planFinals :: !(Map PackageName Task)
     -- ^ Final actions to be taken (test, benchmark, etc)
-<<<<<<< HEAD
     , planUnregisterLocal :: !(Set GhcPkgId)
     , planInstallExes :: !InstallExesPlan
-=======
-    , planUnregisterLocal :: !(Map GhcPkgId Text)
-    -- ^ Text is reason we're unregistering, for display only
-    , planInstallExes :: !(Map Text InstallLocation)
->>>>>>> 711f2e91
     -- ^ Executables that should be installed after successful building
     }
     deriving Show
