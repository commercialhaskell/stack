{-# LANGUAGE NoImplicitPrelude #-}
{-# LANGUAGE DataKinds          #-}
{-# LANGUAGE GADTs              #-}
{-# LANGUAGE OverloadedStrings  #-}
{-# LANGUAGE ScopedTypeVariables #-}
{-# LANGUAGE TupleSections      #-}
{-# LANGUAGE ViewPatterns       #-}
-- | Parsing command line targets
--
-- There are two relevant data sources for performing this parsing:
-- the project configuration, and command line arguments. Project
-- configurations includes the resolver (defining a LoadedSnapshot of
-- global and snapshot packages), local dependencies, and project
-- packages. It also defines local flag overrides.
--
-- The command line arguments specify both additional local flag
-- overrides and targets in their raw form.
--
-- Flags are simple: we just combine CLI flags with config flags and
-- make one big map of flags, preferring CLI flags when present.
--
-- Raw targets can be a package name, a package name with component,
-- just a component, or a package name and version number. We first
-- must resolve these raw targets into both simple targets and
-- additional dependencies. This works as follows:
--
-- * If a component is specified, find a unique project package which
--   defines that component, and convert it into a name+component
--   target.
--
-- * Ensure that all name+component values refer to valid components
--   in the given project package.
--
-- * For names, check if the name is present in the snapshot, local
--   deps, or project packages. If it is not, then look up the most
--   recent version in the package index and convert to a
--   name+version.
--
-- * For name+version, first ensure that the name is not used by a
--   project package. Next, if that name+version is present in the
--   snapshot or local deps _and_ its location is PLIndex, we have the
--   package. Otherwise, add to local deps with the appropriate
--   PLIndex.
--
-- If in either of the last two bullets we added a package to local
-- deps, print a warning to the user recommending modifying the
-- extra-deps.
--
-- Combine the various 'ResolveResults's together into 'Target'
-- values, by combining various components for a single package and
-- ensuring that no conflicting statements were made about targets.
--
-- At this point, we now have a Map from package name to SimpleTarget,
-- and an updated Map of local dependencies. We still have the
-- aggregated flags, and the snapshot and project packages.
--
-- Finally, we upgrade the snapshot by using
-- calculatePackagePromotion.
module Stack.Build.Target
    ( -- * Types
      Target (..)
    , NeedTargets (..)
    , PackageType (..)
    , parseTargets
      -- * Convenience helpers
    , gpdVersion
      -- * Test suite exports
    , parseRawTarget
    , RawTarget (..)
    , UnresolvedComponent (..)
    ) where

import           Stack.Prelude
import qualified Data.Map as Map
import qualified Data.Set as Set
import qualified Data.Text as T
import           Path
import           Path.Extra (rejectMissingDir)
import           Path.IO
import           RIO.Process (HasProcessContext)
import           Stack.SourceMap
import           Stack.Types.Config
import           Stack.Types.NamedComponent
import           Stack.Types.Build
import           Stack.Types.SourceMap

-- | Do we need any targets? For example, `stack build` will fail if
-- no targets are provided.
data NeedTargets = NeedTargets | AllowNoTargets

---------------------------------------------------------------------------------
-- Get the RawInput
---------------------------------------------------------------------------------

-- | Raw target information passed on the command line.
newtype RawInput = RawInput { unRawInput :: Text }

getRawInput :: BuildOptsCLI -> Map PackageName ProjectPackage -> ([Text], [RawInput])
getRawInput boptscli locals =
    let textTargets' = boptsCLITargets boptscli
        textTargets =
            -- Handle the no targets case, which means we pass in the names of all project packages
            if null textTargets'
                then map (T.pack . packageNameString) (Map.keys locals)
                else textTargets'
     in (textTargets', map RawInput textTargets)

---------------------------------------------------------------------------------
-- Turn RawInput into RawTarget
---------------------------------------------------------------------------------

-- | The name of a component, which applies to executables, test
-- suites, and benchmarks
type ComponentName = Text

-- | Either a fully resolved component, or a component name that could be
-- either an executable, test, or benchmark
data UnresolvedComponent
    = ResolvedComponent !NamedComponent
    | UnresolvedComponent !ComponentName
    deriving (Show, Eq, Ord)

-- | Raw command line input, without checking against any databases or list of
-- locals. Does not deal with directories
data RawTarget
    = RTPackageComponent !PackageName !UnresolvedComponent
    | RTComponent !ComponentName
    | RTPackage !PackageName
    -- Explicitly _not_ supporting revisions on the command line. If
    -- you want that, you should be modifying your stack.yaml! (In
    -- fact, you should probably do that anyway, we're just letting
    -- people be lazy, since we're Haskeletors.)
    | RTPackageIdentifier !PackageIdentifier
  deriving (Show, Eq)

-- | Same as @parseRawTarget@, but also takes directories into account.
parseRawTargetDirs :: MonadIO m
                   => Path Abs Dir -- ^ current directory
                   -> Map PackageName ProjectPackage
                   -> RawInput -- ^ raw target information from the commandline
                   -> m (Either Text [(RawInput, RawTarget)])
parseRawTargetDirs root locals ri =
    case parseRawTarget t of
        Just rt -> return $ Right [(ri, rt)]
        Nothing -> do
            mdir <- liftIO $ forgivingAbsence (resolveDir root (T.unpack t))
              >>= rejectMissingDir
            case mdir of
                Nothing -> return $ Left $ "Directory not found: " `T.append` t
                Just dir ->
                    case mapMaybe (childOf dir) $ Map.toList locals of
                        [] -> return $ Left $
                            "No local directories found as children of " `T.append`
                            t
                        names -> return $ Right $ map ((ri, ) . RTPackage) names
  where
    childOf dir (name, pp) =
        if dir == ppRoot pp || isProperPrefixOf dir (ppRoot pp)
            then Just name
            else Nothing

    RawInput t = ri

-- | If this function returns @Nothing@, the input should be treated as a
-- directory.
parseRawTarget :: Text -> Maybe RawTarget
parseRawTarget t =
        (RTPackageIdentifier <$> parsePackageIdentifier s)
    <|> (RTPackage <$> parsePackageName s)
    <|> (RTComponent <$> T.stripPrefix ":" t)
    <|> parsePackageComponent
  where
    s = T.unpack t

    parsePackageComponent =
        case T.splitOn ":" t of
            [pname, "lib"]
                | Just pname' <- parsePackageName (T.unpack pname) ->
                    Just $ RTPackageComponent pname' $ ResolvedComponent CLib
            [pname, cname]
                | Just pname' <- parsePackageName (T.unpack pname) ->
                    Just $ RTPackageComponent pname' $ UnresolvedComponent cname
            [pname, typ, cname]
                | Just pname' <- parsePackageName (T.unpack pname)
                , Just wrapper <- parseCompType typ ->
                    Just $ RTPackageComponent pname' $ ResolvedComponent $ wrapper cname
            _ -> Nothing

    parseCompType t' =
        case t' of
            "exe" -> Just CExe
            "test" -> Just CTest
            "bench" -> Just CBench
            _ -> Nothing

---------------------------------------------------------------------------------
-- Resolve the raw targets
---------------------------------------------------------------------------------

data ResolveResult = ResolveResult
  { rrName :: !PackageName
  , rrRaw :: !RawInput
  , rrComponent :: !(Maybe NamedComponent)
  -- ^ Was a concrete component specified?
  , rrAddedDep :: !(Maybe PackageLocationImmutable)
  -- ^ Only if we're adding this as a dependency
  , rrPackageType :: !PackageType
  }

-- | Convert a 'RawTarget' into a 'ResolveResult' (see description on
-- the module).
resolveRawTarget ::
       (HasLogFunc env, HasPantryConfig env, HasProcessContext env)
    => SMActual GlobalPackage
    -> Map PackageName PackageLocation
    -> (RawInput, RawTarget)
    -> RIO env (Either Text ResolveResult)
resolveRawTarget sma allLocs (ri, rt) =
  go rt
  where
    locals = smaProject sma
    deps = smaDeps sma
    globals = smaGlobal sma
    -- Helper function: check if a 'NamedComponent' matches the given 'ComponentName'
    isCompNamed :: ComponentName -> NamedComponent -> Bool
    isCompNamed _ CLib = False
    isCompNamed t1 (CInternalLib t2) = t1 == t2
    isCompNamed t1 (CExe t2) = t1 == t2
    isCompNamed t1 (CTest t2) = t1 == t2
    isCompNamed t1 (CBench t2) = t1 == t2

    go (RTComponent cname) = do
        -- Associated list from component name to package that defines
        -- it. We use an assoc list and not a Map so we can detect
        -- duplicates.
        allPairs <- fmap concat $ flip Map.traverseWithKey locals
          $ \name pp -> do
              comps <- ppComponents pp
              pure $ map (name, ) $ Set.toList comps
        pure $ case filter (isCompNamed cname . snd) allPairs of
                [] -> Left $ cname `T.append` " doesn't seem to be a local target. Run 'stack ide targets' for a list of available targets"
                [(name, comp)] -> Right ResolveResult
                  { rrName = name
                  , rrRaw = ri
                  , rrComponent = Just comp
                  , rrAddedDep = Nothing
                  , rrPackageType = PTProject
                  }
                matches -> Left $ T.concat
                    [ "Ambiugous component name "
                    , cname
                    , ", matches: "
                    , T.pack $ show matches
                    ]
    go (RTPackageComponent name ucomp) =
        case Map.lookup name locals of
            Nothing -> pure $ Left $ T.pack $ "Unknown local package: " ++ packageNameString name
            Just pp -> do
                comps <- ppComponents pp
                pure $ case ucomp of
                    ResolvedComponent comp
                        | comp `Set.member` comps -> Right ResolveResult
                            { rrName = name
                            , rrRaw = ri
                            , rrComponent = Just comp
                            , rrAddedDep = Nothing
                            , rrPackageType = PTProject
                            }
                        | otherwise -> Left $ T.pack $ concat
                            [ "Component "
                            , show comp
                            , " does not exist in package "
                            , packageNameString name
                            ]
                    UnresolvedComponent comp ->
                        case filter (isCompNamed comp) $ Set.toList comps of
                            [] -> Left $ T.concat
                                [ "Component "
                                , comp
                                , " does not exist in package "
                                , T.pack $ packageNameString name
                                ]
                            [x] -> Right ResolveResult
                              { rrName = name
                              , rrRaw = ri
                              , rrComponent = Just x
                              , rrAddedDep = Nothing
                              , rrPackageType = PTProject
                              }
                            matches -> Left $ T.concat
                                [ "Ambiguous component name "
                                , comp
                                , " for package "
                                , T.pack $ packageNameString name
                                , ": "
                                , T.pack $ show matches
                                ]

    go (RTPackage name)
      | Map.member name locals = return $ Right ResolveResult
          { rrName = name
          , rrRaw = ri
          , rrComponent = Nothing
          , rrAddedDep = Nothing
          , rrPackageType = PTProject
          }
      | Map.member name deps =
          pure $ deferToConstructPlan name
      | Just gp <- Map.lookup name globals =
          case gp of
              GlobalPackage _ -> pure $ deferToConstructPlan name
              ReplacedGlobalPackage _ -> hackageLatest name
      | otherwise = hackageLatest name

    -- Note that we use getLatestHackageRevision below, even though it's
    -- non-reproducible, to avoid user confusion. In any event,
    -- reproducible builds should be done by updating your config
    -- files!

    go (RTPackageIdentifier ident@(PackageIdentifier name version))
      | Map.member name locals = return $ Left $ T.concat
            [ tshow (packageNameString name)
            , " target has a specific version number, but it is a local package."
            , "\nTo avoid confusion, we will not install the specified version or build the local one."
            , "\nTo build the local package, specify the target without an explicit version."
            ]
      | otherwise =
          case Map.lookup name allLocs of
            -- Installing it from the package index, so we're cool
            -- with overriding it if necessary
            Just (PLImmutable (PLIHackage (PackageIdentifier _name versionLoc) _cfKey _treeKey)) ->
              if version == versionLoc
              then pure $ deferToConstructPlan name
              else hackageLatestRevision name version
            -- The package was coming from something besides the
            -- index, so refuse to do the override
            Just loc' -> pure $ Left $ T.concat
              [ "Package with identifier was targeted on the command line: "
              , T.pack $ packageIdentifierString ident
              , ", but it was specified from a non-index location: "
              , T.pack $ show loc'
              , ".\nRecommendation: add the correctly desired version to extra-deps."
              ]
            -- Not present at all, add it from Hackage
            Nothing -> do
              mrev <- getLatestHackageRevision name version
              pure $ case mrev of
                Nothing -> deferToConstructPlan name
                Just (_rev, cfKey, treeKey) -> Right ResolveResult
                  { rrName = name
                  , rrRaw = ri
                  , rrComponent = Nothing
                  , rrAddedDep = Just $ PLIHackage (PackageIdentifier name version) cfKey treeKey
                  , rrPackageType = PTDependency
                  }

    hackageLatest name = do
        mloc <- getLatestHackageLocation name UsePreferredVersions
        pure $ case mloc of
          Nothing -> deferToConstructPlan name
          Just loc -> do
            Right ResolveResult
                  { rrName = name
                  , rrRaw = ri
                  , rrComponent = Nothing
                  , rrAddedDep = Just loc
                  , rrPackageType = PTDependency
                  }

    hackageLatestRevision name version = do
        mrev <- getLatestHackageRevision name version
        pure $ case mrev of
          Nothing -> deferToConstructPlan name
          Just (_rev, cfKey, treeKey) -> Right ResolveResult
            { rrName = name
            , rrRaw = ri
            , rrComponent = Nothing
            , rrAddedDep = Just $ PLIHackage (PackageIdentifier name version) cfKey treeKey
            , rrPackageType = PTDependency
            }

    -- This is actually an error case. We _could_ return a
    -- Left value here, but it turns out to be better to defer
    -- this until the ConstructPlan phase, and let it complain
    -- about the missing package so that we get more errors
    -- together, plus the fancy colored output from that
    -- module.
    deferToConstructPlan name = Right ResolveResult
              { rrName = name
              , rrRaw = ri
              , rrComponent = Nothing
              , rrAddedDep = Nothing
              , rrPackageType = PTDependency
              }
---------------------------------------------------------------------------------
-- Combine the ResolveResults
---------------------------------------------------------------------------------

combineResolveResults
  :: forall env. HasLogFunc env
  => [ResolveResult]
  -> RIO env ([Text], Map PackageName Target, Map PackageName PackageLocationImmutable)
combineResolveResults results = do
    addedDeps <- fmap Map.unions $ forM results $ \result ->
      case rrAddedDep result of
        Nothing -> return Map.empty
        Just pl -> do
          return $ Map.singleton (rrName result) pl

    let m0 = Map.unionsWith (++) $ map (\rr -> Map.singleton (rrName rr) [rr]) results
        (errs, ms) = partitionEithers $ flip map (Map.toList m0) $ \(name, rrs) ->
            let mcomps = map rrComponent rrs in
            -- Confirm that there is either exactly 1 with no component, or
            -- that all rrs are components
            case rrs of
                [] -> assert False $ Left "Somehow got no rrComponent values, that can't happen"
                [rr] | isNothing (rrComponent rr) -> Right $ Map.singleton name $ TargetAll $ rrPackageType rr
                _
                  | all isJust mcomps -> Right $ Map.singleton name $ TargetComps $ Set.fromList $ catMaybes mcomps
                  | otherwise -> Left $ T.concat
                      [ "The package "
                      , T.pack $ packageNameString name
                      , " was specified in multiple, incompatible ways: "
                      , T.unwords $ map (unRawInput . rrRaw) rrs
                      ]

    return (errs, Map.unions ms, addedDeps)

---------------------------------------------------------------------------------
-- OK, let's do it!
---------------------------------------------------------------------------------

parseTargets :: HasBuildConfig env
    => NeedTargets
    -> Bool
    -> BuildOptsCLI
    -> SMActual GlobalPackage
    -> RIO env SMTargets
parseTargets needTargets haddockDeps boptscli smActual = do
  logDebug "Parsing the targets"
  bconfig <- view buildConfigL
  workingDir <- getCurrentDir
  locals <- view $ buildConfigL.to (smwProject . bcSMWanted)
  let (textTargets', rawInput) = getRawInput boptscli locals

  (errs1, concat -> rawTargets) <- fmap partitionEithers $ forM rawInput $
    parseRawTargetDirs workingDir locals

<<<<<<< HEAD
  let depLocs = Map.map dpLocation $ smaDeps smActual
=======
  let deps = smaDeps smActual
      globals = smaGlobal smActual
      latestGlobal _ (ReplacedGlobalPackage _) = pure Nothing
      latestGlobal name (GlobalPackage version) = do
        mrev <- getLatestHackageRevision name version
        forM mrev $ \(_rev, cfKey, treeKey) -> do
          let ident = PackageIdentifier name version
          pure $ PLImmutable (PLIHackage ident cfKey treeKey)
  globalLocs <- Map.traverseMaybeWithKey latestGlobal globals
  let allLocs = Map.union globalLocs (Map.map dpLocation deps)
>>>>>>> 6ec4ac4e

  (errs2, resolveResults) <- fmap partitionEithers $ forM rawTargets $
    resolveRawTarget smActual depLocs

  (errs3, targets, addedDeps) <- combineResolveResults resolveResults

  case concat [errs1, errs2, errs3] of
    [] -> return ()
    errs -> throwIO $ TargetParseException errs

  case (Map.null targets, needTargets) of
    (False, _) -> return ()
    (True, AllowNoTargets) -> return ()
    (True, NeedTargets)
      | null textTargets' && bcImplicitGlobal bconfig -> throwIO $ TargetParseException
          ["The specified targets matched no packages.\nPerhaps you need to run 'stack init'?"]
      | null textTargets' && Map.null locals -> throwIO $ TargetParseException
          ["The project contains no local packages (packages not marked with 'extra-dep')"]
      | otherwise -> throwIO $ TargetParseException
          ["The specified targets matched no packages"]

  addedDeps' <- mapM (additionalDepPackage haddockDeps . PLImmutable) addedDeps

  return SMTargets
    { smtTargets = targets
    , smtDeps = addedDeps'
    }<|MERGE_RESOLUTION|>--- conflicted
+++ resolved
@@ -446,20 +446,7 @@
   (errs1, concat -> rawTargets) <- fmap partitionEithers $ forM rawInput $
     parseRawTargetDirs workingDir locals
 
-<<<<<<< HEAD
   let depLocs = Map.map dpLocation $ smaDeps smActual
-=======
-  let deps = smaDeps smActual
-      globals = smaGlobal smActual
-      latestGlobal _ (ReplacedGlobalPackage _) = pure Nothing
-      latestGlobal name (GlobalPackage version) = do
-        mrev <- getLatestHackageRevision name version
-        forM mrev $ \(_rev, cfKey, treeKey) -> do
-          let ident = PackageIdentifier name version
-          pure $ PLImmutable (PLIHackage ident cfKey treeKey)
-  globalLocs <- Map.traverseMaybeWithKey latestGlobal globals
-  let allLocs = Map.union globalLocs (Map.map dpLocation deps)
->>>>>>> 6ec4ac4e
 
   (errs2, resolveResults) <- fmap partitionEithers $ forM rawTargets $
     resolveRawTarget smActual depLocs
