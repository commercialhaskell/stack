{-# LANGUAGE NoImplicitPrelude   #-}
{-# LANGUAGE DataKinds           #-}
{-# LANGUAGE OverloadedRecordDot #-}
{-# LANGUAGE OverloadedStrings   #-}
{-# LANGUAGE TypeFamilies        #-}

-- | Perform a build
module Stack.Build.ExecutePackage
  ( singleBuild
  , singleTest
  , singleBench
  ) where

import           Control.Concurrent.Execute
                   ( ActionContext (..), ActionId (..)
                   )
import qualified Data.ByteString as S
import qualified Data.ByteString.Lazy as BL
import           Conduit ( runConduitRes )
import qualified Data.Conduit.Filesystem as CF
import qualified Data.Conduit.List as CL
import           Data.Conduit.Process.Typed ( createSource )
import qualified Data.Conduit.Text as CT
import qualified Data.List as L
import qualified Data.Map.Strict as Map
import qualified Data.Set as Set
import qualified Data.Text as T
import qualified Data.ByteString.Char8 as S8
import qualified Distribution.PackageDescription as C
import           Distribution.System ( OS (Windows), Platform (Platform) )
import qualified Distribution.Text as C
import           Distribution.Types.MungedPackageName
                   ( encodeCompatPackageName )
import           Distribution.Types.UnqualComponentName
                   ( mkUnqualComponentName )
import           Distribution.Version ( mkVersion )
import           Path
                   ( (</>), addExtension, filename
                   , isProperPrefixOf, parent, parseRelDir, parseRelFile
                   , stripProperPrefix
                   )
import           Path.Extra
                   ( toFilePathNoTrailingSep
                   )
import           Path.IO
                   ( copyFile, doesFileExist, ensureDir
                   , ignoringAbsence, removeDirRecur, removeFile

                   )
import           RIO.NonEmpty ( nonEmpty )
import           RIO.Process
                   ( byteStringInput, findExecutable, getStderr, getStdout, inherit
                   , modifyEnvVars, proc, setStderr, setStdin
                   , setStdout, showProcessArgDebug, useHandleOpen, waitExitCode
                   , withProcessWait, withWorkingDir
                   )
import           Stack.Build.Cache
                   ( TestStatus (..), deleteCaches, getTestStatus
                   , markExeInstalled, markExeNotInstalled, readPrecompiledCache
                   , setTestStatus, tryGetCabalMod, tryGetConfigCache
                   , tryGetPackageProjectRoot, tryGetSetupConfigMod
                   , writeBuildCache, writeCabalMod, writeConfigCache
                   , writeFlagCache, writePrecompiledCache
                   , writePackageProjectRoot, writeSetupConfigMod
                   )
import           Stack.Build.Source ( addUnlistedToBuildCache )
import           Stack.Build.Target (  )
import           Stack.Config.ConfigureScript ( ensureConfigureScript )
import           Stack.Constants
                   ( bindirSuffix, compilerOptionsCabalFlag
                   , relDirBuild
                   , testGhcEnvRelFile
                   )
import           Stack.Constants.Config
                   ( distDirFromDir, distRelativeDir, hpcDirFromDir
                   , hpcRelativeDir, setupConfigFromDir
                   )
import           Stack.Coverage
                   ( generateHpcReport
                   , updateTixFile
                   )
import           Stack.GhcPkg ( ghcPkg, unregisterGhcPkgIds )
import           Stack.Package
                   ( buildLogPath, buildableExes, buildableSubLibs
                   , hasBuildableMainLibrary, mainLibraryHasExposedModules
                   )
import           Stack.PackageDump ( conduitDumpPackage, ghcPkgDescribe )
import           Stack.Prelude
import           Stack.Types.Build
                   ( ConfigCache (..), PrecompiledCache (..)
                   , Task (..), TaskConfigOpts (..), TaskType (..)
                   , configCacheComponents, taskAnyMissing, taskIsTarget
                   , taskLocation, taskProvides
                   , taskTypePackageIdentifier
                   )
import           Stack.Types.Build.Exception
                   ( BuildException (..), BuildPrettyException (..) )
import           Stack.Types.BuildConfig
                   ( BuildConfig (..), HasBuildConfig (..), projectRootL )
import           Stack.Types.BuildOpts
                   ( BenchmarkOpts (..), BuildOpts (..), BuildOptsCLI (..)
                   , HaddockOpts (..), TestOpts (..)
                   )
import           Stack.Types.CompCollection
                   ( collectionKeyValueList, collectionLookup
                   , getBuildableListAs, getBuildableListText
                   )
import           Stack.Types.Compiler
                   ( ActualCompiler (..), WhichCompiler (..)
                   , getGhcVersion, whichCompilerL
                   )
import           Stack.Types.CompilerPaths
                   ( CompilerPaths (..), GhcPkgExe (..), HasCompiler (..)
                   , cpWhich, getGhcPkgExe
                   )
import qualified Stack.Types.Component as Component
import           Stack.Types.Config
                   ( Config (..), HasConfig (..) )
import           Stack.Types.ConfigureOpts
                   ( BaseConfigOpts (..), ConfigureOpts (..) )
import           Stack.Types.DumpPackage ( DumpPackage (..) )
import           Stack.Types.EnvConfig
                   ( HasEnvConfig (..), actualCompilerVersionL
                   , appropriateGhcColorFlag
                   )
import           Stack.Types.EnvSettings ( EnvSettings (..) )
import           Stack.Types.GhcPkgId ( GhcPkgId, unGhcPkgId )
import           Stack.Types.GlobalOpts ( GlobalOpts (..) )
import           Stack.Types.Installed
                   ( InstallLocation (..), Installed (..), InstalledMap
                   , InstalledLibraryInfo (..)
                   )
import           Stack.Types.IsMutable ( IsMutable (..) )
import           Stack.Types.NamedComponent
                   ( NamedComponent, exeComponents, isCBench
                   , isCTest, renderComponent
                   )
import           Stack.Types.Package
                   ( LocalPackage (..), Package (..), installedMapGhcPkgId
                   , runMemoizedWith, simpleInstalledLib
                   , toCabalMungedPackageName
                   )
import           Stack.Types.PackageFile ( PackageWarning (..) )
import           Stack.Types.Platform ( HasPlatform (..) )
import           Stack.Types.Curator ( Curator (..) )
import           Stack.Types.Runner ( HasRunner, globalOptsL )
import           System.IO.Error ( isDoesNotExistError )
import           System.PosixCompat.Files
                   ( createLink, getFileStatus, modificationTime )
import           System.Random ( randomIO )
import           Stack.Build.ExecuteEnv

-- | Generate the ConfigCache
getConfigCache ::
     HasEnvConfig env
  => ExecuteEnv
  -> Task
  -> InstalledMap
  -> Bool
  -> Bool
  -> RIO env (Map PackageIdentifier GhcPkgId, ConfigCache)
getConfigCache ee task installedMap enableTest enableBench = do
  let extra =
        -- We enable tests if the test suite dependencies are already
        -- installed, so that we avoid unnecessary recompilation based on
        -- cabal_macros.h changes when switching between 'stack build' and
        -- 'stack test'. See:
        -- https://github.com/commercialhaskell/stack/issues/805
        case task.taskType of
          TTLocalMutable _ ->
            -- FIXME: make this work with exact-configuration.
            -- Not sure how to plumb the info atm. See
            -- https://github.com/commercialhaskell/stack/issues/2049
            [ "--enable-tests" | enableTest] ++
            [ "--enable-benchmarks" | enableBench]
          TTRemotePackage{} -> []
  idMap <- liftIO $ readTVarIO ee.ghcPkgIds
  let getMissing ident =
        case Map.lookup ident idMap of
          Nothing
              -- Expect to instead find it in installedMap if it's
              -- an initialBuildSteps target.
<<<<<<< HEAD
              | ee.eeBuildOptsCLI.initialBuildSteps && taskIsTarget task
=======
              | ee.buildOptsCLI.boptsCLIInitialBuildSteps && taskIsTarget task
>>>>>>> b4b690e1
              , Just (_, installed) <- Map.lookup (pkgName ident) installedMap
                  -> pure $ installedToGhcPkgId ident installed
          Just installed -> pure $ installedToGhcPkgId ident installed
          _ -> throwM $ PackageIdMissingBug ident
      installedToGhcPkgId ident (Library ident' libInfo) =
        assert (ident == ident') (installedMapGhcPkgId ident libInfo)
      installedToGhcPkgId _ (Executable _) = mempty
      TaskConfigOpts missing mkOpts = task.taskConfigOpts
  missingMapList <- traverse getMissing $ toList missing
  let missing' = Map.unions missingMapList
      opts = mkOpts missing'
      allDeps = Set.fromList $ Map.elems missing' ++ Map.elems task.taskPresent
      cache = ConfigCache
        { configCacheOpts = opts
            { coNoDirs = opts.coNoDirs ++ map T.unpack extra
            }
        , configCacheDeps = allDeps
        , configCacheComponents =
            case task.taskType of
              TTLocalMutable lp ->
                Set.map (encodeUtf8 . renderComponent) lp.components
              TTRemotePackage{} -> Set.empty
        , configCacheHaddock = task.taskBuildHaddock
        , configCachePkgSrc = task.taskCachePkgSrc
        , configCachePathEnvVar = ee.pathEnvVar
        }
      allDepsMap = Map.union missing' task.taskPresent
  pure (allDepsMap, cache)

-- | Ensure that the configuration for the package matches what is given
ensureConfig :: HasEnvConfig env
             => ConfigCache -- ^ newConfigCache
             -> Path Abs Dir -- ^ package directory
             -> BuildOpts
             -> RIO env () -- ^ announce
             -> (ExcludeTHLoading -> [String] -> RIO env ()) -- ^ cabal
             -> Path Abs File -- ^ Cabal file
             -> Task
             -> RIO env Bool
ensureConfig newConfigCache pkgDir buildOpts announce cabal cabalfp task = do
  newCabalMod <-
    liftIO $ modificationTime <$> getFileStatus (toFilePath cabalfp)
  setupConfigfp <- setupConfigFromDir pkgDir
  let getNewSetupConfigMod =
        liftIO $ either (const Nothing) (Just . modificationTime) <$>
        tryJust
          (guard . isDoesNotExistError)
          (getFileStatus (toFilePath setupConfigfp))
  newSetupConfigMod <- getNewSetupConfigMod
  newProjectRoot <- S8.pack . toFilePath <$> view projectRootL
  -- See https://github.com/commercialhaskell/stack/issues/3554. This can be
  -- dropped when Stack drops support for GHC < 8.4.
  taskAnyMissingHackEnabled <-
    view $ actualCompilerVersionL . to getGhcVersion . to (< mkVersion [8, 4])
  needConfig <-
    if buildOpts.reconfigure
          -- The reason 'taskAnyMissing' is necessary is a bug in Cabal. See:
          -- <https://github.com/haskell/cabal/issues/4728#issuecomment-337937673>.
          -- The problem is that Cabal may end up generating the same package ID
          -- for a dependency, even if the ABI has changed. As a result, without
          -- check, Stack would think that a reconfigure is unnecessary, when in
          -- fact we _do_ need to reconfigure. The details here suck. We really
          -- need proper hashes for package identifiers.
       || (taskAnyMissingHackEnabled && taskAnyMissing task)
      then pure True
      else do
        -- We can ignore the components portion of the config
        -- cache, because it's just used to inform 'construct
        -- plan that we need to plan to build additional
        -- components. These components don't affect the actual
        -- package configuration.
        let ignoreComponents cc = cc { configCacheComponents = Set.empty }
        -- Determine the old and new configuration in the local directory, to
        -- determine if we need to reconfigure.
        mOldConfigCache <- tryGetConfigCache pkgDir

        mOldCabalMod <- tryGetCabalMod pkgDir

        -- Cabal's setup-config is created per OS/Cabal version, multiple
        -- projects using the same package could get a conflict because of this
        mOldSetupConfigMod <- tryGetSetupConfigMod pkgDir
        mOldProjectRoot <- tryGetPackageProjectRoot pkgDir

        pure $
                fmap ignoreComponents mOldConfigCache
             /= Just (ignoreComponents newConfigCache)
          || mOldCabalMod /= Just newCabalMod
          || mOldSetupConfigMod /= newSetupConfigMod
          || mOldProjectRoot /= Just newProjectRoot
  let ConfigureOpts dirs nodirs = newConfigCache.configCacheOpts

  when task.taskBuildTypeConfig $
    -- When build-type is Configure, we need to have a configure script in the
    -- local directory. If it doesn't exist, build it with autoreconf -i. See:
    -- https://github.com/commercialhaskell/stack/issues/3534
    ensureConfigureScript pkgDir

  when needConfig $ do
    deleteCaches pkgDir
    announce
    cp <- view compilerPathsL
    let (GhcPkgExe pkgPath) = cp.cpPkg
    let programNames =
          case cpWhich cp of
            Ghc ->
              [ ("ghc", toFilePath cp.cpCompiler)
              , ("ghc-pkg", toFilePath pkgPath)
              ]
    exes <- forM programNames $ \(name, file) -> do
      mpath <- findExecutable file
      pure $ case mpath of
          Left _ -> []
          Right x -> pure $ concat ["--with-", name, "=", x]
    -- Configure cabal with arguments determined by
    -- Stack.Types.Build.ureOpts
    cabal KeepTHLoading $ "configure" : concat
      [ concat exes
      , dirs
      , nodirs
      ]
    -- Only write the cache for local packages.  Remote packages are built in a
    -- temporary directory so the cache would never be used anyway.
    case task.taskType of
      TTLocalMutable{} -> writeConfigCache pkgDir newConfigCache
      TTRemotePackage{} -> pure ()
    writeCabalMod pkgDir newCabalMod
    -- This file gets updated one more time by the configure step, so get the
    -- most recent value. We could instead change our logic above to check if
    -- our config mod file is newer than the file above, but this seems
    -- reasonable too.
    getNewSetupConfigMod >>= writeSetupConfigMod pkgDir
    writePackageProjectRoot pkgDir newProjectRoot
  pure needConfig

-- | Make a padded prefix for log messages
packageNamePrefix :: ExecuteEnv -> PackageName -> String
packageNamePrefix ee name' =
  let name = packageNameString name'
      paddedName =
        case ee.largestPackageName of
          Nothing -> name
          Just len ->
            assert (len >= length name) $ take len $ name ++ L.repeat ' '
  in  paddedName <> "> "

announceTask ::
     HasLogFunc env
  => ExecuteEnv
  -> TaskType
  -> Utf8Builder
  -> RIO env ()
announceTask ee taskType action = logInfo $
     fromString
       (packageNamePrefix ee (pkgName (taskTypePackageIdentifier taskType)))
  <> action

-- Implements running a package's build, used to implement 'ATBuild' and
-- 'ATBuildFinal' tasks.  In particular this does the following:
--
-- * Checks if the package exists in the precompiled cache, and if so,
--   add it to the database instead of performing the build.
--
-- * Runs the configure step if needed ('ensureConfig')
--
-- * Runs the build step
--
-- * Generates haddocks
--
-- * Registers the library and copies the built executables into the
--   local install directory. Note that this is literally invoking Cabal
--   with @copy@, and not the copying done by @stack install@ - that is
--   handled by 'copyExecutables'.
singleBuild :: forall env. (HasEnvConfig env, HasRunner env)
            => ActionContext
            -> ExecuteEnv
            -> Task
            -> InstalledMap
            -> Bool             -- ^ Is this a final build?
            -> RIO env ()
singleBuild
    ac
    ee
    task
    installedMap
    isFinalBuild
  = do
    (allDepsMap, cache) <-
      getConfigCache ee task installedMap enableTests enableBenchmarks
    mprecompiled <- getPrecompiled cache
    minstalled <-
      case mprecompiled of
        Just precompiled -> copyPreCompiled precompiled
        Nothing -> do
          mcurator <- view $ buildConfigL . to (.curator)
          realConfigAndBuild cache mcurator allDepsMap
    case minstalled of
      Nothing -> pure ()
      Just installed -> do
        writeFlagCache installed cache
        liftIO $ atomically $
          modifyTVar ee.ghcPkgIds $ Map.insert pkgId installed
 where
  pkgId = taskProvides task
  PackageIdentifier pname pversion = pkgId
  doHaddock mcurator package =
       task.taskBuildHaddock
    && not isFinalBuild
       -- Works around haddock failing on bytestring-builder since it has no
       -- modules when bytestring is new enough.
    && mainLibraryHasExposedModules package
       -- Special help for the curator tool to avoid haddocks that are known
       -- to fail
    && maybe True (Set.notMember pname . (.curatorSkipHaddock)) mcurator
  expectHaddockFailure =
      maybe False (Set.member pname . (.curatorExpectHaddockFailure))
  isHaddockForHackage = ee.buildOpts.haddockForHackage
  fulfillHaddockExpectations mcurator action
    | expectHaddockFailure mcurator = do
        eres <- tryAny $ action KeepOpen
        case eres of
          Right () -> prettyWarnL
            [ style Current (fromPackageName pname) <> ":"
            , flow "unexpected Haddock success."
            ]
          Left _ -> pure ()
  fulfillHaddockExpectations _ action = action CloseOnException

  buildingFinals = isFinalBuild || task.taskAllInOne
  enableTests = buildingFinals && any isCTest (taskComponents task)
  enableBenchmarks = buildingFinals && any isCBench (taskComponents task)

  annSuffix executableBuildStatuses =
    if result == "" then "" else " (" <> result <> ")"
   where
    result = T.intercalate " + " $ concat
      [ ["lib" | task.taskAllInOne && hasLib]
      , ["sub-lib" | task.taskAllInOne && hasSubLib]
      , ["exe" | task.taskAllInOne && hasExe]
      , ["test" | enableTests]
      , ["bench" | enableBenchmarks]
      ]
    (hasLib, hasSubLib, hasExe) = case task.taskType of
      TTLocalMutable lp ->
        let package = lp.package
            hasLibrary = hasBuildableMainLibrary package
            hasSubLibraries = not $ null package.subLibraries
            hasExecutables =
              not . Set.null $ exesToBuild executableBuildStatuses lp
        in  (hasLibrary, hasSubLibraries, hasExecutables)
      -- This isn't true, but we don't want to have this info for upstream deps.
      _ -> (False, False, False)

  getPrecompiled cache =
    case task.taskType of
      TTRemotePackage Immutable _ loc -> do
        mpc <- readPrecompiledCache
                 loc
                 cache.configCacheOpts
                 cache.configCacheHaddock
        case mpc of
          Nothing -> pure Nothing
          -- Only pay attention to precompiled caches that refer to packages
          -- within the snapshot.
          Just pc
            | maybe False
                (ee.baseConfigOpts.bcoSnapInstallRoot `isProperPrefixOf`)
                pc.pcLibrary -> pure Nothing
          -- If old precompiled cache files are left around but snapshots are
          -- deleted, it is possible for the precompiled file to refer to the
          -- very library we're building, and if flags are changed it may try to
          -- copy the library to itself. This check prevents that from
          -- happening.
          Just pc -> do
            let allM _ [] = pure True
                allM f (x:xs) = do
                  b <- f x
                  if b then allM f xs else pure False
            b <- liftIO $
                   allM doesFileExist $ maybe id (:) pc.pcLibrary pc.pcExes
            pure $ if b then Just pc else Nothing
      _ -> pure Nothing

  copyPreCompiled (PrecompiledCache mlib subLibs exes) = do
    announceTask ee task.taskType "using precompiled package"

    -- We need to copy .conf files for the main library and all sub-libraries
    -- which exist in the cache, from their old snapshot to the new one.
    -- However, we must unregister any such library in the new snapshot, in case
    -- it was built with different flags.
    let
      subLibNames = Set.toList $ buildableSubLibs $ case task.taskType of
        TTLocalMutable lp -> lp.package
        TTRemotePackage _ p _ -> p
      toMungedPackageId :: Text -> MungedPackageId
      toMungedPackageId subLib =
        let subLibName = LSubLibName $ mkUnqualComponentName $ T.unpack subLib
        in  MungedPackageId (MungedPackageName pname subLibName) pversion
      toPackageId :: MungedPackageId -> PackageIdentifier
      toPackageId (MungedPackageId n v) =
        PackageIdentifier (encodeCompatPackageName n) v
      allToUnregister :: [Either PackageIdentifier GhcPkgId]
      allToUnregister = mcons
        (Left pkgId <$ mlib)
        (map (Left . toPackageId . toMungedPackageId) subLibNames)
      allToRegister = mcons mlib subLibs

    unless (null allToRegister) $
      withMVar ee.installLock $ \() -> do
        -- We want to ignore the global and user package databases. ghc-pkg
        -- allows us to specify --no-user-package-db and --package-db=<db> on
        -- the command line.
        let pkgDb = ee.baseConfigOpts.bcoSnapDB
        ghcPkgExe <- getGhcPkgExe
        -- First unregister, silently, everything that needs to be unregistered.
        case nonEmpty allToUnregister of
          Nothing -> pure ()
          Just allToUnregister' -> catchAny
            (unregisterGhcPkgIds False ghcPkgExe pkgDb allToUnregister')
            (const (pure ()))
        -- Now, register the cached conf files.
        forM_ allToRegister $ \libpath ->
          ghcPkg ghcPkgExe [pkgDb] ["register", "--force", toFilePath libpath]

    liftIO $ forM_ exes $ \exe -> do
      ensureDir bindir
      let dst = bindir </> filename exe
      createLink (toFilePath exe) (toFilePath dst) `catchIO` \_ -> copyFile exe dst
    case (mlib, exes) of
      (Nothing, _:_) -> markExeInstalled (taskLocation task) pkgId
      _ -> pure ()

    -- Find the package in the database
    let pkgDbs = [ee.baseConfigOpts.bcoSnapDB]

    case mlib of
      Nothing -> pure $ Just $ Executable pkgId
      Just _ -> do
        mpkgid <- loadInstalledPkg pkgDbs ee.snapshotDumpPkgs pname

        pure $ Just $
          case mpkgid of
            Nothing -> assert False $ Executable pkgId
            Just pkgid -> simpleInstalledLib pkgId pkgid mempty
   where
    bindir = ee.baseConfigOpts.bcoSnapInstallRoot </> bindirSuffix

  realConfigAndBuild cache mcurator allDepsMap =
    withSingleContext ac ee task.taskType allDepsMap Nothing $
      \package cabalfp pkgDir cabal0 announce _outputType -> do
        let cabal = cabal0 CloseOnException
        executableBuildStatuses <- getExecutableBuildStatuses package pkgDir
        when (  not (cabalIsSatisfied executableBuildStatuses)
             && taskIsTarget task
             ) $
          prettyInfoL
            [ flow "Building all executables for"
            , style Current (fromPackageName package.name)
            , flow "once. After a successful build of all of them, only \
                   \specified executables will be rebuilt."
            ]
        _neededConfig <-
          ensureConfig
            cache
            pkgDir
            ee.buildOpts
            ( announce
                (  "configure"
                <> display (annSuffix executableBuildStatuses)
                )
            )
            cabal
            cabalfp
            task
        let installedMapHasThisPkg :: Bool
            installedMapHasThisPkg =
              case Map.lookup package.name installedMap of
                Just (_, Library ident _) -> ident == pkgId
                Just (_, Executable _) -> True
                _ -> False

<<<<<<< HEAD
        case ( ee.eeBuildOptsCLI.onlyConfigure
             , ee.eeBuildOptsCLI.initialBuildSteps && taskIsTarget task
=======
        case ( ee.buildOptsCLI.boptsCLIOnlyConfigure
             , ee.buildOptsCLI.boptsCLIInitialBuildSteps && taskIsTarget task
>>>>>>> b4b690e1
             ) of
          -- A full build is done if there are downstream actions,
          -- because their configure step will require that this
          -- package is built. See
          -- https://github.com/commercialhaskell/stack/issues/2787
          (True, _) | null ac.acDownstream -> pure Nothing
          (_, True) | null ac.acDownstream || installedMapHasThisPkg -> do
            initialBuildSteps executableBuildStatuses cabal announce
            pure Nothing
          _ -> fulfillCuratorBuildExpectations
                 pname
                 mcurator
                 enableTests
                 enableBenchmarks
                 Nothing
                 (Just <$>
                    realBuild cache package pkgDir cabal0 announce executableBuildStatuses)

  initialBuildSteps executableBuildStatuses cabal announce = do
    announce
      (  "initial-build-steps"
      <> display (annSuffix executableBuildStatuses)
      )
    cabal KeepTHLoading ["repl", "stack-initial-build-steps"]

  realBuild ::
       ConfigCache
    -> Package
    -> Path Abs Dir
    -> (KeepOutputOpen -> ExcludeTHLoading -> [String] -> RIO env ())
    -> (Utf8Builder -> RIO env ())
       -- ^ A plain 'announce' function
    -> Map Text ExecutableBuildStatus
    -> RIO env Installed
  realBuild cache package pkgDir cabal0 announce executableBuildStatuses = do
    let cabal = cabal0 CloseOnException
    wc <- view $ actualCompilerVersionL . whichCompilerL

    markExeNotInstalled (taskLocation task) pkgId
    case task.taskType of
      TTLocalMutable lp -> do
        when enableTests $ setTestStatus pkgDir TSUnknown
        caches <- runMemoizedWith lp.newBuildCaches
        mapM_
          (uncurry (writeBuildCache pkgDir))
          (Map.toList caches)
      TTRemotePackage{} -> pure ()

    -- FIXME: only output these if they're in the build plan.

    let postBuildCheck _succeeded = do
          mlocalWarnings <- case task.taskType of
            TTLocalMutable lp -> do
                warnings <- checkForUnlistedFiles task.taskType pkgDir
                -- TODO: Perhaps only emit these warnings for non extra-dep?
                pure (Just (lp.cabalFile, warnings))
            _ -> pure Nothing
          -- NOTE: once
          -- https://github.com/commercialhaskell/stack/issues/2649
          -- is resolved, we will want to partition the warnings
          -- based on variety, and output in different lists.
          let showModuleWarning (UnlistedModulesWarning comp modules) =
                "- In" <+>
                fromString (T.unpack (renderComponent comp)) <>
                ":" <> line <>
                indent 4 ( mconcat
                         $ L.intersperse line
                         $ map
                             (style Good . fromString . C.display)
                             modules
                         )
          forM_ mlocalWarnings $ \(cabalfp, warnings) ->
            unless (null warnings) $ prettyWarn $
                 flow "The following modules should be added to \
                      \exposed-modules or other-modules in" <+>
                      pretty cabalfp
              <> ":"
              <> line
              <> indent 4 ( mconcat
                          $ L.intersperse line
                          $ map showModuleWarning warnings
                          )
              <> blankLine
              <> flow "Missing modules in the Cabal file are likely to cause \
                      \undefined reference errors from the linker, along with \
                      \other problems."

    actualCompiler <- view actualCompilerVersionL
    () <- announce
      (  "build"
      <> display (annSuffix executableBuildStatuses)
      <> " with "
      <> display actualCompiler
      )
    config <- view configL
    extraOpts <- extraBuildOptions wc ee.buildOpts
    let stripTHLoading
          | config.hideTHLoading = ExcludeTHLoading
          | otherwise                  = KeepTHLoading
    cabal stripTHLoading (("build" :) $ (++ extraOpts) $
        case (task.taskType, task.taskAllInOne, isFinalBuild) of
            (_, True, True) -> throwM AllInOneBuildBug
            (TTLocalMutable lp, False, False) ->
              primaryComponentOptions executableBuildStatuses lp
            (TTLocalMutable lp, False, True) -> finalComponentOptions lp
            (TTLocalMutable lp, True, False) ->
                 primaryComponentOptions executableBuildStatuses lp
              ++ finalComponentOptions lp
            (TTRemotePackage{}, _, _) -> [])
      `catch` \ex -> case ex of
        CabalExitedUnsuccessfully{} ->
          postBuildCheck False >> prettyThrowM ex
        _ -> throwM ex
    postBuildCheck True

    mcurator <- view $ buildConfigL . to (.curator)
    when (doHaddock mcurator package) $ do
      announce $ if isHaddockForHackage
        then "haddock for Hackage"
        else "haddock"

      -- For GHC 8.4 and later, provide the --quickjump option.
      let quickjump =
            case actualCompiler of
              ACGhc ghcVer
                | ghcVer >= mkVersion [8, 4] -> ["--haddock-option=--quickjump"]
              _ -> []

      fulfillHaddockExpectations mcurator $ \keep -> do
        let args = concat
              (  if isHaddockForHackage
                   then
                     [ [ "--for-hackage" ] ]
                   else
                     [ [ "--html"
                       , "--hoogle"
                       , "--html-location=../$pkg-$version/"
                       ]
                     , [ "--haddock-option=--hyperlinked-source"
                       | ee.buildOpts.haddockHyperlinkSource
                       ]
                     , [ "--internal" | ee.buildOpts.haddockInternal  ]
                     , quickjump
                     ]
              <> [ [ "--haddock-option=" <> opt
                   | opt <- ee.buildOpts.haddockOpts.hoAdditionalArgs
                   ]
                 ]
              )

        cabal0 keep KeepTHLoading $ "haddock" : args

    let hasLibrary = hasBuildableMainLibrary package
        hasSubLibraries = not $ null package.subLibraries
        hasExecutables = not $ null package.executables
        shouldCopy =
             not isFinalBuild
          && (hasLibrary || hasSubLibraries || hasExecutables)
    when shouldCopy $ withMVar ee.installLock $ \() -> do
      announce "copy/register"
      eres <- try $ cabal KeepTHLoading ["copy"]
      case eres of
        Left err@CabalExitedUnsuccessfully{} ->
          throwM $ CabalCopyFailed
                     (package.buildType == C.Simple)
                     (displayException err)
        _ -> pure ()
      when (hasLibrary || hasSubLibraries) $ cabal KeepTHLoading ["register"]

    -- copy ddump-* files
    case T.unpack <$> ee.buildOpts.ddumpDir of
      Just ddumpPath | buildingFinals && not (null ddumpPath) -> do
        distDir <- distRelativeDir
        ddumpDir <- parseRelDir ddumpPath

        logDebug $ fromString ("ddump-dir: " <> toFilePath ddumpDir)
        logDebug $ fromString ("dist-dir: " <> toFilePath distDir)

        runConduitRes
          $ CF.sourceDirectoryDeep False (toFilePath distDir)
         .| CL.filter (L.isInfixOf ".dump-")
         .| CL.mapM_ (\src -> liftIO $ do
              parentDir <- parent <$> parseRelDir src
              destBaseDir <-
                (ddumpDir </>) <$> stripProperPrefix distDir parentDir
              -- exclude .stack-work dir
              unless (".stack-work" `L.isInfixOf` toFilePath destBaseDir) $ do
                ensureDir destBaseDir
                src' <- parseRelFile src
                copyFile src' (destBaseDir </> filename src'))
      _ -> pure ()

    let (installedPkgDb, installedDumpPkgsTVar) =
          case taskLocation task of
            Snap ->
              ( ee.baseConfigOpts.bcoSnapDB
              , ee.snapshotDumpPkgs )
            Local ->
              ( ee.baseConfigOpts.bcoLocalDB
              , ee.localDumpPkgs )
    let ident = PackageIdentifier package.name package.version
    -- only pure the sub-libraries to cache them if we also cache the main
    -- library (that is, if it exists)
    (mpkgid, subLibsPkgIds) <- if hasBuildableMainLibrary package
      then do
        subLibsPkgIds' <- fmap catMaybes $
          forM (getBuildableListAs id package.subLibraries) $ \subLib -> do
            let subLibName = toCabalMungedPackageName package.name subLib
            maybeGhcpkgId <- loadInstalledPkg
              [installedPkgDb]
              installedDumpPkgsTVar
              (encodeCompatPackageName subLibName)
            pure $ (subLib, ) <$> maybeGhcpkgId
        let subLibsPkgIds = snd <$> subLibsPkgIds'
        mpkgid <- loadInstalledPkg
                    [installedPkgDb]
                    installedDumpPkgsTVar
                    package.name
        let makeInstalledLib pkgid =
              simpleInstalledLib ident pkgid (Map.fromList subLibsPkgIds')
        case mpkgid of
          Nothing -> throwM $ Couldn'tFindPkgId package.name
          Just pkgid -> pure (makeInstalledLib pkgid, subLibsPkgIds)
      else do
        markExeInstalled (taskLocation task) pkgId -- TODO unify somehow
                                                   -- with writeFlagCache?
        pure (Executable ident, []) -- don't pure sublibs in this case

    case task.taskType of
      TTRemotePackage Immutable _ loc ->
        writePrecompiledCache
          ee.baseConfigOpts
          loc
          cache.configCacheOpts
          cache.configCacheHaddock
          mpkgid
          subLibsPkgIds
          (buildableExes package)
      _ -> pure ()

    case task.taskType of
      -- For packages from a package index, pkgDir is in the tmp directory. We
      -- eagerly delete it if no other tasks require it, to reduce space usage
      -- in tmp (#3018).
      TTRemotePackage{} -> do
        let remaining =
              filter
                (\(ActionId x _) -> x == pkgId)
                (Set.toList ac.acRemaining)
        when (null remaining) $ removeDirRecur pkgDir
      TTLocalMutable{} -> pure ()

    pure mpkgid

  loadInstalledPkg ::
       [Path Abs Dir]
    -> TVar (Map GhcPkgId DumpPackage)
    -> PackageName
    -> RIO env (Maybe GhcPkgId)
  loadInstalledPkg pkgDbs tvar name = do
    pkgexe <- getGhcPkgExe
    dps <- ghcPkgDescribe pkgexe name pkgDbs $ conduitDumpPackage .| CL.consume
    case dps of
      [] -> pure Nothing
      [dp] -> do
        liftIO $ atomically $ modifyTVar' tvar (Map.insert dp.ghcPkgId dp)
        pure $ Just dp.ghcPkgId
      _ -> throwM $ MultipleResultsBug name dps

-- | Get the build status of all the package executables. Do so by
-- testing whether their expected output file exists, e.g.
--
-- .stack-work/dist/x86_64-osx/Cabal-1.22.4.0/build/alpha/alpha
-- .stack-work/dist/x86_64-osx/Cabal-1.22.4.0/build/alpha/alpha.exe
-- .stack-work/dist/x86_64-osx/Cabal-1.22.4.0/build/alpha/alpha.jsexe/ (NOTE: a dir)
getExecutableBuildStatuses ::
     HasEnvConfig env
  => Package
  -> Path Abs Dir
  -> RIO env (Map Text ExecutableBuildStatus)
getExecutableBuildStatuses package pkgDir = do
  distDir <- distDirFromDir pkgDir
  platform <- view platformL
  fmap
    Map.fromList
    (mapM (checkExeStatus platform distDir) (Set.toList (buildableExes package)))

-- | Check whether the given executable is defined in the given dist directory.
checkExeStatus ::
     HasLogFunc env
  => Platform
  -> Path b Dir
  -> Text
  -> RIO env (Text, ExecutableBuildStatus)
checkExeStatus platform distDir name = do
  exename <- parseRelDir (T.unpack name)
  exists <- checkPath (distDir </> relDirBuild </> exename)
  pure
    ( name
    , if exists
        then ExecutableBuilt
        else ExecutableNotBuilt)
 where
  checkPath base =
    case platform of
      Platform _ Windows -> do
        fileandext <- parseRelFile (file ++ ".exe")
        doesFileExist (base </> fileandext)
      _ -> do
        fileandext <- parseRelFile file
        doesFileExist (base </> fileandext)
   where
    file = T.unpack name

-- | Check if any unlisted files have been found, and add them to the build cache.
checkForUnlistedFiles ::
     HasEnvConfig env
  => TaskType
  -> Path Abs Dir
  -> RIO env [PackageWarning]
checkForUnlistedFiles (TTLocalMutable lp) pkgDir = do
  caches <- runMemoizedWith lp.newBuildCaches
  (addBuildCache,warnings) <-
    addUnlistedToBuildCache
      lp.package
      lp.cabalFile
      lp.components
      caches
  forM_ (Map.toList addBuildCache) $ \(component, newToCache) -> do
    let cache = Map.findWithDefault Map.empty component caches
    writeBuildCache pkgDir component $
      Map.unions (cache : newToCache)
  pure warnings
checkForUnlistedFiles TTRemotePackage{} _ = pure []

-- | Implements running a package's tests. Also handles producing
-- coverage reports if coverage is enabled.
singleTest :: HasEnvConfig env
           => TestOpts
           -> [Text]
           -> ActionContext
           -> ExecuteEnv
           -> Task
           -> InstalledMap
           -> RIO env ()
singleTest topts testsToRun ac ee task installedMap = do
  -- FIXME: Since this doesn't use cabal, we should be able to avoid using a
  -- full blown 'withSingleContext'.
  (allDepsMap, _cache) <- getConfigCache ee task installedMap True False
  mcurator <- view $ buildConfigL . to (.curator)
  let pname = pkgName $ taskProvides task
      expectFailure = expectTestFailure pname mcurator
  withSingleContext ac ee task.taskType allDepsMap (Just "test") $
    \package _cabalfp pkgDir _cabal announce outputType -> do
      config <- view configL
      let needHpc = topts.toCoverage
      toRun <-
        if topts.toDisableRun
          then do
            announce "Test running disabled by --no-run-tests flag."
            pure False
          else if topts.toRerunTests
            then pure True
            else do
              status <- getTestStatus pkgDir
              case status of
                TSSuccess -> do
                  unless (null testsToRun) $
                    announce "skipping already passed test"
                  pure False
                TSFailure
                  | expectFailure -> do
                      announce "skipping already failed test that's expected to fail"
                      pure False
                  | otherwise -> do
                      announce "rerunning previously failed test"
                      pure True
                TSUnknown -> pure True

      when toRun $ do
        buildDir <- distDirFromDir pkgDir
        hpcDir <- hpcDirFromDir pkgDir
        when needHpc (ensureDir hpcDir)

        let suitesToRun
              = [ testSuitePair
                | testSuitePair <-
                    ((fmap . fmap) (.interface) <$> collectionKeyValueList)
                      package.testSuites
                , let testName = fst testSuitePair
                , testName `elem` testsToRun
                ]

        errs <- fmap Map.unions $ forM suitesToRun $ \(testName, suiteInterface) -> do
          let stestName = T.unpack testName
          (testName', isTestTypeLib) <-
            case suiteInterface of
              C.TestSuiteLibV09{} -> pure (stestName ++ "Stub", True)
              C.TestSuiteExeV10{} -> pure (stestName, False)
              interface -> throwM (TestSuiteTypeUnsupported interface)

          let exeName = testName' ++
                case config.platform of
                  Platform _ Windows -> ".exe"
                  _ -> ""
          tixPath <- fmap (pkgDir </>) $ parseRelFile $ exeName ++ ".tix"
          exePath <-
            fmap (buildDir </>) $ parseRelFile $
              "build/" ++ testName' ++ "/" ++ exeName
          exists <- doesFileExist exePath
          -- in Stack.Package.packageFromPackageDescription we filter out
          -- package itself of any dependencies so any tests requiring loading
          -- of their own package library will fail so to prevent this we return
          -- it back here but unfortunately unconditionally
          installed <- case Map.lookup pname installedMap of
            Just (_, installed) -> pure $ Just installed
            Nothing -> do
              idMap <- liftIO $ readTVarIO ee.ghcPkgIds
              pure $ Map.lookup (taskProvides task) idMap
          let pkgGhcIdList = case installed of
                               Just (Library _ libInfo) -> [libInfo.iliId]
                               _ -> []
          -- doctest relies on template-haskell in QuickCheck-based tests
          thGhcId <-
            case L.find ((== "template-haskell") . pkgName . (.packageIdent) . snd)
                   (Map.toList ee.globalDumpPkgs) of
              Just (ghcId, _) -> pure ghcId
              Nothing -> throwIO TemplateHaskellNotFoundBug
          -- env variable GHC_ENVIRONMENT is set for doctest so module names for
          -- packages with proper dependencies should no longer get ambiguous
          -- see e.g. https://github.com/doctest/issues/119
          -- also we set HASKELL_DIST_DIR to a package dist directory so
          -- doctest will be able to load modules autogenerated by Cabal
          let setEnv f pc = modifyEnvVars pc $ \envVars ->
                Map.insert "HASKELL_DIST_DIR" (T.pack $ toFilePath buildDir) $
                Map.insert "GHC_ENVIRONMENT" (T.pack f) envVars
              fp' = ee.tempDir </> testGhcEnvRelFile
          -- Add a random suffix to avoid conflicts between parallel jobs
          -- See https://github.com/commercialhaskell/stack/issues/5024
          randomInt <- liftIO (randomIO :: IO Int)
          let randomSuffix = "." <> show (abs randomInt)
          fp <- toFilePath <$> addExtension randomSuffix fp'
          let snapDBPath =
                toFilePathNoTrailingSep ee.baseConfigOpts.bcoSnapDB
              localDBPath =
                toFilePathNoTrailingSep ee.baseConfigOpts.bcoLocalDB
              ghcEnv =
                   "clear-package-db\n"
                <> "global-package-db\n"
                <> "package-db "
                <> fromString snapDBPath
                <> "\n"
                <> "package-db "
                <> fromString localDBPath
                <> "\n"
                <> foldMap
                     ( \ghcId ->
                            "package-id "
                         <> display (unGhcPkgId ghcId)
                         <> "\n"
                     )
                     (pkgGhcIdList ++ thGhcId:Map.elems allDepsMap)
          writeFileUtf8Builder fp ghcEnv
          menv <- liftIO $
            setEnv fp =<< config.processContextSettings EnvSettings
              { esIncludeLocals = taskLocation task == Local
              , esIncludeGhcPackagePath = True
              , esStackExe = True
              , esLocaleUtf8 = False
              , esKeepGhcRts = False
              }
          let emptyResult = Map.singleton testName Nothing
          withProcessContext menv $ if exists
            then do
                -- We clear out the .tix files before doing a run.
                when needHpc $ do
                  tixexists <- doesFileExist tixPath
                  when tixexists $
                    prettyWarnL
                      [ flow "Removing HPC file"
                      , pretty tixPath <> "."
                      ]
                  liftIO $ ignoringAbsence (removeFile tixPath)

                let args = topts.toAdditionalArgs
                    argsDisplay = case args of
                      [] -> ""
                      _ ->    ", args: "
                           <> T.intercalate " " (map showProcessArgDebug args)
                announce $
                     "test (suite: "
                  <> display testName
                  <> display argsDisplay
                  <> ")"

                -- Clear "Progress: ..." message before
                -- redirecting output.
                case outputType of
                  OTConsole _ -> do
                    logStickyDone ""
                    liftIO $ hFlush stdout
                    liftIO $ hFlush stderr
                  OTLogFile _ _ -> pure ()

                let output = case outputType of
                      OTConsole Nothing -> Nothing <$ inherit
                      OTConsole (Just prefix) -> fmap
                        ( \src -> Just $
                               runConduit $ src
                            .| CT.decodeUtf8Lenient
                            .| CT.lines
                            .| CL.map stripCR
                            .| CL.mapM_ (\t -> logInfo $ prefix <> display t)
                        )
                        createSource
                      OTLogFile _ h -> Nothing <$ useHandleOpen h
                    optionalTimeout action
                      | Just maxSecs <- topts.toMaximumTimeSeconds, maxSecs > 0 =
                          timeout (maxSecs * 1000000) action
                      | otherwise = Just <$> action

                mec <- withWorkingDir (toFilePath pkgDir) $
                  optionalTimeout $ proc (toFilePath exePath) args $ \pc0 -> do
                    changeStdin <-
                      if isTestTypeLib
                        then do
                          logPath <- buildLogPath package (Just stestName)
                          ensureDir (parent logPath)
                          pure $
                              setStdin
                            $ byteStringInput
                            $ BL.fromStrict
                            $ encodeUtf8 $ fromString $
                            show ( logPath
                                 , mkUnqualComponentName (T.unpack testName)
                                 )
                        else do
                          isTerminal <- view $ globalOptsL . to (.globalTerminal)
                          if topts.toAllowStdin && isTerminal
                            then pure id
                            else pure $ setStdin $ byteStringInput mempty
                    let pc = changeStdin
                           $ setStdout output
                           $ setStderr output
                             pc0
                    withProcessWait pc $ \p -> do
                      case (getStdout p, getStderr p) of
                        (Nothing, Nothing) -> pure ()
                        (Just x, Just y) -> concurrently_ x y
                        (x, y) -> assert False $
                          concurrently_
                            (fromMaybe (pure ()) x)
                            (fromMaybe (pure ()) y)
                      waitExitCode p
                -- Add a trailing newline, incase the test
                -- output didn't finish with a newline.
                case outputType of
                  OTConsole Nothing -> prettyInfo blankLine
                  _ -> pure ()
                -- Move the .tix file out of the package
                -- directory into the hpc work dir, for
                -- tidiness.
                when needHpc $
                  updateTixFile package.name tixPath testName'
                let announceResult result =
                      announce $
                           "Test suite "
                        <> display testName
                        <> " "
                        <> result
                case mec of
                  Just ExitSuccess -> do
                    announceResult "passed"
                    pure Map.empty
                  Nothing -> do
                    announceResult "timed out"
                    if expectFailure
                    then pure Map.empty
                    else pure $ Map.singleton testName Nothing
                  Just ec -> do
                    announceResult "failed"
                    if expectFailure
                    then pure Map.empty
                    else pure $ Map.singleton testName (Just ec)
              else do
                unless expectFailure $
                  logError $
                    displayShow $ TestSuiteExeMissing
                      (package.buildType == C.Simple)
                      exeName
                      (packageNameString package.name)
                      (T.unpack testName)
                pure emptyResult

        when needHpc $ do
          let testsToRun' = map f testsToRun
              f tName =
                case (.interface) <$> mComponent of
                  Just C.TestSuiteLibV09{} -> tName <> "Stub"
                  _ -> tName
               where
                mComponent = collectionLookup tName package.testSuites
          generateHpcReport pkgDir package testsToRun'

        bs <- liftIO $
          case outputType of
            OTConsole _ -> pure ""
            OTLogFile logFile h -> do
              hClose h
              S.readFile $ toFilePath logFile

        let succeeded = Map.null errs
        unless (succeeded || expectFailure) $
          throwM $ TestSuiteFailure
            (taskProvides task)
            errs
            (case outputType of
               OTLogFile fp _ -> Just fp
               OTConsole _ -> Nothing)
            bs

        setTestStatus pkgDir $ if succeeded then TSSuccess else TSFailure

-- | Implements running a package's benchmarks.
singleBench :: HasEnvConfig env
            => BenchmarkOpts
            -> [Text]
            -> ActionContext
            -> ExecuteEnv
            -> Task
            -> InstalledMap
            -> RIO env ()
singleBench beopts benchesToRun ac ee task installedMap = do
  (allDepsMap, _cache) <- getConfigCache ee task installedMap False True
  withSingleContext ac ee task.taskType allDepsMap (Just "bench") $
    \_package _cabalfp _pkgDir cabal announce _outputType -> do
      let args = map T.unpack benchesToRun <> maybe []
                       ((:[]) . ("--benchmark-options=" <>))
                       beopts.beoAdditionalArgs

      toRun <-
        if beopts.beoDisableRun
          then do
            announce "Benchmark running disabled by --no-run-benchmarks flag."
            pure False
          else pure True

      when toRun $ do
        announce "benchmarks"
        cabal CloseOnException KeepTHLoading ("bench" : args)

-- Do not pass `-hpcdir` as GHC option if the coverage is not enabled.
-- This helps running stack-compiled programs with dynamic interpreters like
-- `hint`. Cfr: https://github.com/commercialhaskell/stack/issues/997
extraBuildOptions :: (HasEnvConfig env, HasRunner env)
                  => WhichCompiler -> BuildOpts -> RIO env [String]
extraBuildOptions wc bopts = do
  colorOpt <- appropriateGhcColorFlag
  let optsFlag = compilerOptionsCabalFlag wc
      baseOpts = maybe "" (" " ++) colorOpt
  if bopts.testOpts.toCoverage
    then do
      hpcIndexDir <- toFilePathNoTrailingSep <$> hpcRelativeDir
      pure [optsFlag, "-hpcdir " ++ hpcIndexDir ++ baseOpts]
    else
      pure [optsFlag, baseOpts]

-- Library, sub-library, foreign library and executable build components.
primaryComponentOptions ::
     Map Text ExecutableBuildStatus
  -> LocalPackage
  -> [String]
primaryComponentOptions executableBuildStatuses lp =
  -- TODO: get this information from target parsing instead, which will allow
  -- users to turn off library building if desired
     ( if hasBuildableMainLibrary package
         then map T.unpack
           $ T.append "lib:" (T.pack (packageNameString package.name))
           : map
               (T.append "flib:")
               (getBuildableListText package.foreignLibraries)
         else []
     )
  ++ map
       (T.unpack . T.append "lib:")
       (getBuildableListText package.subLibraries)
  ++ map
       (T.unpack . T.append "exe:")
       (Set.toList $ exesToBuild executableBuildStatuses lp)
 where
  package = lp.package

-- | History of this function:
--
-- * Normally it would do either all executables or if the user specified
--   requested components, just build them. Afterwards, due to this Cabal bug
--   <https://github.com/haskell/cabal/issues/2780>, we had to make Stack build
--   all executables every time.
--
-- * In <https://github.com/commercialhaskell/stack/issues/3229> this was
--   flagged up as very undesirable behavior on a large project, hence the
--   behavior below that we build all executables once (modulo success), and
--   thereafter pay attention to user-wanted components.
--
exesToBuild :: Map Text ExecutableBuildStatus -> LocalPackage -> Set Text
exesToBuild executableBuildStatuses lp =
  if cabalIsSatisfied executableBuildStatuses && lp.wanted
    then exeComponents lp.components
    else buildableExes lp.package

-- | Do the current executables satisfy Cabal's bugged out requirements?
cabalIsSatisfied :: Map k ExecutableBuildStatus -> Bool
cabalIsSatisfied = all (== ExecutableBuilt) . Map.elems

-- Test-suite and benchmark build components.
finalComponentOptions :: LocalPackage -> [String]
finalComponentOptions lp =
  map (T.unpack . renderComponent) $
  Set.toList $
  Set.filter (\c -> isCTest c || isCBench c) lp.components

taskComponents :: Task -> Set NamedComponent
taskComponents task =
  case task.taskType of
    TTLocalMutable lp -> lp.components -- FIXME probably just want lpWanted
    TTRemotePackage{} -> Set.empty

expectTestFailure :: PackageName -> Maybe Curator -> Bool
expectTestFailure pname =
  maybe False (Set.member pname . (.curatorExpectTestFailure))

expectBenchmarkFailure :: PackageName -> Maybe Curator -> Bool
expectBenchmarkFailure pname =
  maybe False (Set.member pname . (.curatorExpectBenchmarkFailure))

fulfillCuratorBuildExpectations ::
     (HasCallStack, HasTerm env)
  => PackageName
  -> Maybe Curator
  -> Bool
  -> Bool
  -> b
  -> RIO env b
  -> RIO env b
fulfillCuratorBuildExpectations pname mcurator enableTests _ defValue action
  | enableTests && expectTestFailure pname mcurator = do
      eres <- tryAny action
      case eres of
        Right res -> do
          prettyWarnL
            [ style Current (fromPackageName pname) <> ":"
            , flow "unexpected test build success."
            ]
          pure res
        Left _ -> pure defValue
fulfillCuratorBuildExpectations pname mcurator _ enableBench defValue action
  | enableBench && expectBenchmarkFailure pname mcurator = do
      eres <- tryAny action
      case eres of
        Right res -> do
          prettyWarnL
            [ style Current (fromPackageName pname) <> ":"
            , flow "unexpected benchmark build success."
            ]
          pure res
        Left _ -> pure defValue
fulfillCuratorBuildExpectations _ _ _ _ _ action = action<|MERGE_RESOLUTION|>--- conflicted
+++ resolved
@@ -180,11 +180,7 @@
           Nothing
               -- Expect to instead find it in installedMap if it's
               -- an initialBuildSteps target.
-<<<<<<< HEAD
-              | ee.eeBuildOptsCLI.initialBuildSteps && taskIsTarget task
-=======
-              | ee.buildOptsCLI.boptsCLIInitialBuildSteps && taskIsTarget task
->>>>>>> b4b690e1
+              | ee.buildOptsCLI.initialBuildSteps && taskIsTarget task
               , Just (_, installed) <- Map.lookup (pkgName ident) installedMap
                   -> pure $ installedToGhcPkgId ident installed
           Just installed -> pure $ installedToGhcPkgId ident installed
@@ -565,13 +561,8 @@
                 Just (_, Executable _) -> True
                 _ -> False
 
-<<<<<<< HEAD
-        case ( ee.eeBuildOptsCLI.onlyConfigure
-             , ee.eeBuildOptsCLI.initialBuildSteps && taskIsTarget task
-=======
-        case ( ee.buildOptsCLI.boptsCLIOnlyConfigure
-             , ee.buildOptsCLI.boptsCLIInitialBuildSteps && taskIsTarget task
->>>>>>> b4b690e1
+        case ( ee.buildOptsCLI.onlyConfigure
+             , ee.buildOptsCLI.initialBuildSteps && taskIsTarget task
              ) of
           -- A full build is done if there are downstream actions,
           -- because their configure step will require that this
