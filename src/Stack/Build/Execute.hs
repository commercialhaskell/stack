--- conflicted
+++ resolved
@@ -1735,13 +1735,8 @@
                                 announceResult "failed"
                                 return $ Map.singleton testName (Just ec)
                     else do
-<<<<<<< HEAD
                         logError $ displayShow $ TestSuiteExeMissing
-                            (packageBuildType package == Just C.Simple)
-=======
-                        logError $ T.pack $ show $ TestSuiteExeMissing
                             (packageBuildType package == C.Simple)
->>>>>>> 6b451df4
                             exeName
                             (packageNameString (packageName package))
                             (T.unpack testName)
