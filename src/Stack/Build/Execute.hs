--- conflicted
+++ resolved
@@ -631,13 +631,9 @@
                         nowBuilding []    = ""
                         nowBuilding names = ": " <> T.intercalate ", " names
                     when terminal $ run $
-<<<<<<< HEAD
-                        logSticky ("Progress: " <> RIO.display prev <> "/" <> RIO.display total)
-=======
                         logSticky $
-                            "Progress " <> T.pack (show prev) <> "/" <> T.pack (show total) <>
+                            "Progress " <> RIO.display prev <> "/" <> RIO.display total <>
                                 nowBuilding packageNames
->>>>>>> 2631803b
                     done <- atomically $ do
                         done <- readTVar doneVar
                         check $ done /= prev
