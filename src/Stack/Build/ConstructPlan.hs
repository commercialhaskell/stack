{-# LANGUAGE FlexibleContexts      #-}
{-# LANGUAGE MultiParamTypeClasses #-}
{-# LANGUAGE OverloadedStrings     #-}
{-# LANGUAGE RecordWildCards       #-}
{-# LANGUAGE ScopedTypeVariables   #-}
{-# LANGUAGE TupleSections         #-}
-- | Construct a @Plan@ for how to build
module Stack.Build.ConstructPlan
    ( constructPlan
    ) where

import           Control.Exception.Lifted
import           Control.Monad
import           Control.Monad.Catch (MonadCatch)
import           Control.Monad.IO.Class
import           Control.Monad.Logger (MonadLogger)
import           Control.Monad.RWS.Strict
import           Control.Monad.Trans.Resource
import qualified Data.ByteString.Char8 as S8
import           Data.Either
import           Data.Function
import           Data.List
import           Data.Map.Strict (Map)
import qualified Data.Map.Strict as M
import qualified Data.Map.Strict as Map
import           Data.Maybe
import           Data.Set (Set)
import qualified Data.Set as Set
import           Data.Text (Text)
import qualified Data.Text as T
import           Data.Text.Encoding (encodeUtf8, decodeUtf8With)
import           Data.Text.Encoding.Error (lenientDecode)
import           Distribution.Package (Dependency (..))
import           Distribution.Version         (anyVersion,
                                               intersectVersionRanges)
import           Network.HTTP.Client.Conduit (HasHttpManager)
import           Prelude hiding (FilePath, pi, writeFile)
import           Stack.Build.Cache
import           Stack.Build.Haddock
import           Stack.Build.Installed
import           Stack.Build.Source
import           Stack.Build.Types
import           Stack.BuildPlan

import           Stack.Package
import           Stack.PackageIndex
import           Stack.Types

data PackageInfo
    = PIOnlyInstalled Version InstallLocation Installed
    | PIOnlySource PackageSource
    | PIBoth PackageSource Installed

combineSourceInstalled :: PackageSource
                       -> (Version, InstallLocation, Installed)
                       -> PackageInfo
combineSourceInstalled ps (version, location, installed) =
    assert (piiVersion ps == version) $
    assert (piiLocation ps == location) $
    case location of
        -- Always trust something in the snapshot
        Snap -> PIOnlyInstalled version location installed
        Local -> PIBoth ps installed

type CombinedMap = Map PackageName PackageInfo

combineMap :: SourceMap -> InstalledMap -> CombinedMap
combineMap = Map.mergeWithKey
    (\_ s i -> Just $ combineSourceInstalled s i)
    (fmap PIOnlySource)
    (fmap (\(v, l, i) -> PIOnlyInstalled v l i))

data AddDepRes
    = ADRToInstall Task
    | ADRFound InstallLocation Version Installed
    deriving Show

type M = RWST
    Ctx
    ( Map PackageName (Either ConstructPlanException Task) -- finals
    , Map Text InstallLocation -- executable to be installed, and location where the binary is placed
    , Map PackageName Text -- why a local package is considered dirty
    )
    (Map PackageName (Either ConstructPlanException AddDepRes))
    IO

data Ctx = Ctx
    { mbp            :: !MiniBuildPlan
    , baseConfigOpts :: !BaseConfigOpts
    , loadPackage    :: !(PackageName -> Version -> Map FlagName Bool -> IO Package)
    , combinedMap    :: !CombinedMap
    , toolToPackages :: !(Dependency -> Map PackageName VersionRange)
    , ctxEnvConfig   :: !EnvConfig
    , callStack      :: ![PackageName]
    , extraToBuild   :: !(Set PackageName)
    , latestVersions :: !(Map PackageName Version)
    , wanted         :: !(Set PackageName)
    }

instance HasStackRoot Ctx
instance HasPlatform Ctx
instance HasConfig Ctx
instance HasBuildConfig Ctx where
    getBuildConfig = getBuildConfig . getEnvConfig
instance HasEnvConfig Ctx where
    getEnvConfig = ctxEnvConfig

constructPlan :: forall env m.
                 (MonadCatch m, MonadReader env m, HasEnvConfig env, MonadIO m, MonadLogger m, MonadBaseControl IO m, HasHttpManager env)
              => MiniBuildPlan
              -> BaseConfigOpts
              -> [LocalPackage]
              -> Set PackageName -- ^ additional packages that must be built
              -> Set GhcPkgId -- ^ locally registered
              -> (PackageName -> Version -> Map FlagName Bool -> IO Package) -- ^ load upstream package
              -> SourceMap
              -> InstalledMap
              -> m Plan
constructPlan mbp0 baseConfigOpts0 locals extraToBuild0 locallyRegistered loadPackage0 sourceMap installedMap = do
    menv <- getMinimalEnvOverride
    caches <- getPackageCaches menv
    let latest = Map.fromListWith max $ map toTuple $ Map.keys caches

    econfig <- asks getEnvConfig
    let onWanted =
            case boptsFinalAction $ bcoBuildOpts baseConfigOpts0 of
                DoNothing -> void . addDep . packageName . lpPackage
                _ -> addFinal
    let inner = do
            mapM_ onWanted $ filter lpWanted locals
            mapM_ addDep $ Set.toList extraToBuild0
    ((), m, (efinals, installExes, dirtyReason)) <- liftIO $ runRWST inner (ctx econfig latest) M.empty
    let toEither (_, Left e)  = Left e
        toEither (k, Right v) = Right (k, v)
        (errlibs, adrs) = partitionEithers $ map toEither $ M.toList m
        (errfinals, finals) = partitionEithers $ map toEither $ M.toList efinals
        errs = errlibs ++ errfinals
    if null errs
        then do
            let toTask (_, ADRFound _ _ _) = Nothing
                toTask (name, ADRToInstall task) = Just (name, task)
                tasks = M.fromList $ mapMaybe toTask adrs
                maybeStripLocals
                    | boptsOnlySnapshot $ bcoBuildOpts baseConfigOpts0 =
                        stripLocals
                    | otherwise = id
            return $ maybeStripLocals Plan
                { planTasks = tasks
                , planFinals = M.fromList finals
                , planUnregisterLocal = mkUnregisterLocal tasks dirtyReason locallyRegistered
                , planInstallExes =
                    let (doInstallFlag,maybeUserDir) = 
                            boptsInstallExes $ bcoBuildOpts baseConfigOpts0
                        in if (doInstallFlag)
                           then case maybeUserDir of
                                  Just destDir -> InstallExesPlan True (Just destDir) installExes
                                  Nothing -> InstallExesPlan True Nothing installExes
                           else InstallExesPlan False Nothing Map.empty
                }
        else throwM $ ConstructPlanExceptions errs (bcStackYaml $ getBuildConfig econfig)
  where
    ctx econfig latest = Ctx
        { mbp = mbp0
        , baseConfigOpts = baseConfigOpts0
        , loadPackage = loadPackage0
        , combinedMap = combineMap sourceMap installedMap
        , toolToPackages = \ (Dependency name _) ->
          maybe Map.empty (Map.fromSet (\_ -> anyVersion)) $
          Map.lookup (S8.pack . packageNameString . fromCabalPackageName $ name) toolMap
        , ctxEnvConfig = econfig
        , callStack = []
        , extraToBuild = extraToBuild0
        , latestVersions = latest
        , wanted = wantedLocalPackages locals
        }
    -- TODO Currently, this will only consider and install tools from the
    -- snapshot. It will not automatically install build tools from extra-deps
    -- or local packages.
    toolMap = getToolMap mbp0

-- | Determine which packages to unregister based on the given tasks and
-- already registered local packages
mkUnregisterLocal :: Map PackageName Task
                  -> Map PackageName Text
                  -> Set GhcPkgId
                  -> Map GhcPkgId Text
mkUnregisterLocal tasks dirtyReason locallyRegistered =
    Map.unions $ map toUnregisterMap $ Set.toList locallyRegistered
  where
    toUnregisterMap gid =
        case M.lookup name tasks of
            Nothing -> Map.empty
            Just _ -> Map.singleton gid
                    $ fromMaybe "likely unregistering due to a version change"
                    $ Map.lookup name dirtyReason
      where
        ident = ghcPkgIdPackageIdentifier gid
        name = packageIdentifierName ident

addFinal :: LocalPackage -> M ()
addFinal lp = do
    depsRes <- addPackageDeps package
    res <- case depsRes of
        Left e -> return $ Left e
        Right (missing, present, _minLoc) -> do
            ctx <- ask
            return $ Right Task
                { taskProvides = PackageIdentifier
                    (packageName package)
                    (packageVersion package)
                , taskConfigOpts = TaskConfigOpts missing $ \missing' ->
                    let allDeps = Set.union present missing'
                     in configureOpts
                            (getEnvConfig ctx)
                            (baseConfigOpts ctx)
                            allDeps
                            True -- wanted
                            Local
                            package
                , taskPresent = present
                , taskType = TTLocal lp
                }
    tell (Map.singleton (packageName package) res, mempty, mempty)
  where
    package = lpPackageFinal lp

addDep :: PackageName -> M (Either ConstructPlanException AddDepRes)
addDep name = do
    m <- get
    case Map.lookup name m of
        Just res -> return res
        Nothing -> do
            res <- addDep' name
            modify $ Map.insert name res
            return res

addDep' :: PackageName -> M (Either ConstructPlanException AddDepRes)
addDep' name = do
    ctx <- ask
    if name `elem` callStack ctx
        then return $ Left $ DependencyCycleDetected $ name : callStack ctx
        else local
            (\ctx' -> ctx' { callStack = name : callStack ctx' }) $ do
            (addDep'' name)

addDep'' :: PackageName -> M (Either ConstructPlanException AddDepRes)
addDep'' name = do
    ctx <- ask
    case Map.lookup name $ combinedMap ctx of
        -- TODO look up in the package index and see if there's a
        -- recommendation available
        Nothing -> return $ Left $ UnknownPackage name
        Just (PIOnlyInstalled version loc installed) -> do
            tellExecutablesUpstream name version loc Map.empty -- slightly hacky, no flags since they likely won't affect executable names
            return $ Right $ ADRFound loc version installed
        Just (PIOnlySource ps) -> do
            tellExecutables name ps
            installPackage name ps
        Just (PIBoth ps installed) -> do
            tellExecutables name ps
            needInstall <- checkNeedInstall name ps installed (wanted ctx)
            if needInstall
                then installPackage name ps
                else return $ Right $ ADRFound (piiLocation ps) (piiVersion ps) installed

tellExecutables :: PackageName -> PackageSource -> M () -- TODO merge this with addFinal above?
tellExecutables _ (PSLocal lp)
    | lpWanted lp = tellExecutablesPackage Local $ lpPackage lp
    | otherwise = return ()
tellExecutables name (PSUpstream version loc flags) = do
    tellExecutablesUpstream name version loc flags

tellExecutablesUpstream :: PackageName -> Version -> InstallLocation -> Map FlagName Bool -> M ()
tellExecutablesUpstream name version loc flags = do
    ctx <- ask
    when (name `Set.member` extraToBuild ctx) $ do
        p <- liftIO $ loadPackage ctx name version flags
        tellExecutablesPackage loc p

tellExecutablesPackage :: InstallLocation -> Package -> M ()
tellExecutablesPackage loc p =
    tell (Map.empty, m, Map.empty)
  where
    m = Map.fromList $ map (, loc) $ Set.toList $ packageExes p

-- TODO There are a lot of duplicated computations below. I've kept that for
-- simplicity right now

installPackage :: PackageName -> PackageSource -> M (Either ConstructPlanException AddDepRes)
installPackage name ps = do
    ctx <- ask
    package <- psPackage name ps
    depsRes <- addPackageDeps package
    case depsRes of
        Left e -> return $ Left e
        Right (missing, present, minLoc) -> do
            return $ Right $ ADRToInstall Task
                { taskProvides = PackageIdentifier
                    (packageName package)
                    (packageVersion package)
                , taskConfigOpts = TaskConfigOpts missing $ \missing' ->
                    let allDeps = Set.union present missing'
                        destLoc = piiLocation ps <> minLoc
                     in configureOpts
                            (getEnvConfig ctx)
                            (baseConfigOpts ctx)
                            allDeps
                            (psWanted ps)
                            -- An assertion to check for a recurrence of
                            -- https://github.com/commercialhaskell/stack/issues/345
                            (assert (destLoc == piiLocation ps) destLoc)
                            package
                , taskPresent = present
                , taskType =
                    case ps of
                        PSLocal lp -> TTLocal lp
                        PSUpstream _ loc _ -> TTUpstream package $ loc <> minLoc
                }

checkNeedInstall :: PackageName -> PackageSource -> Installed -> Set PackageName -> M Bool
checkNeedInstall name ps installed wanted = assert (piiLocation ps == Local) $ do
    package <- psPackage name ps
    depsRes <- addPackageDeps package
    case depsRes of
        Left _e -> return True -- installPackage will find the error again
        Right (missing, present, _loc)
            | Set.null missing -> checkDirtiness ps installed package present wanted
            | otherwise -> do
                tell (Map.empty, Map.empty, Map.singleton name $
                    let t = T.intercalate ", " $ map (T.pack . packageNameString . packageIdentifierName) (Set.toList missing)
                     in T.append "missing dependencies: " $
                            if T.length t < 100
                                then t
                                else T.take 97 t <> "...")
                return True

addPackageDeps :: Package -> M (Either ConstructPlanException (Set PackageIdentifier, Set GhcPkgId, InstallLocation))
addPackageDeps package = do
    ctx <- ask
    deps' <- packageDepsWithTools package
    deps <- forM (Map.toList deps') $ \(depname, range) -> do
        eres <- addDep depname
        case eres of
            Left e ->
                let bd =
                        case e of
                            UnknownPackage name ->
                                NotInBuildPlan $ Map.lookup name $ latestVersions ctx
                            _ -> Couldn'tResolveItsDependencies
                 in return $ Left (depname, (range, bd))
            Right adr | not $ adrVersion adr `withinRange` range ->
                return $ Left (depname, (range, DependencyMismatch $ adrVersion adr))
            Right (ADRToInstall task) -> return $ Right
                (Set.singleton $ taskProvides task, Set.empty, taskLocation task)
            Right (ADRFound loc _ (Executable _)) -> return $ Right
                (Set.empty, Set.empty, loc)
            Right (ADRFound loc _ (Library gid)) -> return $ Right
                (Set.empty, Set.singleton gid, loc)
    case partitionEithers deps of
        ([], pairs) -> return $ Right $ mconcat pairs
        (errs, _) -> return $ Left $ DependencyPlanFailures
            (PackageIdentifier
                (packageName package)
                (packageVersion package))
            (Map.fromList errs)
  where
    adrVersion (ADRToInstall task) = packageIdentifierVersion $ taskProvides task
    adrVersion (ADRFound _ v _) = v

checkDirtiness :: PackageSource
               -> Installed
               -> Package
               -> Set GhcPkgId
               -> Set PackageName
               -> M Bool
checkDirtiness ps installed package present wanted = do
    ctx <- ask
    moldOpts <- tryGetFlagCache installed
    let configOpts = configureOpts
            (getEnvConfig ctx)
            (baseConfigOpts ctx)
            present
            (psWanted ps)
            (piiLocation ps) -- should be Local always
            package
        buildOpts = bcoBuildOpts (baseConfigOpts ctx)
        wantConfigCache = ConfigCache
            { configCacheOpts = map encodeUtf8 configOpts
            , configCacheDeps = present
            , configCacheComponents =
                case ps of
                    PSLocal lp -> Set.map encodeUtf8 $ lpComponents lp
                    PSUpstream _ _ _ -> Set.empty
            , configCacheHaddock =
                shouldHaddockPackage buildOpts wanted (packageName package) ||
                -- Disabling haddocks when old config had haddocks doesn't make dirty.
                maybe False configCacheHaddock moldOpts
            }
    let mreason =
            case moldOpts of
                Nothing -> Just "old configure information not found"
                Just oldOpts
                    | oldOpts /= wantConfigCache -> Just $ describeConfigDiff oldOpts wantConfigCache
                    | psDirty ps -> Just "local file changes"
                    | otherwise -> Nothing
    case mreason of
        Nothing -> return False
        Just reason -> do
            tell (Map.empty, Map.empty, Map.singleton (packageName package) reason)
            return True

describeConfigDiff :: ConfigCache -> ConfigCache -> Text
describeConfigDiff old new
    | configCacheDeps old /= configCacheDeps new = "dependencies changed"
    | configCacheComponents old /= configCacheComponents new = "components changed"
    | configCacheHaddock old && not (configCacheHaddock new) = "no longer building haddocks"
    | not (configCacheHaddock old) && configCacheHaddock new = "building haddocks"
    | oldOpts /= newOpts = T.pack $ concat
        [ "flags changed from "
        , show oldOpts
        , " to "
        , show newOpts
        ]
    | otherwise = "unknown config cache difference"
  where
    -- options set by stack
    isStackOpt t = any (`T.isPrefixOf` t)
        [ "--dependency="
        , "--constraint="
        , "--package-db="
        , "--libdir="
        , "--bindir="
        ]

    userOpts = filter (not . isStackOpt)
             . map (decodeUtf8With lenientDecode)
             . configCacheOpts

    (oldOpts, newOpts) = removeMatching (userOpts old) (userOpts new)

    removeMatching (x:xs) (y:ys)
        | x == y = removeMatching xs ys
    removeMatching xs ys = (xs, ys)

psDirty :: PackageSource -> Bool
psDirty (PSLocal lp) = lpDirtyFiles lp
psDirty (PSUpstream _ _ _) = False -- files never change in an upstream package

psWanted :: PackageSource -> Bool
psWanted (PSLocal lp) = lpWanted lp
psWanted (PSUpstream _ _ _) = False

psPackage :: PackageName -> PackageSource -> M Package
psPackage _ (PSLocal lp) = return $ lpPackage lp
psPackage name (PSUpstream version _ flags) = do
    ctx <- ask
    liftIO $ loadPackage ctx name version flags

-- | Get all of the dependencies for a given package, including guessed build
-- tool dependencies.
packageDepsWithTools :: Package -> M (Map PackageName VersionRange)
packageDepsWithTools p = do
    ctx <- ask
    return $ Map.unionsWith intersectVersionRanges
           $ packageDeps p
           : map (toolToPackages ctx) (packageTools p)

-- | Strip out anything from the @Plan@ intended for the local database
stripLocals :: Plan -> Plan
stripLocals plan = plan
    { planTasks = Map.filter checkTask $ planTasks plan
    , planFinals = Map.empty
<<<<<<< HEAD
    , planUnregisterLocal = Set.empty
    , planInstallExes = 
          (\install -> 
               install {installExesNamesLoc = Map.filter (/= Local) $ 
                                              installExesNamesLoc install}) 
          $ planInstallExes plan
=======
    , planUnregisterLocal = Map.empty
    , planInstallExes = Map.filter (/= Local) $ planInstallExes plan
>>>>>>> 711f2e91
    }
  where
    checkTask task =
        case taskType task of
            TTLocal _ -> False
            TTUpstream _ Local -> False
            TTUpstream _ Snap -> True

taskLocation :: Task -> InstallLocation
taskLocation =
    go . taskType
  where
    go (TTLocal _) = Local
    go (TTUpstream _ loc) = loc<|MERGE_RESOLUTION|>--- conflicted
+++ resolved
@@ -470,17 +470,12 @@
 stripLocals plan = plan
     { planTasks = Map.filter checkTask $ planTasks plan
     , planFinals = Map.empty
-<<<<<<< HEAD
     , planUnregisterLocal = Set.empty
     , planInstallExes = 
           (\install -> 
                install {installExesNamesLoc = Map.filter (/= Local) $ 
                                               installExesNamesLoc install}) 
           $ planInstallExes plan
-=======
-    , planUnregisterLocal = Map.empty
-    , planInstallExes = Map.filter (/= Local) $ planInstallExes plan
->>>>>>> 711f2e91
     }
   where
     checkTask task =
