{-# LANGUAGE NoImplicitPrelude #-}
{-# LANGUAGE ConstraintKinds #-}
{-# LANGUAGE DataKinds #-}
{-# LANGUAGE DeriveDataTypeable #-} -- ghc < 7.10
{-# LANGUAGE DeriveFunctor #-}
{-# LANGUAGE FlexibleContexts #-}
{-# LANGUAGE LambdaCase #-}
{-# LANGUAGE OverloadedStrings #-}
{-# LANGUAGE PackageImports #-}
{-# LANGUAGE ScopedTypeVariables #-}
{-# LANGUAGE TemplateHaskell #-}
{-# LANGUAGE ViewPatterns #-}
{-# LANGUAGE TypeFamilies #-}
{-# LANGUAGE MultiWayIf #-}
{-# LANGUAGE CPP #-}

module Stack.Setup
  ( setupEnv
  , ensureCompiler
  , ensureDockerStackExe
  , getSystemCompiler
  , getCabalInstallVersion
  , SetupOpts (..)
  , defaultSetupInfoYaml
  , removeHaskellEnvVars

  -- * Stack binary download
  , StackReleaseInfo
  , getDownloadVersion
  , stackVersion
  , preferredPlatforms
  , downloadStackReleaseInfo
  , downloadStackExe
  ) where

import qualified    Codec.Archive.Tar as Tar
import              Control.Applicative (empty)
import              Control.Monad.Logger
import              Control.Monad.State (get, put, modify)
import "cryptonite" Crypto.Hash (SHA1(..))
import              Data.Aeson.Extended
import qualified    Data.ByteString as S
import qualified    Data.ByteString.Char8 as S8
import qualified    Data.ByteString.Lazy as LBS
import              Data.Char (isSpace)
import              Data.Conduit (Conduit, (=$), await, yield, awaitForever)
import              Data.Conduit.Lazy (lazyConsume)
import              Data.Conduit.Lift (evalStateC)
import qualified    Data.Conduit.List as CL
import              Data.Conduit.Zlib           (ungzip)
import              Data.Foldable (maximumBy)
import qualified    Data.HashMap.Strict as HashMap
import              Data.IORef.RunOnce (runOnce)
import              Data.List hiding (concat, elem, maximumBy, any)
import qualified    Data.Map as Map
import qualified    Data.Set as Set
import qualified    Data.Text as T
import qualified    Data.Text.Encoding as T
import qualified    Data.Text.Encoding.Error as T
import              Data.Time.Clock (NominalDiffTime, diffUTCTime, getCurrentTime)
import qualified    Data.Yaml as Yaml
import              Distribution.System (OS (Linux), Arch (..), Platform (..))
import qualified    Distribution.System as Cabal
import              Distribution.Text (simpleParse)
import              Lens.Micro (set)
import              Network.HTTP.Simple (getResponseBody, httpLBS, withResponse, getResponseStatusCode)
import              Network.HTTP.Download
import              Path
import              Path.CheckInstall (warnInstallSearchPathIssues)
import              Path.Extra (toFilePathNoTrailingSep)
import              Path.IO hiding (findExecutable, withSystemTempDir)
import qualified    Paths_stack as Meta
import              Prelude (until)
import              Stack.Build (build)
import              Stack.Config (loadConfig)
import              Stack.Constants (stackProgName)
import              Stack.Constants.Config (distRelativeDir)
import              Stack.Exec (defaultEnvSettings)
import              Stack.Fetch
import              Stack.GhcPkg (createDatabase, getCabalPkgVer, getGlobalDB, mkGhcPackagePath)
import              Stack.Prelude
import              Stack.PrettyPrint
import              Stack.Setup.Installed
import              Stack.Snapshot (loadSnapshot)
import              Stack.Types.Build
import              Stack.Types.Compiler
import              Stack.Types.CompilerBuild
import              Stack.Types.Config
import              Stack.Types.Docker
import              Stack.Types.PackageIdentifier
import              Stack.Types.PackageName
import              Stack.Types.StackT
import              Stack.Types.Version
import qualified    System.Directory as D
import              System.Environment (getExecutablePath)
import              System.Exit (ExitCode (..), exitFailure)
import              System.IO (hFlush, stdout)
import              System.IO.Error (isPermissionError)
import              System.FilePath (searchPathSeparator)
import qualified    System.FilePath as FP
import              System.Process (rawSystem)
import              System.Process.Log (withProcessTimeLog)
import              System.Process.Read
import              System.Process.Run (runCmd, Cmd(..))
import              Text.Printf (printf)

#if !WINDOWS
import           System.Posix.Files (setFileMode)
#endif

-- | Default location of the stack-setup.yaml file
defaultSetupInfoYaml :: String
defaultSetupInfoYaml =
    "https://raw.githubusercontent.com/fpco/stackage-content/master/stack/stack-setup-2.yaml"

data SetupOpts = SetupOpts
    { soptsInstallIfMissing :: !Bool
    , soptsUseSystem :: !Bool
    -- ^ Should we use a system compiler installation, if available?
    , soptsWantedCompiler :: !(CompilerVersion 'CVWanted)
    , soptsCompilerCheck :: !VersionCheck
    , soptsStackYaml :: !(Maybe (Path Abs File))
    -- ^ If we got the desired GHC version from that file
    , soptsForceReinstall :: !Bool
    , soptsSanityCheck :: !Bool
    -- ^ Run a sanity check on the selected GHC
    , soptsSkipGhcCheck :: !Bool
    -- ^ Don't check for a compatible GHC version/architecture
    , soptsSkipMsys :: !Bool
    -- ^ Do not use a custom msys installation on Windows
    , soptsUpgradeCabal :: !(Maybe UpgradeTo)
    -- ^ Upgrade the global Cabal library in the database to the newest
    -- version. Only works reliably with a stack-managed installation.
    , soptsResolveMissingGHC :: !(Maybe Text)
    -- ^ Message shown to user for how to resolve the missing GHC
    , soptsSetupInfoYaml :: !FilePath
    -- ^ Location of the main stack-setup.yaml file
    , soptsGHCBindistURL :: !(Maybe String)
    -- ^ Alternate GHC binary distribution (requires custom GHCVariant)
    , soptsGHCJSBootOpts :: [String]
    -- ^ Additional ghcjs-boot options, the default is "--clean"
    }
    deriving Show
data SetupException = UnsupportedSetupCombo OS Arch
                    | MissingDependencies [String]
                    | UnknownCompilerVersion Text (CompilerVersion 'CVWanted) [CompilerVersion 'CVActual]
                    | UnknownOSKey Text
                    | GHCSanityCheckCompileFailed ReadProcessException (Path Abs File)
                    | WantedMustBeGHC
                    | RequireCustomGHCVariant
                    | ProblemWhileDecompressing (Path Abs File)
                    | SetupInfoMissingSevenz
                    | GHCJSRequiresStandardVariant
                    | GHCJSNotBooted
                    | DockerStackExeNotFound Version Text
    deriving Typeable
instance Exception SetupException
instance Show SetupException where
    show (UnsupportedSetupCombo os arch) = concat
        [ "I don't know how to install GHC for "
        , show (os, arch)
        , ", please install manually"
        ]
    show (MissingDependencies tools) =
        "The following executables are missing and must be installed: " ++
        intercalate ", " tools
    show (UnknownCompilerVersion oskey wanted known) = concat
        [ "No information found for "
        , compilerVersionString wanted
        , ".\nSupported versions for OS key '" ++ T.unpack oskey ++ "': "
        , intercalate ", " (map show known)
        ]
    show (UnknownOSKey oskey) =
        "Unable to find installation URLs for OS key: " ++
        T.unpack oskey
    show (GHCSanityCheckCompileFailed e ghc) = concat
        [ "The GHC located at "
        , toFilePath ghc
        , " failed to compile a sanity check. Please see:\n\n"
        , "    http://docs.haskellstack.org/en/stable/install_and_upgrade/\n\n"
        , "for more information. Exception was:\n"
        , show e
        ]
    show WantedMustBeGHC =
        "The wanted compiler must be GHC"
    show RequireCustomGHCVariant =
        "A custom --ghc-variant must be specified to use --ghc-bindist"
    show (ProblemWhileDecompressing archive) =
        "Problem while decompressing " ++ toFilePath archive
    show SetupInfoMissingSevenz =
        "SetupInfo missing Sevenz EXE/DLL"
    show GHCJSRequiresStandardVariant =
        "stack does not yet support using --ghc-variant with GHCJS"
    show GHCJSNotBooted =
        "GHCJS does not yet have its boot packages installed.  Use \"stack setup\" to attempt to run ghcjs-boot."
    show (DockerStackExeNotFound stackVersion' osKey) = concat
        [ stackProgName
        , "-"
        , versionString stackVersion'
        , " executable not found for "
        , T.unpack osKey
        , "\nUse the '"
        , T.unpack dockerStackExeArgName
        , "' option to specify a location"]

-- | Modify the environment variables (like PATH) appropriately, possibly doing installation too
setupEnv :: (StackM env m, HasBuildConfig env, HasGHCVariant env)
         => Maybe Text -- ^ Message to give user when necessary GHC is not available
         -> m EnvConfig
setupEnv mResolveMissingGHC = do
    config <- view configL
    bconfig <- view buildConfigL
    let stackYaml = bcStackYaml bconfig
    platform <- view platformL
    wcVersion <- view wantedCompilerVersionL
    wc <- view $ wantedCompilerVersionL.whichCompilerL
    let sopts = SetupOpts
            { soptsInstallIfMissing = configInstallGHC config
            , soptsUseSystem = configSystemGHC config
            , soptsWantedCompiler = wcVersion
            , soptsCompilerCheck = configCompilerCheck config
            , soptsStackYaml = Just stackYaml
            , soptsForceReinstall = False
            , soptsSanityCheck = False
            , soptsSkipGhcCheck = configSkipGHCCheck config
            , soptsSkipMsys = configSkipMsys config
            , soptsUpgradeCabal = Nothing
            , soptsResolveMissingGHC = mResolveMissingGHC
            , soptsSetupInfoYaml = defaultSetupInfoYaml
            , soptsGHCBindistURL = Nothing
            , soptsGHCJSBootOpts = ["--clean"]
            }

    (mghcBin, compilerBuild, _) <- ensureCompiler sopts

    -- Modify the initial environment to include the GHC path, if a local GHC
    -- is being used
    menv0 <- getMinimalEnvOverride
    env <- removeHaskellEnvVars
             <$> augmentPathMap (maybe [] edBins mghcBin) (unEnvOverride menv0)
    menv <- mkEnvOverride platform env

    (compilerVer, cabalVer, globaldb) <- withUnliftIO $ \u -> runConcurrently $ (,,)
        <$> Concurrently (unliftIO u $ getCompilerVersion menv wc)
        <*> Concurrently (unliftIO u $ getCabalPkgVer menv wc)
        <*> Concurrently (unliftIO u $ getGlobalDB menv wc)

    $logDebug "Resolving package entries"
    packagesRef <- liftIO $ newIORef Nothing
    bc <- view buildConfigL

    -- Set up a modified environment which includes the modified PATH
    -- that GHC can be found on. This is needed for looking up global
    -- package information in loadSnapshot.
    let bcPath :: BuildConfig
        bcPath = set envOverrideL (const (return menv)) bc

    ls <- runInnerStackT bcPath $ loadSnapshot
      menv
      (Just compilerVer)
      (view projectRootL bc)
      (bcSnapshotDef bc)
    let envConfig0 = EnvConfig
            { envConfigBuildConfig = bc
            , envConfigCabalVersion = cabalVer
            , envConfigCompilerVersion = compilerVer
            , envConfigCompilerBuild = compilerBuild
            , envConfigPackagesRef = packagesRef
            , envConfigLoadedSnapshot = ls
            }

    -- extra installation bin directories
    mkDirs <- runReaderT extraBinDirs envConfig0
    let mpath = Map.lookup "PATH" env
    depsPath <- augmentPath (mkDirs False) mpath
    localsPath <- augmentPath (mkDirs True) mpath

    deps <- runReaderT packageDatabaseDeps envConfig0
    createDatabase menv wc deps
    localdb <- runReaderT packageDatabaseLocal envConfig0
    createDatabase menv wc localdb
    extras <- runReaderT packageDatabaseExtra envConfig0
    let mkGPP locals = mkGhcPackagePath locals localdb deps extras globaldb

    distDir <- runReaderT distRelativeDir envConfig0

    executablePath <- liftIO getExecutablePath

    utf8EnvVars <- getUtf8EnvVars menv compilerVer

    envRef <- liftIO $ newIORef Map.empty
    let getEnvOverride' es = do
            m <- readIORef envRef
            case Map.lookup es m of
                Just eo -> return eo
                Nothing -> do
                    eo <- mkEnvOverride platform
                        $ Map.insert "PATH" (if esIncludeLocals es then localsPath else depsPath)
                        $ (if esIncludeGhcPackagePath es
                                then Map.insert
                                       (case wc of { Ghc -> "GHC_PACKAGE_PATH"; Ghcjs -> "GHCJS_PACKAGE_PATH" })
                                       (mkGPP (esIncludeLocals es))
                                else id)

                        $ (if esStackExe es
                                then Map.insert "STACK_EXE" (T.pack executablePath)
                                else id)

                        $ (if esLocaleUtf8 es
                                then Map.union utf8EnvVars
                                else id)

                        $ case (soptsSkipMsys sopts, platform) of
                            (False, Platform Cabal.I386   Cabal.Windows)
                                -> Map.insert "MSYSTEM" "MINGW32"
                            (False, Platform Cabal.X86_64 Cabal.Windows)
                                -> Map.insert "MSYSTEM" "MINGW64"
                            _   -> id

                        -- For reasoning and duplication, see: https://github.com/fpco/stack/issues/70
                        $ Map.insert "HASKELL_PACKAGE_SANDBOX" (T.pack $ toFilePathNoTrailingSep deps)
                        $ Map.insert "HASKELL_PACKAGE_SANDBOXES"
                            (T.pack $ if esIncludeLocals es
                                then intercalate [searchPathSeparator]
                                        [ toFilePathNoTrailingSep localdb
                                        , toFilePathNoTrailingSep deps
                                        , ""
                                        ]
                                else intercalate [searchPathSeparator]
                                        [ toFilePathNoTrailingSep deps
                                        , ""
                                        ])
                        $ Map.insert "HASKELL_DIST_DIR" (T.pack $ toFilePathNoTrailingSep distDir) env

                    () <- atomicModifyIORef envRef $ \m' ->
                        (Map.insert es eo m', ())
                    return eo

    return EnvConfig
        { envConfigBuildConfig = bconfig
            { bcConfig = maybe id addIncludeLib mghcBin
                        (view configL bconfig)
                { configEnvOverride = getEnvOverride' }
            }
        , envConfigCabalVersion = cabalVer
        , envConfigCompilerVersion = compilerVer
        , envConfigCompilerBuild = compilerBuild
        , envConfigPackagesRef = envConfigPackagesRef envConfig0
        , envConfigLoadedSnapshot = ls
        }

-- | Add the include and lib paths to the given Config
addIncludeLib :: ExtraDirs -> Config -> Config
addIncludeLib (ExtraDirs _bins includes libs) config = config
    { configExtraIncludeDirs = Set.union
        (configExtraIncludeDirs config)
        (Set.fromList (map toFilePathNoTrailingSep includes))
    , configExtraLibDirs = Set.union
        (configExtraLibDirs config)
        (Set.fromList (map toFilePathNoTrailingSep libs))
    }

-- | Ensure compiler (ghc or ghcjs) is installed and provide the PATHs to add if necessary
ensureCompiler :: (StackM env m, HasConfig env, HasGHCVariant env)
               => SetupOpts
               -> m (Maybe ExtraDirs, CompilerBuild, Bool)
ensureCompiler sopts = do
    let wc = whichCompiler (soptsWantedCompiler sopts)
    when (getGhcVersion (soptsWantedCompiler sopts) < $(mkVersion "7.8")) $ do
        $logWarn "stack will almost certainly fail with GHC below version 7.8"
        $logWarn "Valiantly attempting to run anyway, but I know this is doomed"
        $logWarn "For more information, see: https://github.com/commercialhaskell/stack/issues/648"
        $logWarn ""

    -- Check the available GHCs
    menv0 <- getMinimalEnvOverride

    msystem <-
        if soptsUseSystem sopts
            then do
                $logDebug "Getting system compiler version"
                getSystemCompiler menv0 wc
            else return Nothing

    Platform expectedArch _ <- view platformL

    let canUseCompiler compilerVersion arch
            | soptsSkipGhcCheck sopts = True
            | otherwise = isWanted compilerVersion && arch == expectedArch
        isWanted = isWantedCompiler (soptsCompilerCheck sopts) (soptsWantedCompiler sopts)
        needLocal = not (any (uncurry canUseCompiler) msystem)

    getSetupInfo' <- runOnce (getSetupInfo (soptsSetupInfoYaml sopts))

    let getMmsys2Tool = do
            platform <- view platformL
            localPrograms <- view $ configL.to configLocalPrograms
            installed <- listInstalled localPrograms

            case platform of
                Platform _ Cabal.Windows | not (soptsSkipMsys sopts) ->
                    case getInstalledTool installed $(mkPackageName "msys2") (const True) of
                        Just tool -> return (Just tool)
                        Nothing
                            | soptsInstallIfMissing sopts -> do
                                si <- getSetupInfo'
                                osKey <- getOSKey platform
                                config <- view configL
                                VersionedDownloadInfo version info <-
                                    case Map.lookup osKey $ siMsys2 si of
                                        Just x -> return x
                                        Nothing -> throwString $ "MSYS2 not found for " ++ T.unpack osKey
                                let tool = Tool (PackageIdentifier $(mkPackageName "msys2") version)
                                Just <$> downloadAndInstallTool (configLocalPrograms config) si info tool (installMsys2Windows osKey)
                            | otherwise -> do
                                $logWarn "Continuing despite missing tool: msys2"
                                return Nothing
                _ -> return Nothing


        -- If we need to install a GHC or MSYS, try to do so
        -- Return the additional directory paths of GHC & MSYS.
    (mtools, compilerBuild) <- if needLocal
        then do

            -- Install GHC
            ghcVariant <- view ghcVariantL
            config <- view configL
            let localPrograms = configLocalPrograms config
            installed <- listInstalled localPrograms

            (installedCompiler, compilerBuild) <-
                    case wc of
                        Ghc -> do
                            ghcBuild <- getGhcBuild menv0
                            ghcPkgName <- parsePackageNameFromString ("ghc" ++ ghcVariantSuffix ghcVariant ++ compilerBuildSuffix ghcBuild)
                            return (getInstalledTool installed ghcPkgName (isWanted . GhcVersion), ghcBuild)
                        Ghcjs -> return (getInstalledGhcjs installed isWanted, CompilerBuildStandard)
            compilerTool <- case (installedCompiler, soptsForceReinstall sopts) of
                (Just tool, False) -> return tool
                _
                    | soptsInstallIfMissing sopts -> do
                        si <- getSetupInfo'
                        downloadAndInstallCompiler
                            compilerBuild
                            si
                            (soptsWantedCompiler sopts)
                            (soptsCompilerCheck sopts)
                            (soptsGHCBindistURL sopts)
                    | otherwise -> do
                        recommendSystemGhc <-
                            if soptsUseSystem sopts
                                then return False
                                else do
                                    msystemGhc <- getSystemCompiler menv0 wc
                                    return (any (uncurry canUseCompiler) msystemGhc)
                        let suggestion = fromMaybe
                                (mconcat
                                     ([ "To install the correct GHC into "
                                      , T.pack (toFilePath (configLocalPrograms config))
                                      , ", try running \"stack setup\" or use the \"--install-ghc\" flag."
                                      ] ++
                                      [ " To use your system GHC installation, run \"stack config set system-ghc --global true\", or use the \"--system-ghc\" flag."
                                      | recommendSystemGhc
                                      ]))
                                (soptsResolveMissingGHC sopts)
                        throwM $ CompilerVersionMismatch
                            msystem
                            (soptsWantedCompiler sopts, expectedArch)
                            ghcVariant
                            compilerBuild
                            (soptsCompilerCheck sopts)
                            (soptsStackYaml sopts)
                            suggestion

            -- Install msys2 on windows, if necessary
            mmsys2Tool <- getMmsys2Tool
            return (Just (Just compilerTool, mmsys2Tool), compilerBuild)
        -- Have the right ghc, may still need msys
        else do
            mmsys2Tool <- getMmsys2Tool
            return (Just (Nothing, mmsys2Tool), CompilerBuildStandard)

    mpaths <- case mtools of
        Nothing -> return Nothing
        Just (compilerTool, mmsys2Tool) -> do
            -- Add GHC's and MSYS's paths to the config.
            let idents = catMaybes [compilerTool, mmsys2Tool]
            paths <- mapM extraDirs idents
            return $ Just $ mconcat paths

    menv <-
        case mpaths of
            Nothing -> return menv0
            Just ed -> do
                config <- view configL
                m <- augmentPathMap (edBins ed) (unEnvOverride menv0)
                mkEnvOverride (configPlatform config) (removeHaskellEnvVars m)

    forM_ (soptsUpgradeCabal sopts) $ \version -> do
        unless needLocal $ do
            $logWarn "Trying to change a Cabal library on a GHC not installed by stack."
            $logWarn "This may fail, caveat emptor!"
        upgradeCabal menv wc version

    case mtools of
        Just (Just (ToolGhcjs cv), _) -> ensureGhcjsBooted menv cv (soptsInstallIfMissing sopts) (soptsGHCJSBootOpts sopts)
        _ -> return ()

    when (soptsSanityCheck sopts) $ sanityCheck menv wc

    return (mpaths, compilerBuild, needLocal)

-- | Determine which GHC build to use depending on which shared libraries are available
-- on the system.
getGhcBuild
    :: (StackM env m, HasConfig env)
    => EnvOverride -> m CompilerBuild
getGhcBuild menv = do

    config <- view configL
    case configGHCBuild config of
        Just ghcBuild -> return ghcBuild
        Nothing -> determineGhcBuild
  where
    determineGhcBuild = do
        -- TODO: a more reliable, flexible, and data driven approach would be to actually download small
        -- "test" executables (from setup-info) that link to the same gmp/tinfo versions
        -- that GHC does (i.e. built in same environment as the GHC bindist). The algorithm would go
        -- something like this:
        --
        -- check for previous 'uname -a'/`ldconfig -p` plus compiler version/variant in cache
        -- if cached, then use that as suffix
        -- otherwise:
        --     download setup-info
        --     go through all with right prefix for os/version/variant
        --     first try "standard" (no extra suffix), then the rest
        --         download "compatibility check" exe if not already downloaded
        --         try running it
        --         if successful, then choose that
        --             cache compiler suffix with the uname -a and ldconfig -p output hash plus compiler version
        --
        -- Of course, could also try to make a static GHC bindist instead of all this rigamarole.

        platform <- view platformL
        case platform of
            Platform _ Linux -> do
                -- Some systems don't have ldconfig in the PATH, so make sure to look in /sbin and /usr/sbin as well
                sbinEnv <- modifyEnvOverride menv $
                    Map.insert "PATH" $
                    "/sbin:/usr/sbin" <>
                    maybe "" (":" <>) (Map.lookup "PATH" (eoTextMap menv))
                eldconfigOut <- tryProcessStdout Nothing sbinEnv "ldconfig" ["-p"]
                egccErrOut <- tryProcessStderrStdout Nothing menv "gcc" ["-v"]
                let firstWords = case eldconfigOut of
                        Right ldconfigOut -> mapMaybe (listToMaybe . T.words) $
                            T.lines $ T.decodeUtf8With T.lenientDecode ldconfigOut
                        Left _ -> []
                    checkLib lib
                        | libT `elem` firstWords = do
                            $logDebug ("Found shared library " <> libT <> " in 'ldconfig -p' output")
                            return True
                        | otherwise = do
#ifdef WINDOWS
                            -- (mkAbsDir "/usr/lib") fails to compile on Windows, thus the CPP
                            return False
#else
                            -- This is a workaround for the fact that libtinfo.so.6 doesn't appear in
                            -- the 'ldconfig -p' output on Arch even when it exists.
                            -- There doesn't seem to be an easy way to get the true list of directories
                            -- to scan for shared libs, but this works for our particular case.
                            e <- doesFileExist ($(mkAbsDir "/usr/lib") </> lib)
                            if e
                                then $logDebug ("Found shared library " <> libT <> " in /usr/lib")
                                else $logDebug ("Did not find shared library " <> libT)
                            return e
#endif
                      where
                        libT = T.pack (toFilePath lib)
                    noPie = case egccErrOut of
                        Right (gccErr,gccOut) ->
                            "--enable-default-pie" `elem` S8.words gccOutput || "Gentoo Hardened" `S8.isInfixOf` gccOutput
                                where gccOutput = gccOut <> gccErr
                        Left _ -> False
                $logDebug $ if noPie
                               then "PIE disabled"
                               else "PIE enabled"
                hastinfo5 <- checkLib $(mkRelFile "libtinfo.so.5")
                hastinfo6 <- checkLib $(mkRelFile "libtinfo.so.6")
                hasncurses6 <- checkLib $(mkRelFile "libncursesw.so.6")
                hasgmp5 <- checkLib $(mkRelFile "libgmp.so.10")
                hasgmp4 <- checkLib $(mkRelFile "libgmp.so.3")
                let libComponents =
                        if  | hastinfo5 && hasgmp5 -> []
                            | hastinfo6 && hasgmp5 -> ["tinfo6"]
                            | hasncurses6 && hasgmp5 -> ["ncurses6"]
                            | hasgmp4 && hastinfo5 -> ["gmp4"]
                            | otherwise -> []
                    pieComponents =
                        if noPie
                            then ["nopie"]
                            else []
                case libComponents ++ pieComponents of
                    [] -> useBuild CompilerBuildStandard
                    components -> useBuild (CompilerBuildSpecialized (intercalate "-" components))
            _ -> useBuild CompilerBuildStandard
    useBuild CompilerBuildStandard = do
        $logDebug "Using standard GHC build"
        return CompilerBuildStandard
    useBuild (CompilerBuildSpecialized s) = do
        $logDebug ("Using " <> T.pack s <> " GHC build")
        return (CompilerBuildSpecialized s)

-- | Ensure Docker container-compatible 'stack' executable is downloaded
ensureDockerStackExe
    :: (StackM env m, HasConfig env)
    => Platform -> m (Path Abs File)
ensureDockerStackExe containerPlatform = do
    config <- view configL
    containerPlatformDir <- runReaderT platformOnlyRelDir (containerPlatform,PlatformVariantNone)
    let programsPath = configLocalProgramsBase config </> containerPlatformDir
        tool = Tool (PackageIdentifier $(mkPackageName "stack") stackVersion)
    stackExeDir <- installDir programsPath tool
    let stackExePath = stackExeDir </> $(mkRelFile "stack")
    stackExeExists <- doesFileExist stackExePath
    unless stackExeExists $ do
        $logInfo $ mconcat ["Downloading Docker-compatible ", T.pack stackProgName, " executable"]
        sri <- downloadStackReleaseInfo Nothing Nothing (Just (versionString stackVersion))
<<<<<<< HEAD
        let platforms = preferredPlatforms (containerPlatform, PlatformVariantNone)
        downloadStackExe platforms sri stackExeDir False (const $ return ())
=======
        platforms <- runReaderT preferredPlatforms (containerPlatform, PlatformVariantNone)
        downloadStackExe platforms sri stackExeDir (const $ return ())
>>>>>>> ead648fa
    return stackExePath

-- | Install the newest version or a specific version of Cabal globally
upgradeCabal :: (StackM env m, HasConfig env, HasGHCVariant env)
             => EnvOverride
             -> WhichCompiler
             -> UpgradeTo
             -> m ()
upgradeCabal menv wc cabalVersion = do
    $logInfo "Manipulating the global Cabal is only for debugging purposes"
    let name = $(mkPackageName "Cabal")
    rmap <- resolvePackages Nothing mempty (Set.singleton name)
    installed <- getCabalPkgVer menv wc
    case cabalVersion of
        Specific version -> do
            if installed /= version then
                doCabalInstall menv wc installed version
            else
                $logInfo $ T.concat ["No install necessary. Cabal "
                                    , T.pack $ versionString installed
                                    , " is already installed"]
        Latest     -> case map rpIdent rmap of
            [] -> throwString "No Cabal library found in index, cannot upgrade"
            [PackageIdentifier name' version] | name == name' -> do
                if installed > version then
                    doCabalInstall menv wc installed version
                else
                    $logInfo $ "No upgrade necessary. Latest Cabal already installed"
            x -> error $ "Unexpected results for resolvePackages: " ++ show x

-- Configure and run the necessary commands for a cabal install
doCabalInstall :: (StackM env m, HasConfig env, HasGHCVariant env)
               => EnvOverride
               -> WhichCompiler
               -> Version
               -> Version
               -> m ()
doCabalInstall menv wc installed version = do
    withSystemTempDir "stack-cabal-upgrade" $ \tmpdir -> do
        $logInfo $ T.concat
            [ "Installing Cabal-"
            , T.pack $ versionString version
            , " to replace "
            , T.pack $ versionString installed
            ]
        let name = $(mkPackageName "Cabal")
            ident = PackageIdentifier name version
        m <- unpackPackageIdents tmpdir Nothing [PackageIdentifierRevision ident CFILatest]
        compilerPath <- join $ findExecutable menv (compilerExeName wc)
        versionDir <- parseRelDir $ versionString version
        let installRoot = toFilePath $ parent (parent compilerPath)
                                    </> $(mkRelDir "new-cabal")
                                    </> versionDir
        dir <- case Map.lookup ident m of
            Nothing -> error "upgradeCabal: Invariant violated, dir missing"
            Just dir -> return dir
        runCmd (Cmd (Just dir) (compilerExeName wc) menv ["Setup.hs"]) Nothing
        platform <- view platformL
        let setupExe = toFilePath $ dir </> case platform of
                Platform _ Cabal.Windows -> $(mkRelFile "Setup.exe")
                _                        -> $(mkRelFile "Setup")
            dirArgument name' = concat [ "--"
                                       , name'
                                       , "dir="
                                       , installRoot FP.</> name'
                                       ]
            args = "configure" : map dirArgument (words "lib bin data doc")
        runCmd (Cmd (Just dir) setupExe menv args) Nothing
        runCmd (Cmd (Just dir) setupExe menv ["build"]) Nothing
        runCmd (Cmd (Just dir) setupExe menv ["install"]) Nothing
        $logInfo "New Cabal library installed"

-- | Get the version of the system compiler, if available
getSystemCompiler :: (MonadUnliftIO m, MonadLogger m, MonadThrow m)
                  => EnvOverride -> WhichCompiler -> m (Maybe (CompilerVersion 'CVActual, Arch))
getSystemCompiler menv wc = do
    let exeName = case wc of
            Ghc -> "ghc"
            Ghcjs -> "ghcjs"
    exists <- doesExecutableExist menv exeName
    if exists
        then do
            eres <- tryProcessStdout Nothing menv exeName ["--info"]
            let minfo = do
                    Right bs <- Just eres
                    pairs_ <- readMaybe $ S8.unpack bs :: Maybe [(String, String)]
                    version <- lookup "Project version" pairs_ >>= parseVersionFromString
                    arch <- lookup "Target platform" pairs_ >>= simpleParse . takeWhile (/= '-')
                    return (version, arch)
            case (wc, minfo) of
                (Ghc, Just (version, arch)) -> return (Just (GhcVersion version, arch))
                (Ghcjs, Just (_, arch)) -> do
                    eversion <- tryAny $ getCompilerVersion menv Ghcjs
                    case eversion of
                        Left _ -> return Nothing
                        Right version -> return (Just (version, arch))
                (_, Nothing) -> return Nothing
        else return Nothing

-- | Download the most recent SetupInfo
getSetupInfo
    :: (MonadIO m, MonadThrow m, MonadLogger m, MonadReader env m, HasConfig env)
    => String -> m SetupInfo
getSetupInfo stackSetupYaml = do
    config <- view configL
    setupInfos <-
        mapM
            loadSetupInfo
            (SetupInfoFileOrURL stackSetupYaml :
             configSetupInfoLocations config)
    return (mconcat setupInfos)
  where
    loadSetupInfo (SetupInfoInline si) = return si
    loadSetupInfo (SetupInfoFileOrURL urlOrFile) = do
        bs <-
            case parseUrlThrow urlOrFile of
                Just req -> liftM (LBS.toStrict . getResponseBody) $ httpLBS req
                Nothing -> liftIO $ S.readFile urlOrFile
        WithJSONWarnings si warnings <- either throwM return (Yaml.decodeEither' bs)
        when (urlOrFile /= defaultSetupInfoYaml) $
            logJSONWarnings urlOrFile warnings
        return si

getInstalledTool :: [Tool]            -- ^ already installed
                 -> PackageName       -- ^ package to find
                 -> (Version -> Bool) -- ^ which versions are acceptable
                 -> Maybe Tool
getInstalledTool installed name goodVersion =
    if null available
        then Nothing
        else Just $ Tool $ maximumBy (comparing packageIdentifierVersion) available
  where
    available = mapMaybe goodPackage installed
    goodPackage (Tool pi') =
        if packageIdentifierName pi' == name &&
           goodVersion (packageIdentifierVersion pi')
            then Just pi'
            else Nothing
    goodPackage _ = Nothing

getInstalledGhcjs :: [Tool]
                  -> (CompilerVersion 'CVActual -> Bool)
                  -> Maybe Tool
getInstalledGhcjs installed goodVersion =
    if null available
        then Nothing
        else Just $ ToolGhcjs $ maximum available
  where
    available = mapMaybe goodPackage installed
    goodPackage (ToolGhcjs cv) = if goodVersion cv then Just cv else Nothing
    goodPackage _ = Nothing

downloadAndInstallTool :: StackMiniM env m
                       => Path Abs Dir
                       -> SetupInfo
                       -> DownloadInfo
                       -> Tool
                       -> (SetupInfo -> Path Abs File -> ArchiveType -> Path Abs Dir -> Path Abs Dir -> m ())
                       -> m Tool
downloadAndInstallTool programsDir si downloadInfo tool installer = do
    ensureDir programsDir
    (file, at) <- downloadFromInfo programsDir downloadInfo tool
    dir <- installDir programsDir tool
    tempDir <- tempInstallDir programsDir tool
    liftIO $ ignoringAbsence (removeDirRecur tempDir)
    ensureDir tempDir
    unmarkInstalled programsDir tool
    installer si file at tempDir dir
    markInstalled programsDir tool
    liftIO $ ignoringAbsence (removeDirRecur tempDir)
    return tool

downloadAndInstallCompiler :: (StackM env m, HasConfig env, HasGHCVariant env)
                           => CompilerBuild
                           -> SetupInfo
                           -> CompilerVersion 'CVWanted
                           -> VersionCheck
                           -> Maybe String
                           -> m Tool
downloadAndInstallCompiler ghcBuild si wanted@GhcVersion{} versionCheck mbindistURL = do
    ghcVariant <- view ghcVariantL
    (selectedVersion, downloadInfo) <- case mbindistURL of
        Just bindistURL -> do
            case ghcVariant of
                GHCCustom _ -> return ()
                _ -> throwM RequireCustomGHCVariant
            case wanted of
                GhcVersion version ->
                    return (version, GHCDownloadInfo mempty mempty (DownloadInfo (T.pack bindistURL) Nothing Nothing))
                _ ->
                    throwM WantedMustBeGHC
        _ -> do
            ghcKey <- getGhcKey ghcBuild
            case Map.lookup ghcKey $ siGHCs si of
                Nothing -> throwM $ UnknownOSKey ghcKey
                Just pairs_ -> getWantedCompilerInfo ghcKey versionCheck wanted GhcVersion pairs_
    config <- view configL
    let installer =
            case configPlatform config of
                Platform _ Cabal.Windows -> installGHCWindows selectedVersion
                _ -> installGHCPosix selectedVersion downloadInfo
    $logInfo $
        "Preparing to install GHC" <>
        (case ghcVariant of
            GHCStandard -> ""
            v -> " (" <> T.pack (ghcVariantName v) <> ")") <>
        (case ghcBuild of
            CompilerBuildStandard -> ""
            b -> " (" <> T.pack (compilerBuildName b) <> ")") <>
        " to an isolated location."
    $logInfo "This will not interfere with any system-level installation."
    ghcPkgName <- parsePackageNameFromString ("ghc" ++ ghcVariantSuffix ghcVariant ++ compilerBuildSuffix ghcBuild)
    let tool = Tool $ PackageIdentifier ghcPkgName selectedVersion
    downloadAndInstallTool (configLocalPrograms config) si (gdiDownloadInfo downloadInfo) tool installer
downloadAndInstallCompiler compilerBuild si wanted versionCheck _mbindistUrl = do
    config <- view configL
    ghcVariant <- view ghcVariantL
    case (ghcVariant, compilerBuild) of
        (GHCStandard, CompilerBuildStandard) -> return ()
        _ -> throwM GHCJSRequiresStandardVariant
    (selectedVersion, downloadInfo) <- case Map.lookup "source" $ siGHCJSs si of
        Nothing -> throwM $ UnknownOSKey "source"
        Just pairs_ -> getWantedCompilerInfo "source" versionCheck wanted id pairs_
    $logInfo "Preparing to install GHCJS to an isolated location."
    $logInfo "This will not interfere with any system-level installation."
    let tool = ToolGhcjs selectedVersion
    downloadAndInstallTool (configLocalPrograms config) si downloadInfo tool installGHCJS

getWantedCompilerInfo :: (Ord k, MonadThrow m)
                      => Text
                      -> VersionCheck
                      -> CompilerVersion 'CVWanted
                      -> (k -> CompilerVersion 'CVActual)
                      -> Map k a
                      -> m (k, a)
getWantedCompilerInfo key versionCheck wanted toCV pairs_ =
    case mpair of
        Just pair -> return pair
        Nothing -> throwM $ UnknownCompilerVersion key wanted (map toCV (Map.keys pairs_))
  where
    mpair =
        listToMaybe $
        sortBy (flip (comparing fst)) $
        filter (isWantedCompiler versionCheck wanted . toCV . fst) (Map.toList pairs_)

getGhcKey :: (MonadReader env m, HasPlatform env, HasGHCVariant env, MonadThrow m)
          => CompilerBuild -> m Text
getGhcKey ghcBuild = do
    ghcVariant <- view ghcVariantL
    platform <- view platformL
    osKey <- getOSKey platform
    return $ osKey <> T.pack (ghcVariantSuffix ghcVariant) <> T.pack (compilerBuildSuffix ghcBuild)

getOSKey :: (MonadThrow m)
         => Platform -> m Text
getOSKey platform =
    case platform of
        Platform I386   Cabal.Linux   -> return "linux32"
        Platform X86_64 Cabal.Linux   -> return "linux64"
        Platform I386   Cabal.OSX     -> return "macosx"
        Platform X86_64 Cabal.OSX     -> return "macosx"
        Platform I386   Cabal.FreeBSD -> return "freebsd32"
        Platform X86_64 Cabal.FreeBSD -> return "freebsd64"
        Platform I386   Cabal.OpenBSD -> return "openbsd32"
        Platform X86_64 Cabal.OpenBSD -> return "openbsd64"
        Platform I386   Cabal.Windows -> return "windows32"
        Platform X86_64 Cabal.Windows -> return "windows64"
        Platform Arm    Cabal.Linux   -> return "linux-armv7"
        Platform arch os -> throwM $ UnsupportedSetupCombo os arch

downloadFromInfo
    :: StackMiniM env m
    => Path Abs Dir -> DownloadInfo -> Tool -> m (Path Abs File, ArchiveType)
downloadFromInfo programsDir downloadInfo tool = do
    at <-
        case extension of
            ".tar.xz" -> return TarXz
            ".tar.bz2" -> return TarBz2
            ".tar.gz" -> return TarGz
            ".7z.exe" -> return SevenZ
            _ -> throwString $ "Error: Unknown extension for url: " ++ url
    relativeFile <- parseRelFile $ toolString tool ++ extension
    path <- case url of
        (parseUrlThrow -> Just _) -> do
            let path = programsDir </> relativeFile
            ensureDir programsDir
            chattyDownload (T.pack (toolString tool)) downloadInfo path
            return path
        (parseAbsFile -> Just path) -> do
            let DownloadInfo{downloadInfoContentLength=contentLength, downloadInfoSha1=sha1} =
                    downloadInfo
            when (isJust contentLength) $
                $logWarn ("`content-length` in not checked \n" <>
                          "and should not be specified when `url` is a file path")
            when (isJust sha1) $
                $logWarn ("`sha1` is not checked and \n" <>
                          "should not be specified when `url` is a file path")
            return path
        _ ->
            throwString $ "Error: `url` must be either an HTTP URL or absolute file path: " ++ url
    return (path, at)
  where
    url = T.unpack $ downloadInfoUrl downloadInfo
    extension = loop url
      where
        loop fp
            | ext `elem` [".tar", ".bz2", ".xz", ".exe", ".7z", ".gz"] = loop fp' ++ ext
            | otherwise = ""
          where
            (fp', ext) = FP.splitExtension fp

data ArchiveType
    = TarBz2
    | TarXz
    | TarGz
    | SevenZ

installGHCPosix :: (StackM env m, HasConfig env)
                => Version
                -> GHCDownloadInfo
                -> SetupInfo
                -> Path Abs File
                -> ArchiveType
                -> Path Abs Dir
                -> Path Abs Dir
                -> m ()
installGHCPosix version downloadInfo _ archiveFile archiveType tempDir destDir = do
    platform <- view platformL
    menv0 <- getMinimalEnvOverride
    menv <- mkEnvOverride platform (removeHaskellEnvVars (unEnvOverride menv0))
    $logDebug $ "menv = " <> T.pack (show (unEnvOverride menv))
    (zipTool', compOpt) <-
        case archiveType of
            TarXz -> return ("xz", 'J')
            TarBz2 -> return ("bzip2", 'j')
            TarGz -> return ("gzip", 'z')
            SevenZ -> throwString "Don't know how to deal with .7z files on non-Windows"
    -- Slight hack: OpenBSD's tar doesn't support xz.
    -- https://github.com/commercialhaskell/stack/issues/2283#issuecomment-237980986
    let tarDep =
          case (platform, archiveType) of
            (Platform _ Cabal.OpenBSD, TarXz) -> checkDependency "gtar"
            _ -> checkDependency "tar"
    (zipTool, makeTool, tarTool) <- checkDependencies $ (,,)
        <$> checkDependency zipTool'
        <*> (checkDependency "gmake" <|> checkDependency "make")
        <*> tarDep

    $logDebug $ "ziptool: " <> T.pack zipTool
    $logDebug $ "make: " <> T.pack makeTool
    $logDebug $ "tar: " <> T.pack tarTool

    dir <-
        liftM (tempDir </>) $
        parseRelDir $
        "ghc-" ++ versionString version

    let runStep step wd env cmd args = do
            menv' <- modifyEnvOverride menv (Map.union env)
            result <- try (readProcessNull (Just wd) menv' cmd args)
            case result of
                Right _ -> return ()
                Left ex -> do
                    $logError (T.pack (show (ex :: ReadProcessException)))
                    $prettyError $
                        hang 2
                          ("Error encountered while" <+> step <+> "GHC with" <> line <>
                           shellMagenta (fromString (unwords (cmd : args))) <> line <>
                           -- TODO: Figure out how to insert \ in the appropriate spots
                           -- hang 2 (shellMagenta (fillSep (fromString cmd : map fromString args))) <> line <>
                           "run in " <> display wd) <> line <> line <>
                        "The following directories may now contain files, but won't be used by stack:" <> line <>
                        "  -" <+> display tempDir <> line <>
                        "  -" <+> display destDir <> line
                    liftIO exitFailure

    $logSticky $ T.concat ["Unpacking GHC into ", T.pack . toFilePath $ tempDir, " ..."]
    $logDebug $ "Unpacking " <> T.pack (toFilePath archiveFile)
    runStep "unpacking" tempDir mempty tarTool [compOpt : "xf", toFilePath archiveFile]

    $logSticky "Configuring GHC ..."
    runStep "configuring" dir
        (gdiConfigureEnv downloadInfo)
        (toFilePath $ dir </> $(mkRelFile "configure"))
        (("--prefix=" ++ toFilePath destDir) : map T.unpack (gdiConfigureOpts downloadInfo))

    $logSticky "Installing GHC ..."
    runStep "installing" dir mempty makeTool ["install"]

    $logStickyDone $ "Installed GHC."
    $logDebug $ "GHC installed to " <> T.pack (toFilePath destDir)

installGHCJS :: (StackM env m, HasConfig env)
             => SetupInfo
             -> Path Abs File
             -> ArchiveType
             -> Path Abs Dir
             -> Path Abs Dir
             -> m ()
installGHCJS si archiveFile archiveType _tempDir destDir = do
    platform <- view platformL
    menv0 <- getMinimalEnvOverride
    -- This ensures that locking is disabled for the invocations of
    -- stack below.
    let removeLockVar = Map.delete "STACK_LOCK"
    menv <- mkEnvOverride platform (removeLockVar (removeHaskellEnvVars (unEnvOverride menv0)))
    $logDebug $ "menv = " <> T.pack (show (unEnvOverride menv))

    -- NOTE: this is a bit of a hack - instead of using the temp
    -- directory, leave the unpacked source tarball in the destination
    -- directory. This way, the absolute paths in the wrapper scripts
    -- will point to executables that exist in
    -- src/.stack-work/install/... - see
    -- https://github.com/commercialhaskell/stack/issues/1016
    --
    -- This is also used by 'ensureGhcjsBooted', because it can use the
    -- environment of the stack.yaml which came with ghcjs, in order to
    -- install cabal-install. This lets us also fix the version of
    -- cabal-install used.
    let unpackDir = destDir </> $(mkRelDir "src")
    runUnpack <- case platform of
        Platform _ Cabal.Windows -> return $
            withUnpackedTarball7z "GHCJS" si archiveFile archiveType Nothing unpackDir
        _ -> do
            zipTool' <-
                case archiveType of
                    TarXz -> return "xz"
                    TarBz2 -> return "bzip2"
                    TarGz -> return "gzip"
                    SevenZ -> throwString "Don't know how to deal with .7z files on non-Windows"
            (zipTool, tarTool) <- checkDependencies $ (,)
                <$> checkDependency zipTool'
                <*> checkDependency "tar"
            $logDebug $ "ziptool: " <> T.pack zipTool
            $logDebug $ "tar: " <> T.pack tarTool
            return $ do
                liftIO $ ignoringAbsence (removeDirRecur destDir)
                liftIO $ ignoringAbsence (removeDirRecur unpackDir)
                readProcessNull (Just destDir) menv tarTool ["xf", toFilePath archiveFile]
                innerDir <- expectSingleUnpackedDir archiveFile destDir
                renameDir innerDir unpackDir

    $logSticky $ T.concat ["Unpacking GHCJS into ", T.pack . toFilePath $ unpackDir, " ..."]
    $logDebug $ "Unpacking " <> T.pack (toFilePath archiveFile)
    runUnpack

    $logSticky "Setting up GHCJS build environment"
    let stackYaml = unpackDir </> $(mkRelFile "stack.yaml")
        destBinDir = destDir </> $(mkRelDir "bin")
    ensureDir destBinDir
    envConfig' <- loadGhcjsEnvConfig stackYaml destBinDir

    -- On windows we need to copy options files out of the install dir.  Argh!
    -- This is done before the build, so that if it fails, things fail
    -- earlier.
    mwindowsInstallDir <- case platform of
        Platform _ Cabal.Windows ->
            liftM Just $ runInnerStackT envConfig' installationRootLocal
        _ -> return Nothing

    $logSticky "Installing GHCJS (this will take a long time) ..."
    runInnerStackT (set (buildOptsL.buildOptsInstallExesL) True $
                    set (buildOptsL.buildOptsHaddockL) False envConfig') $
        build (\_ -> return ()) Nothing defaultBuildOptsCLI
    -- Copy over *.options files needed on windows.
    forM_ mwindowsInstallDir $ \dir -> do
        (_, files) <- listDir (dir </> $(mkRelDir "bin"))
        forM_ (filter ((".options" `isSuffixOf`). toFilePath) files) $ \optionsFile -> do
            let dest = destDir </> $(mkRelDir "bin") </> filename optionsFile
            liftIO $ ignoringAbsence (removeFile dest)
            copyFile optionsFile dest
    $logStickyDone "Installed GHCJS."

ensureGhcjsBooted :: (StackM env m, HasConfig env)
                  => EnvOverride -> CompilerVersion 'CVActual -> Bool -> [String] -> m ()
ensureGhcjsBooted menv cv shouldBoot bootOpts = do
    eres <- try $ sinkProcessStdout Nothing menv "ghcjs" [] (return ())
    case eres of
        Right () -> return ()
        Left (ProcessFailed _ _ _ err) | "no input files" `S.isInfixOf` LBS.toStrict err ->
            return ()
        Left (ProcessFailed _ _ _ err) | "ghcjs_boot.completed" `S.isInfixOf` LBS.toStrict err ->
            if not shouldBoot then throwM GHCJSNotBooted else do
                config <- view configL
                destDir <- installDir (configLocalPrograms config) (ToolGhcjs cv)
                let stackYaml = destDir </> $(mkRelFile "src/stack.yaml")
                -- TODO: Remove 'actualStackYaml' and just use
                -- 'stackYaml' for a version after 0.1.6. It's for
                -- compatibility with the directories setup used for
                -- most of the life of the development branch between
                -- 0.1.5 and 0.1.6. See
                -- https://github.com/commercialhaskell/stack/issues/749#issuecomment-147382783
                -- This only affects the case where GHCJS has been
                -- installed with an older version and not yet booted.
                stackYamlExists <- doesFileExist stackYaml
                ghcjsVersion <- case cv of
                        GhcjsVersion version _ -> return version
                        _ -> error "ensureGhcjsBooted invoked on non GhcjsVersion"
                actualStackYaml <- if stackYamlExists then return stackYaml
                    else
                        liftM ((destDir </> $(mkRelDir "src")) </>) $
                        parseRelFile $ "ghcjs-" ++ versionString ghcjsVersion ++ "/stack.yaml"
                actualStackYamlExists <- doesFileExist actualStackYaml
                unless actualStackYamlExists $
                    throwString "Error: Couldn't find GHCJS stack.yaml in old or new location."
                bootGhcjs ghcjsVersion actualStackYaml destDir bootOpts
        Left err -> throwM err

bootGhcjs :: StackM env m
          => Version -> Path Abs File -> Path Abs Dir -> [String] -> m ()
bootGhcjs ghcjsVersion stackYaml destDir bootOpts = do
    envConfig <- loadGhcjsEnvConfig stackYaml (destDir </> $(mkRelDir "bin"))
    menv <- liftIO $ configEnvOverride (view configL envConfig) defaultEnvSettings
    -- Install cabal-install if missing, or if the installed one is old.
    mcabal <- getCabalInstallVersion menv
    shouldInstallCabal <- case mcabal of
        Nothing -> do
            $logInfo "No cabal-install binary found for use with GHCJS."
            return True
        Just v
            | v < $(mkVersion "1.22.4") -> do
                $logInfo $
                    "The cabal-install found on PATH is too old to be used for booting GHCJS (version " <>
                    versionText v <>
                    ")."
                return True
            | v >= $(mkVersion "1.23") -> do
                $logWarn $
                    "The cabal-install found on PATH is a version stack doesn't know about, version " <>
                    versionText v <>
                    ". This may or may not work.\n" <>
                    "See this issue: https://github.com/ghcjs/ghcjs/issues/470"
                return False
            | ghcjsVersion >= $(mkVersion "0.2.0.20160413") && v >= $(mkVersion "1.22.8") -> do
                $logWarn $
                    "The cabal-install found on PATH, version " <>
                    versionText v <>
                    ", is >= 1.22.8.\n" <>
                    "That version has a bug preventing ghcjs < 0.2.0.20160413 from booting.\n" <>
                    "See this issue: https://github.com/ghcjs/ghcjs/issues/470"
                return True
            | otherwise -> return False
    let envSettings = defaultEnvSettings { esIncludeGhcPackagePath = False }
    menv' <- liftIO $ configEnvOverride (view configL envConfig) envSettings
    when shouldInstallCabal $ do
        $logInfo "Building a local copy of cabal-install from source."
        runInnerStackT envConfig $
            build (\_ -> return ())
                  Nothing
                  defaultBuildOptsCLI { boptsCLITargets = ["cabal-install"] }
        mcabal' <- getCabalInstallVersion menv'
        case mcabal' of
            Nothing ->
                $logError $
                    "Failed to get cabal-install version after installing it.\n" <>
                    "This shouldn't happen, because it gets built to the snapshot bin directory, which should be treated as being on the PATH."
            Just v | v >= $(mkVersion "1.22.8") && v < $(mkVersion "1.23") ->
                $logWarn $
                    "Installed version of cabal-install is in a version range which may not work.\n" <>
                    "See this issue: https://github.com/ghcjs/ghcjs/issues/470\n" <>
                    "This version is specified by the stack.yaml file included in the ghcjs tarball.\n"
            _ -> return ()
    $logSticky "Booting GHCJS (this will take a long time) ..."
    logProcessStderrStdout Nothing "ghcjs-boot" menv' bootOpts
    $logStickyDone "GHCJS booted."

loadGhcjsEnvConfig :: StackM env m
                   => Path Abs File -> Path b t -> m EnvConfig
loadGhcjsEnvConfig stackYaml binPath = runInnerStackT () $ do
    lc <- loadConfig
        (mempty
            { configMonoidInstallGHC = First (Just True)
            , configMonoidLocalBinPath = First (Just (toFilePath binPath))
            })
        Nothing
        (SYLOverride stackYaml)
    bconfig <- lcLoadBuildConfig lc Nothing
    runInnerStackT bconfig $ setupEnv Nothing

getCabalInstallVersion :: (MonadUnliftIO m, MonadLogger m)
                       => EnvOverride -> m (Maybe Version)
getCabalInstallVersion menv = do
    ebs <- tryProcessStdout Nothing menv "cabal" ["--numeric-version"]
    liftIO $ case ebs of
        Left _ -> return Nothing
        Right bs -> Just <$> parseVersion (T.dropWhileEnd isSpace (T.decodeUtf8 bs))

-- | Check if given processes appear to be present, throwing an exception if
-- missing.
checkDependencies :: (MonadIO m, MonadThrow m, MonadReader env m, HasConfig env)
                  => CheckDependency a -> m a
checkDependencies (CheckDependency f) = do
    menv <- getMinimalEnvOverride
    liftIO (f menv) >>= either (throwM . MissingDependencies) return

checkDependency :: String -> CheckDependency String
checkDependency tool = CheckDependency $ \menv -> do
    exists <- doesExecutableExist menv tool
    return $ if exists then Right tool else Left [tool]

newtype CheckDependency a = CheckDependency (EnvOverride -> IO (Either [String] a))
    deriving Functor
instance Applicative CheckDependency where
    pure x = CheckDependency $ \_ -> return (Right x)
    CheckDependency f <*> CheckDependency x = CheckDependency $ \menv -> do
        f' <- f menv
        x' <- x menv
        return $
            case (f', x') of
                (Left e1, Left e2) -> Left $ e1 ++ e2
                (Left e, Right _) -> Left e
                (Right _, Left e) -> Left e
                (Right f'', Right x'') -> Right $ f'' x''
instance Alternative CheckDependency where
    empty = CheckDependency $ \_ -> return $ Left []
    CheckDependency x <|> CheckDependency y = CheckDependency $ \menv -> do
        res1 <- x menv
        case res1 of
            Left _ -> y menv
            Right x' -> return $ Right x'

installGHCWindows :: (StackMiniM env m, HasConfig env)
                  => Version
                  -> SetupInfo
                  -> Path Abs File
                  -> ArchiveType
                  -> Path Abs Dir
                  -> Path Abs Dir
                  -> m ()
installGHCWindows version si archiveFile archiveType _tempDir destDir = do
    tarComponent <- parseRelDir $ "ghc-" ++ versionString version
    withUnpackedTarball7z "GHC" si archiveFile archiveType (Just tarComponent) destDir
    $logInfo $ "GHC installed to " <> T.pack (toFilePath destDir)

installMsys2Windows :: (StackMiniM env m, HasConfig env)
                  => Text -- ^ OS Key
                  -> SetupInfo
                  -> Path Abs File
                  -> ArchiveType
                  -> Path Abs Dir
                  -> Path Abs Dir
                  -> m ()
installMsys2Windows osKey si archiveFile archiveType _tempDir destDir = do
    exists <- liftIO $ D.doesDirectoryExist $ toFilePath destDir
    when exists $ liftIO (D.removeDirectoryRecursive $ toFilePath destDir) `catchIO` \e -> do
        $logError $ T.pack $
            "Could not delete existing msys directory: " ++
            toFilePath destDir
        throwM e

    msys <- parseRelDir $ "msys" ++ T.unpack (fromMaybe "32" $ T.stripPrefix "windows" osKey)
    withUnpackedTarball7z "MSYS2" si archiveFile archiveType (Just msys) destDir


    -- I couldn't find this officially documented anywhere, but you need to run
    -- the MSYS shell once in order to initialize some pacman stuff. Once that
    -- run happens, you can just run commands as usual.
    platform <- view platformL
    menv0 <- getMinimalEnvOverride
    newEnv0 <- modifyEnvOverride menv0 $ Map.insert "MSYSTEM" "MSYS"
    newEnv <- augmentPathMap [destDir </> $(mkRelDir "usr") </> $(mkRelDir "bin")]
                             (unEnvOverride newEnv0)
    menv <- mkEnvOverride platform newEnv
    runCmd (Cmd (Just destDir) "sh" menv ["--login", "-c", "true"]) Nothing

    -- No longer installing git, it's unreliable
    -- (https://github.com/commercialhaskell/stack/issues/1046) and the
    -- MSYS2-installed version has bad CRLF defaults.
    --
    -- Install git. We could install other useful things in the future too.
    -- runCmd (Cmd (Just destDir) "pacman" menv ["-Sy", "--noconfirm", "git"]) Nothing

-- | Unpack a compressed tarball using 7zip.  Expects a single directory in
-- the unpacked results, which is renamed to the destination directory.
withUnpackedTarball7z :: (StackMiniM env m, HasConfig env)
                      => String -- ^ Name of tool, used in error messages
                      -> SetupInfo
                      -> Path Abs File -- ^ Path to archive file
                      -> ArchiveType
                      -> Maybe (Path Rel Dir) -- ^ Name of directory expected in archive.  If Nothing, expects a single folder.
                      -> Path Abs Dir -- ^ Destination directory.
                      -> m ()
withUnpackedTarball7z name si archiveFile archiveType msrcDir destDir = do
    suffix <-
        case archiveType of
            TarXz -> return ".xz"
            TarBz2 -> return ".bz2"
            TarGz -> return ".gz"
            _ -> throwString $ name ++ " must be a tarball file"
    tarFile <-
        case T.stripSuffix suffix $ T.pack $ toFilePath archiveFile of
            Nothing -> throwString $ "Invalid " ++ name ++ " filename: " ++ show archiveFile
            Just x -> parseAbsFile $ T.unpack x
    run7z <- setup7z si
    let tmpName = toFilePathNoTrailingSep (dirname destDir) ++ "-tmp"
    ensureDir (parent destDir)
    withRunInIO $ \run -> withTempDir (parent destDir) tmpName $ \tmpDir -> run $ do
        liftIO $ ignoringAbsence (removeDirRecur destDir)
        run7z (parent archiveFile) archiveFile
        run7z tmpDir tarFile
        absSrcDir <- case msrcDir of
            Just srcDir -> return $ tmpDir </> srcDir
            Nothing -> expectSingleUnpackedDir archiveFile tmpDir
        removeFile tarFile `catchIO` \e ->
            $logWarn (T.concat
                [ "Exception when removing "
                , T.pack $ toFilePath tarFile
                , ": "
                , T.pack $ show e
                ])
        renameDir absSrcDir destDir

expectSingleUnpackedDir :: (MonadIO m, MonadThrow m) => Path Abs File -> Path Abs Dir -> m (Path Abs Dir)
expectSingleUnpackedDir archiveFile destDir = do
    contents <- listDir destDir
    case contents of
        ([dir], []) -> return dir
        _ -> throwString $ "Expected a single directory within unpacked " ++ toFilePath archiveFile

-- | Download 7z as necessary, and get a function for unpacking things.
--
-- Returned function takes an unpack directory and archive.
setup7z :: (MonadIO n, MonadLogger n, StackMiniM env m, HasConfig env)
        => SetupInfo
        -> m (Path Abs Dir -> Path Abs File -> n ())
setup7z si = do
    dir <- view $ configL.to configLocalPrograms
    ensureDir dir
    let exe = dir </> $(mkRelFile "7z.exe")
        dll = dir </> $(mkRelFile "7z.dll")
    case (siSevenzDll si, siSevenzExe si) of
        (Just sevenzDll, Just sevenzExe) -> do
            chattyDownload "7z.dll" sevenzDll dll
            chattyDownload "7z.exe" sevenzExe exe
            return $ \outdir archive -> do
                let cmd = toFilePath exe
                    args =
                        [ "x"
                        , "-o" ++ toFilePath outdir
                        , "-y"
                        , toFilePath archive
                        ]
                ec <- $withProcessTimeLog cmd args $
                    liftIO $ rawSystem cmd args
                when (ec /= ExitSuccess)
                    $ liftIO $ throwM (ProblemWhileDecompressing archive)
        _ -> throwM SetupInfoMissingSevenz

chattyDownload :: StackMiniM env m
               => Text          -- ^ label
               -> DownloadInfo  -- ^ URL, content-length, and sha1
               -> Path Abs File -- ^ destination
               -> m ()
chattyDownload label downloadInfo path = do
    let url = downloadInfoUrl downloadInfo
    req <- parseUrlThrow $ T.unpack url
    $logSticky $ T.concat
      [ "Preparing to download "
      , label
      , " ..."
      ]
    $logDebug $ T.concat
      [ "Downloading from "
      , url
      , " to "
      , T.pack $ toFilePath path
      , " ..."
      ]
    hashChecks <- case downloadInfoSha1 downloadInfo of
        Just sha1ByteString -> do
            let sha1 = CheckHexDigestByteString sha1ByteString
            $logDebug $ T.concat
                [ "Will check against sha1 hash: "
                , T.decodeUtf8With T.lenientDecode sha1ByteString
                ]
            return [HashCheck SHA1 sha1]
        Nothing -> do
            $logWarn $ T.concat
                [ "No sha1 found in metadata,"
                , " download hash won't be checked."
                ]
            return []
    let dReq = DownloadRequest
            { drRequest = req
            , drHashChecks = hashChecks
            , drLengthCheck = mtotalSize
            , drRetryPolicy = drRetryPolicyDefault
            }
    run <- askRunInIO
    x <- verifiedDownload dReq path (chattyDownloadProgress run)
    if x
        then $logStickyDone ("Downloaded " <> label <> ".")
        else $logStickyDone "Already downloaded."
  where
    mtotalSize = downloadInfoContentLength downloadInfo
    chattyDownloadProgress runInBase _ = do
        _ <- liftIO $ runInBase $ $logSticky $
          label <> ": download has begun"
        CL.map (Sum . S.length)
          =$ chunksOverTime 1
          =$ go
      where
        go = evalStateC 0 $ awaitForever $ \(Sum size) -> do
            modify (+ size)
            totalSoFar <- get
            liftIO $ runInBase $ $logSticky $ T.pack $
                case mtotalSize of
                    Nothing -> chattyProgressNoTotal totalSoFar
                    Just 0 -> chattyProgressNoTotal totalSoFar
                    Just totalSize -> chattyProgressWithTotal totalSoFar totalSize

        -- Example: ghc: 42.13 KiB downloaded...
        chattyProgressNoTotal totalSoFar =
            printf ("%s: " <> bytesfmt "%7.2f" totalSoFar <> " downloaded...")
                   (T.unpack label)

        -- Example: ghc: 50.00 MiB / 100.00 MiB (50.00%) downloaded...
        chattyProgressWithTotal totalSoFar total =
          printf ("%s: " <>
                  bytesfmt "%7.2f" totalSoFar <> " / " <>
                  bytesfmt "%.2f" total <>
                  " (%6.2f%%) downloaded...")
                 (T.unpack label)
                 percentage
          where percentage :: Double
                percentage = fromIntegral totalSoFar / fromIntegral total * 100

-- | Given a printf format string for the decimal part and a number of
-- bytes, formats the bytes using an appropiate unit and returns the
-- formatted string.
--
-- >>> bytesfmt "%.2" 512368
-- "500.359375 KiB"
bytesfmt :: Integral a => String -> a -> String
bytesfmt formatter bs = printf (formatter <> " %s")
                               (fromIntegral (signum bs) * dec :: Double)
                               (bytesSuffixes !! i)
  where
    (dec,i) = getSuffix (abs bs)
    getSuffix n = until p (\(x,y) -> (x / 1024, y+1)) (fromIntegral n,0)
      where p (n',numDivs) = n' < 1024 || numDivs == (length bytesSuffixes - 1)
    bytesSuffixes :: [String]
    bytesSuffixes = ["B","KiB","MiB","GiB","TiB","PiB","EiB","ZiB","YiB"]

-- Await eagerly (collect with monoidal append),
-- but space out yields by at least the given amount of time.
-- The final yield may come sooner, and may be a superfluous mempty.
-- Note that Integer and Float literals can be turned into NominalDiffTime
-- (these literals are interpreted as "seconds")
chunksOverTime :: (Monoid a, MonadIO m) => NominalDiffTime -> Conduit a m a
chunksOverTime diff = do
    currentTime <- liftIO getCurrentTime
    evalStateC (currentTime, mempty) go
  where
    -- State is a tuple of:
    -- * the last time a yield happened (or the beginning of the sink)
    -- * the accumulated awaits since the last yield
    go = await >>= \case
      Nothing -> do
        (_, acc) <- get
        yield acc
      Just a -> do
        (lastTime, acc) <- get
        let acc' = acc <> a
        currentTime <- liftIO getCurrentTime
        if diff < diffUTCTime currentTime lastTime
          then put (currentTime, mempty) >> yield acc'
          else put (lastTime,    acc')
        go

-- | Perform a basic sanity check of GHC
sanityCheck :: (MonadUnliftIO m, MonadLogger m)
            => EnvOverride
            -> WhichCompiler
            -> m ()
sanityCheck menv wc = withSystemTempDir "stack-sanity-check" $ \dir -> do
    let fp = toFilePath $ dir </> $(mkRelFile "Main.hs")
    liftIO $ S.writeFile fp $ T.encodeUtf8 $ T.pack $ unlines
        [ "import Distribution.Simple" -- ensure Cabal library is present
        , "main = putStrLn \"Hello World\""
        ]
    let exeName = compilerExeName wc
    ghc <- liftIO $ join $ findExecutable menv exeName
    $logDebug $ "Performing a sanity check on: " <> T.pack (toFilePath ghc)
    eres <- tryProcessStdout (Just dir) menv exeName
        [ fp
        , "-no-user-package-db"
        ]
    case eres of
        Left e -> throwIO $ GHCSanityCheckCompileFailed e ghc
        Right _ -> return () -- TODO check that the output of running the command is correct

-- Remove potentially confusing environment variables
removeHaskellEnvVars :: Map Text Text -> Map Text Text
removeHaskellEnvVars =
    Map.delete "GHCJS_PACKAGE_PATH" .
    Map.delete "GHC_PACKAGE_PATH" .
    Map.delete "HASKELL_PACKAGE_SANDBOX" .
    Map.delete "HASKELL_PACKAGE_SANDBOXES" .
    Map.delete "HASKELL_DIST_DIR" .
    -- https://github.com/commercialhaskell/stack/issues/1460
    Map.delete "DESTDIR"

-- | Get map of environment variables to set to change the GHC's encoding to UTF-8
getUtf8EnvVars
    :: forall m env.
       (MonadReader env m, HasPlatform env, MonadLogger m, MonadUnliftIO m)
    => EnvOverride -> CompilerVersion 'CVActual -> m (Map Text Text)
getUtf8EnvVars menv compilerVer =
    if getGhcVersion compilerVer >= $(mkVersion "7.10.3")
        -- GHC_CHARENC supported by GHC >=7.10.3
        then return $ Map.singleton "GHC_CHARENC" "UTF-8"
        else legacyLocale
  where
    legacyLocale = do
        Platform _ os <- view platformL
        if os == Cabal.Windows
            then
                 -- On Windows, locale is controlled by the code page, so we don't set any environment
                 -- variables.
                 return
                     Map.empty
            else do
                let checkedVars = map checkVar (Map.toList $ eoTextMap menv)
                    -- List of environment variables that will need to be updated to set UTF-8 (because
                    -- they currently do not specify UTF-8).
                    needChangeVars = concatMap fst checkedVars
                    -- Set of locale-related environment variables that have already have a value.
                    existingVarNames = Set.unions (map snd checkedVars)
                    -- True if a locale is already specified by one of the "global" locale variables.
                    hasAnyExisting =
                        any (`Set.member` existingVarNames) ["LANG", "LANGUAGE", "LC_ALL"]
                if null needChangeVars && hasAnyExisting
                    then
                         -- If no variables need changes and at least one "global" variable is set, no
                         -- changes to environment need to be made.
                         return
                             Map.empty
                    else do
                        -- Get a list of known locales by running @locale -a@.
                        elocales <- tryProcessStdout Nothing menv "locale" ["-a"]
                        let
                            -- Filter the list to only include locales with UTF-8 encoding.
                            utf8Locales =
                                case elocales of
                                    Left _ -> []
                                    Right locales ->
                                        filter
                                            isUtf8Locale
                                            (T.lines $
                                             T.decodeUtf8With
                                                 T.lenientDecode
                                                 locales)
                            mfallback = getFallbackLocale utf8Locales
                        when
                            (isNothing mfallback)
                            ($logWarn
                                 "Warning: unable to set locale to UTF-8 encoding; GHC may fail with 'invalid character'")
                        let
                            -- Get the new values of variables to adjust.
                            changes =
                                Map.unions $
                                map
                                    (adjustedVarValue utf8Locales mfallback)
                                    needChangeVars
                            -- Get the values of variables to add.
                            adds
                              | hasAnyExisting =
                                  -- If we already have a "global" variable, then nothing needs
                                  -- to be added.
                                  Map.empty
                              | otherwise =
                                  -- If we don't already have a "global" variable, then set LANG to the
                                  -- fallback.
                                  case mfallback of
                                      Nothing -> Map.empty
                                      Just fallback ->
                                          Map.singleton "LANG" fallback
                        return (Map.union changes adds)
    -- Determines whether an environment variable is locale-related and, if so, whether it needs to
    -- be adjusted.
    checkVar
        :: (Text, Text) -> ([Text], Set Text)
    checkVar (k,v) =
        if k `elem` ["LANG", "LANGUAGE"] || "LC_" `T.isPrefixOf` k
            then if isUtf8Locale v
                     then ([], Set.singleton k)
                     else ([k], Set.singleton k)
            else ([], Set.empty)
    -- Adjusted value of an existing locale variable.  Looks for valid UTF-8 encodings with
    -- same language /and/ territory, then with same language, and finally the first UTF-8 locale
    -- returned by @locale -a@.
    adjustedVarValue
        :: [Text] -> Maybe Text -> Text -> Map Text Text
    adjustedVarValue utf8Locales mfallback k =
        case Map.lookup k (eoTextMap menv) of
            Nothing -> Map.empty
            Just v ->
                case concatMap
                         (matchingLocales utf8Locales)
                         [ T.takeWhile (/= '.') v <> "."
                         , T.takeWhile (/= '_') v <> "_"] of
                    (v':_) -> Map.singleton k v'
                    [] ->
                        case mfallback of
                            Just fallback -> Map.singleton k fallback
                            Nothing -> Map.empty
    -- Determine the fallback locale, by looking for any UTF-8 locale prefixed with the list in
    -- @fallbackPrefixes@, and if not found, picking the first UTF-8 encoding returned by @locale
    -- -a@.
    getFallbackLocale
        :: [Text] -> Maybe Text
    getFallbackLocale utf8Locales =
        case concatMap (matchingLocales utf8Locales) fallbackPrefixes of
            (v:_) -> Just v
            [] ->
                case utf8Locales of
                    [] -> Nothing
                    (v:_) -> Just v
    -- Filter the list of locales for any with the given prefixes (case-insitive).
    matchingLocales
        :: [Text] -> Text -> [Text]
    matchingLocales utf8Locales prefix =
        filter (\v -> T.toLower prefix `T.isPrefixOf` T.toLower v) utf8Locales
    -- Does the locale have one of the encodings in @utf8Suffixes@ (case-insensitive)?
    isUtf8Locale locale =
      any (\ v -> T.toLower v `T.isSuffixOf` T.toLower locale) utf8Suffixes
    -- Prefixes of fallback locales (case-insensitive)
    fallbackPrefixes = ["C.", "en_US.", "en_"]
    -- Suffixes of UTF-8 locales (case-insensitive)
    utf8Suffixes = [".UTF-8", ".utf8"]

-- Binary Stack upgrades

newtype StackReleaseInfo = StackReleaseInfo Value

downloadStackReleaseInfo :: (MonadIO m, MonadThrow m)
                         => Maybe String -- Github org
                         -> Maybe String -- Github repo
                         -> Maybe String -- ^ optional version
                         -> m StackReleaseInfo
downloadStackReleaseInfo morg mrepo mver = liftIO $ do
    let org = fromMaybe "commercialhaskell" morg
        repo = fromMaybe "stack" mrepo
    let url = concat
            [ "https://api.github.com/repos/"
            , org
            , "/"
            , repo
            , "/releases/"
            , case mver of
                Nothing -> "latest"
                Just ver -> "tags/v" ++ ver
            ]
    req <- parseRequest url
    res <- httpJSON $ setGithubHeaders req
    let code = getResponseStatusCode res
    if code >= 200 && code < 300
        then return $ StackReleaseInfo $ getResponseBody res
        else throwString $ "Could not get release information for Stack from: " ++ url

preferredPlatforms :: (MonadReader env m, HasPlatform env, MonadThrow m)
                   => m [(Bool, String)]
preferredPlatforms = do
    Platform arch' os' <- view platformL
    (isWindows, os) <-
      case os' of
        Cabal.Linux -> return (False, "linux")
        Cabal.Windows -> return (True, "windows")
        Cabal.OSX -> return (False, "osx")
        Cabal.FreeBSD -> return (False, "freebsd")
        _ -> throwM $ stringException $ "Binary upgrade not yet supported on OS: " ++ show os'
    arch <-
      case arch' of
        I386 -> return "i386"
        X86_64 -> return "x86_64"
        Arm -> return "arm"
        _ -> throwM $ stringException $ "Binary upgrade not yet supported on arch: " ++ show arch'
    hasgmp4 <- return False -- FIXME import relevant code from Stack.Setup? checkLib $(mkRelFile "libgmp.so.3")
    let suffixes
          | hasgmp4 = ["-static", "-gmp4", ""]
          | otherwise = ["-static", ""]
    return $ map (\suffix -> (isWindows, concat [os, "-", arch, suffix])) suffixes

downloadStackExe
    :: (MonadUnliftIO m, MonadLogger m, MonadThrow m, MonadReader env m, HasConfig env)
    => [(Bool, String)] -- ^ acceptable platforms
    -> StackReleaseInfo
    -> Path Abs Dir -- ^ destination directory
    -> Bool -- ^ perform PATH-aware checking, see #3232
    -> (Path Abs File -> IO ()) -- ^ test the temp exe before renaming
    -> m ()
downloadStackExe platforms0 archiveInfo destDir checkPath testExe = do
    (isWindows, archiveURL) <-
      let loop [] = throwString $ "Unable to find binary Stack archive for platforms: "
                                ++ unwords (map snd platforms0)
          loop ((isWindows, p'):ps) = do
            let p = T.pack p'
            $logInfo $ "Querying for archive location for platform: " <> p
            case findArchive archiveInfo p of
              Just x -> return (isWindows, x)
              Nothing -> loop ps
       in loop platforms0

    let (destFile, tmpFile)
            | isWindows =
                ( destDir </> $(mkRelFile "stack.exe")
                , destDir </> $(mkRelFile "stack.tmp.exe")
                )
            | otherwise =
                ( destDir </> $(mkRelFile "stack")
                , destDir </> $(mkRelFile "stack.tmp")
                )

    $logInfo $ "Downloading from: " <> archiveURL

    liftIO $ do
      case () of
        ()
          | ".tar.gz" `T.isSuffixOf` archiveURL -> handleTarball tmpFile isWindows archiveURL
          | ".zip" `T.isSuffixOf` archiveURL -> error "FIXME: Handle zip files"
          | otherwise -> error $ "Unknown archive format for Stack archive: " ++ T.unpack archiveURL

    $logInfo "Download complete, testing executable"

    platform <- view platformL

    liftIO $ do
#if !WINDOWS
      setFileMode (toFilePath tmpFile) 0o755
#endif

      testExe tmpFile

      currExe <- getExecutablePath
      case platform of
          Platform _ Cabal.Windows | FP.equalFilePath (toFilePath destFile) currExe -> do
              old <- parseAbsFile (toFilePath destFile ++ ".old")
              renameFile destFile old
              renameFile tmpFile destFile
          _ -> renameFile tmpFile destFile

    destDir' <- liftIO . D.canonicalizePath . toFilePath $ destDir
    warnInstallSearchPathIssues destDir' ["stack"]

    $logInfo $ T.pack $ "New stack executable available at " ++ toFilePath destFile

    when checkPath $ performPathChecking destFile
      `catchAny` \e -> $logError (T.pack (show e))
  where

    findArchive (StackReleaseInfo val) pattern = do
        Object top <- return val
        Array assets <- HashMap.lookup "assets" top
        getFirst $ fold $ fmap (First . findMatch pattern') assets
      where
        pattern' = mconcat ["-", pattern, "."]

        findMatch pattern'' (Object o) = do
            String name <- HashMap.lookup "name" o
            guard $ not $ ".asc" `T.isSuffixOf` name
            guard $ pattern'' `T.isInfixOf` name
            String url <- HashMap.lookup "browser_download_url" o
            Just url
        findMatch _ _ = Nothing

    handleTarball :: Path Abs File -> Bool -> T.Text -> IO ()
    handleTarball tmpFile isWindows url = do
        req <- fmap setGithubHeaders $ parseUrlThrow $ T.unpack url
        withResponse req $ \res -> do
            entries <- fmap (Tar.read . LBS.fromChunks)
                     $ lazyConsume
                     $ getResponseBody res .| ungzip
            let loop Tar.Done = error $ concat
                    [ "Stack executable "
                    , show exeName
                    , " not found in archive from "
                    , T.unpack url
                    ]
                loop (Tar.Fail e) = throwM e
                loop (Tar.Next e es)
                    | Tar.entryPath e == exeName =
                        case Tar.entryContent e of
                            Tar.NormalFile lbs _ -> do
                              ensureDir destDir
                              LBS.writeFile (toFilePath tmpFile) lbs
                            _ -> error $ concat
                                [ "Invalid file type for tar entry named "
                                , exeName
                                , " downloaded from "
                                , T.unpack url
                                ]
                    | otherwise = loop es
            loop entries
      where
        -- The takeBaseName drops the .gz, dropExtension drops the .tar
        exeName =
            let base = FP.dropExtension (FP.takeBaseName (T.unpack url)) FP.</> "stack"
             in if isWindows then base FP.<.> "exe" else base

-- | Ensure that the Stack executable download is in the same location
-- as the currently running executable. See:
-- https://github.com/commercialhaskell/stack/issues/3232
performPathChecking
    :: (MonadUnliftIO m, MonadLogger m, MonadThrow m, MonadReader env m, HasConfig env)
    => Path Abs File -- ^ location of the newly downloaded file
    -> m ()
performPathChecking newFile = do
  executablePath <- liftIO getExecutablePath
  executablePath' <- parseAbsFile executablePath
  unless (toFilePath newFile == executablePath) $ do
    $logInfo $ T.pack $ "Also copying stack executable to " ++ executablePath
    tmpFile <- parseAbsFile $ executablePath ++ ".tmp"
    eres <- tryIO $ do
      liftIO $ copyFile newFile tmpFile
#if !WINDOWS
      liftIO $ setFileMode (toFilePath tmpFile) 0o755
#endif
      liftIO $ renameFile tmpFile executablePath'
      $logInfo "Stack executable copied successfully!"
    case eres of
      Right () -> return ()
      Left e
        | isPermissionError e -> do
            $logWarn $ T.pack $ "Permission error when trying to copy: " ++ show e
            $logWarn "Should I try to perform the file copy using sudo? This may fail"
            toSudo <- prompt "Try using sudo? (y/n) "
            when toSudo $ do
              let run cmd args = do
                    ec <- $withProcessTimeLog cmd args $
                        liftIO $ rawSystem cmd args
                    when (ec /= ExitSuccess) $ error $ concat
                          [ "Process exited with "
                          , show ec
                          , ": "
                          , unwords (cmd:args)
                          ]
                  commands =
                    [ ("sudo",
                        [ "cp"
                        , toFilePath newFile
                        , toFilePath tmpFile
                        ])
                    , ("sudo",
                        [ "mv"
                        , toFilePath tmpFile
                        , executablePath
                        ])
                    ]
              $logInfo "Going to run the following commands:"
              $logInfo ""
              forM_ commands $ \(cmd, args) ->
                $logInfo $ "-  " `T.append` T.unwords (map T.pack (cmd:args))
              mapM_ (uncurry run) commands
              $logInfo ""
              $logInfo "sudo file copy worked!"
        | otherwise -> throwM e

prompt :: MonadIO m => String -> m Bool
prompt str =
    liftIO go
  where
    go = do
      putStr str
      hFlush stdout
      l <- getLine
      case l of
        'y':_ -> return True
        'n':_ -> return False
        _ -> putStrLn "Invalid entry, try again" >> go

getDownloadVersion :: StackReleaseInfo -> Maybe Version
getDownloadVersion (StackReleaseInfo val) = do
    Object o <- Just val
    String rawName <- HashMap.lookup "name" o
    -- drop the "v" at the beginning of the name
    parseVersion $ T.drop 1 rawName

stackVersion :: Version
stackVersion = fromCabalVersion Meta.version<|MERGE_RESOLUTION|>--- conflicted
+++ resolved
@@ -626,13 +626,8 @@
     unless stackExeExists $ do
         $logInfo $ mconcat ["Downloading Docker-compatible ", T.pack stackProgName, " executable"]
         sri <- downloadStackReleaseInfo Nothing Nothing (Just (versionString stackVersion))
-<<<<<<< HEAD
-        let platforms = preferredPlatforms (containerPlatform, PlatformVariantNone)
+        platforms <- runReaderT preferredPlatforms (containerPlatform, PlatformVariantNone)
         downloadStackExe platforms sri stackExeDir False (const $ return ())
-=======
-        platforms <- runReaderT preferredPlatforms (containerPlatform, PlatformVariantNone)
-        downloadStackExe platforms sri stackExeDir (const $ return ())
->>>>>>> ead648fa
     return stackExePath
 
 -- | Install the newest version or a specific version of Cabal globally
