--- conflicted
+++ resolved
@@ -1173,17 +1173,12 @@
 -- | Project initialization
 initCmd :: InitOpts -> GlobalOpts -> IO ()
 initCmd initOpts go = do
-<<<<<<< HEAD
     let selectedDirs = searchDirs initOpts
     selectedDirs' <- mapM (parseRelAsAbsDir . T.unpack) selectedDirs
     pwd <- getWorkingDir
     withMiniConfigAndLock go $
       initProject pwd selectedDirs' initOpts $
       globalResolver go
-=======
-    pwd <- getCurrentDir
-    withMiniConfigAndLock go (initProject pwd initOpts (globalResolver go))
->>>>>>> 8e149fdf
 
 -- | Create a project directory structure and initialize the stack config.
 newCmd :: (NewOpts,InitOpts) -> GlobalOpts -> IO ()
