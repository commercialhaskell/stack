--- conflicted
+++ resolved
@@ -56,12 +56,7 @@
 import           System.Environment (getArgs, getProgName)
 import           System.Exit
 import           System.FilePath (searchPathSeparator)
-<<<<<<< HEAD
-import           System.IO (stderr)
-import           System.Directory (getCurrentDirectory)
-=======
 import           System.IO (hIsTerminalDevice, stderr, stdout)
->>>>>>> 711f2e91
 import           System.Process.Read
 
 -- | Commandline dispatcher.
@@ -92,14 +87,10 @@
              addCommand "install"
                         "Build executables and install to a user path"
                         installCmd
-<<<<<<< HEAD
                         ((,) <$> (optional (strOption (long "path" <> 
                                                         metavar "DIRECTORY" <> 
                                                         help "Write binaries to DIRECTORY"))) <*>
                          buildOpts False)
-=======
-                        (buildOpts Build)
->>>>>>> 711f2e91
              addCommand "test"
                         "Build and test the project(s) in this directory/configuration"
                         (buildCmd DoTests)
@@ -488,10 +479,11 @@
     Stack.Build.build opts { boptsFinalAction = finalAction }
 
 -- | Install
-installCmd :: (Maybe String, BuildOpts) -> GlobalOpts -> IO ()
+installCmd :: (Maybe FilePath, BuildOpts) -> GlobalOpts -> IO ()
 installCmd (mPath, opts) go@GlobalOpts{..} = do
     specifiedDir <- case mPath of
                       (Just userPath) -> do
+                            -- Fixme canonicalize Path
                             tryParseAbs <- try (parseAbsDir userPath)
                             tryParseRel <- try (do cwd <- liftIO (parseAbsDir =<< getCurrentDirectory)
                                                    relPath <- parseRelDir userPath
