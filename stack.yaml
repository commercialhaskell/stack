<<<<<<< HEAD
resolver: lts-9.14
=======
resolver: lts-10.5
packages:
- .
- subs/rio
>>>>>>> 2924632b

# docker:
#   enable: true
#   repo: fpco/stack-full
# image:
#   containers:
#     - base: "fpco/stack-base" # see ./etc/docker/stack-base/Dockerfile
#       name: "fpco/stack-test"
nix:
  # --nix on the command-line to enable.
  enable: false
  packages:
    - zlib
flags:
  stack:
    hide-dependency-versions: true
    supported-build: true
extra-deps:
<<<<<<< HEAD
- Cabal-2.0.1.0
- mintty-0.1.1
- bindings-uname-0.1
- path-0.6.1
- path-io-1.3.3
- extra-1.6
- hsc2hs-0.68.2
- hpack-0.20.0
- unliftio-core-0.1.1.0
- unliftio-0.2.4.0
- smallcheck-1.1.3
- conduit-extra-1.2.3.1
- typed-process-0.2.1.0
- git: https://github.com/commercialhaskell/rio
  commit: 09654f9fcbdcd96d0f5102796b32fdac5da7260e

=======
>>>>>>> 2924632b
# https://github.com/commercialhaskell/stack/issues/3785
- ansi-terminal-0.8.0.1<|MERGE_RESOLUTION|>--- conflicted
+++ resolved
@@ -1,11 +1,4 @@
-<<<<<<< HEAD
-resolver: lts-9.14
-=======
 resolver: lts-10.5
-packages:
-- .
-- subs/rio
->>>>>>> 2924632b
 
 # docker:
 #   enable: true
@@ -24,24 +17,8 @@
     hide-dependency-versions: true
     supported-build: true
 extra-deps:
-<<<<<<< HEAD
-- Cabal-2.0.1.0
-- mintty-0.1.1
-- bindings-uname-0.1
-- path-0.6.1
-- path-io-1.3.3
-- extra-1.6
-- hsc2hs-0.68.2
-- hpack-0.20.0
-- unliftio-core-0.1.1.0
-- unliftio-0.2.4.0
-- smallcheck-1.1.3
-- conduit-extra-1.2.3.1
-- typed-process-0.2.1.0
 - git: https://github.com/commercialhaskell/rio
   commit: 09654f9fcbdcd96d0f5102796b32fdac5da7260e
 
-=======
->>>>>>> 2924632b
 # https://github.com/commercialhaskell/stack/issues/3785
 - ansi-terminal-0.8.0.1