<div class="hidden-warning"><a href="https://docs.haskellstack.org/"><img src="https://cdn.jsdelivr.net/gh/commercialhaskell/stack/doc/img/hidden-warning.svg"></a></div>

# Install or upgrade

## Install Stack

Stack can be installed on most Linux distributions, macOS and Windows. It will
require at least about 5 GB of disk space, of which about 3 GB is for a single
version of GHC and about 2 GB is for Stack's local copy of the Hackage package
index.

Stack is open to supporting more operating systems. To request support for an
operating system, please submit an
[issue](https://github.com/commercialhaskell/stack/issues/new) at Stack's
GitHub repository.

Stack can be installed directly or by using the GHCup tool.

=== "Directly"

    Stack can be installed on various operating systems.

    !!! info "Releases on GitHub"

        Stack executables are also available on the
        [releases](https://github.com/commercialhaskell/stack/releases) page of
        Stack's GitHub repository.

    !!! info "`https://get.haskellstack.org/stable` URLs"

        URLs with the format
        `https://get.haskellstack.org/stable/<PLATFORM>.<EXTENSION>` point to
        the latest stable release. See the manual download links for examples.

    !!! info "`sh` script flags and options"

        The `sh` installation script recognises the following optional flags and
        options: `-q` suppresses output and specifies non-intervention (likely a
        prerequisite for the use of the script in CI environments); `-f` forces
        installation, even if an existing Stack executable is detected; and
        `-d <directory>` specifies a destination directory for the Stack
        executable.

    === "Linux"

        For most Linux distributions, on x86_64 or AArch64 machine
        architectures, the easiest way to install Stack is to command either:

        ~~~text
        curl -sSL https://get.haskellstack.org/ | sh
        ~~~

        or:

        ~~~text
        wget -qO- https://get.haskellstack.org/ | sh
        ~~~

        These commands download a script file and run it using `sh`.

        !!! note

            The script at [get.haskellstack.org](https://get.haskellstack.org/)
            will ask for root access using `sudo`. It needs such access in order
            to use your platform's package manager to install dependencies and
            to install to `/usr/local/bin`. If you prefer more control, follow
            the manual installation instructions for your platform below.

        ### Manual download

        Manual download for Linux distributions depends on your machine
        architecture, x86_64 or AArch64/ARM64.

        === "x86_64"

            * Click
              [:material-cloud-download-outline:](https://get.haskellstack.org/stable/linux-x86_64.tar.gz)
              to download an archive file with the latest release.

            * Extract the archive and place the `stack` executable somewhere on
              your PATH (see the [Path](#path) section below).

            * Ensure you have the required system dependencies installed. These
              include GCC, GNU Make, xz, perl, libgmp, libffi, and zlib. We also
              recommend Git and GPG.

            The installation of system dependencies will depend on the package
            manager for your Linux distribution. Notes are provided for Arch
            Linux, CentOS, Debian, Fedora, Gentoo and Ubuntu.

            === "Arch Linux"

                ~~~text
                sudo pacman -S make gcc ncurses git gnupg xz zlib gmp libffi zlib
                ~~~

            === "CentOS"

                ~~~text
                sudo yum install perl make automake gcc gmp-devel libffi zlib zlib-devel xz tar git gnupg
                ~~~

            === "Debian"

                ~~~text
                sudo apt-get install g++ gcc libc6-dev libffi-dev libgmp-dev make xz-utils zlib1g-dev git gnupg netbase
                ~~~

            === "Fedora"

                ~~~text
                sudo dnf install perl make automake gcc gmp-devel libffi zlib zlib-devel xz tar git gnupg
                ~~~

            === "Gentoo"

                Ensure you have the `ncurses` package with `USE=tinfo`. Without
                it, Stack will not be able to install GHC.

            === "Ubuntu"

                ~~~text
                sudo apt-get install g++ gcc libc6-dev libffi-dev libgmp-dev make xz-utils zlib1g-dev git gnupg netbase
                ~~~

        === "AArch64"

            * Click
              [:material-cloud-download-outline:](https://get.haskellstack.org/stable/linux-aarch64.tar.gz)
              to download an archive file with the latest release.

            * Extract the archive and place the `stack` executable somewhere on
              your PATH (see the [Path](#path) section below).

            * Ensure you have the required system dependencies installed. These
              include GCC, GNU Make, xz, perl, libgmp, libffi, and zlib. We also
              recommend Git and GPG.

            The installation of system dependencies will depend on the package
            manager for your Linux distribution. Notes are provided for Arch
            Linux, CentOS, Debian, Fedora, Gentoo and Ubuntu.

            === "Arch Linux"

                ~~~text
                sudo pacman -S make gcc ncurses git gnupg xz zlib gmp libffi zlib
                ~~~

            === "CentOS"

                ~~~text
                sudo yum install perl make automake gcc gmp-devel libffi zlib zlib-devel xz tar git gnupg
                ~~~

            === "Debian"

                ~~~text
                sudo apt-get install g++ gcc libc6-dev libffi-dev libgmp-dev make xz-utils zlib1g-dev git gnupg netbase
                ~~~

            === "Fedora"

                ~~~text
                sudo dnf install perl make automake gcc gmp-devel libffi zlib zlib-devel xz tar git gnupg
                ~~~

            === "Gentoo"

                Ensure you have the `ncurses` package with `USE=tinfo`. Without it,
                Stack will not be able to install GHC.

            === "Ubuntu"

                ~~~text
                sudo apt-get install g++ gcc libc6-dev libffi-dev libgmp-dev make xz-utils zlib1g-dev git gnupg netbase
                ~~~

        ### Linux packages

        Some Linux distributions have official or unofficial packages for Stack,
        including Arch Linux, Debian, Fedora, NixOS, openSUSE/SUSE Linux
        Enterprise, and Ubuntu. However, the Stack version available as a Linux
        package may lag behind Stack's current version and, in some cases, the
        lag may be significant.

        !!! info "Linux packages that lag behind Stack's current version"

            If Stack version available as a Linux package lags behind Stack's
            current version, using `stack upgrade --binary-only` is recommended
            after installing it.

        === "Arch Linux"

            The Arch extra package repository provides an official x86_64
            [package](https://www.archlinux.org/packages/extra/x86_64/stack/).
            You can install it with the command:

            ~~~text
            sudo pacman -S stack
            ~~~

            The Arch User Repository (AUR) also provides:

            *   a [`stack-bin` package](https://aur.archlinux.org/packages/stack-bin);
                and

            *   a [`stack-static` package](https://aur.archlinux.org/packages/stack-static)

        === "Debian"

            There are Debian
            [packages](https://packages.debian.org/search?keywords=haskell-stack&searchon=names&suite=all&section=all)
            for Buster and up. However, the distribution's Stack version lags
            behind.

        === "Fedora"

            Fedora includes Stack, but its Stack version may lag behind.

        === "NixOS"

            Users who follow the `nixos-unstable` channel or the Nixpkgs
            `master` branch can install the latest Stack release into their
            profile with the command:

            ~~~text
            nix-env -f "<nixpkgs>" -iA stack
            ~~~

            Alternatively, the package can be built from source as follows.

            1.  Clone the git repo, with the command:

                ~~~text
                git clone https://github.com/commercialhaskell/stack.git
                ~~~

            2.  Create a `shell.nix` file with the command:

                ~~~text
                cabal2nix --shell ./. --no-check --no-haddock > shell.nix
                ~~~

                Note that the tests fail on NixOS, so disable them with
                `--no-check`. Also, Haddock currently doesn't work for Stack, so
                `--no-haddock` disables it.

            3.  Install Stack to your user profile with the command:

                ~~~text
                nix-env -i -f shell.nix
                ~~~

            For more information on using Stack together with Nix, please see
            the
            [NixOS manual section on Stack](http://nixos.org/nixpkgs/manual/#how-to-build-a-haskell-project-using-stack).

        === "SUSE"

            There is also an unofficial package for openSUSE or SUSE Linux
            Enterprise. Its Stack version may lag behind. To install it:

            === "openSUSE Tumbleweed"

                ~~~text
                sudo zypper in stack
                ~~~

            === "openSUSE Leap"

                ~~~text
                sudo zypper ar http://download.opensuse.org/repositories/devel:/languages:/haskell/openSUSE_Leap_42.1/devel:languages:haskell.repo
                sudo zypper in stack
                ~~~

            === "SUSE Linux Enterprise 12"

                ~~~text
                sudo zypper ar http://download.opensuse.org/repositories/devel:/languages:/haskell/SLE_12/devel:languages:haskell.repo
                sudo zypper in stack
                ~~~

        === "Ubuntu"

            There are Ubuntu
            [packages](http://packages.ubuntu.com/search?keywords=haskell-stack&searchon=names&suite=all&section=all)
            for Ubuntu 20.04 and up.

        It is possible to set up auto-completion of Stack commands. For further
        information, see the [shell auto-completion](shell_autocompletion.md)
        documentation.

    === "macOS"

        Most users of Stack on macOS will also have up to date tools for software
        development (see [Xcode Command Line Tools](#xcode-command-line-tools)
        below).

        From late 2020, Apple began a transition from Mac computers with Intel
        processors (Intel-based Mac) to
        [Mac computers with Apple silicon](https://support.apple.com/en-gb/HT211814).

        === "Intel-based"

            Intel-based Mac computers have processors with x86_64 architectures.
            For most Intel-based Mac computers, the easiest way to install Stack
            is to command either:

            ~~~text
            curl -sSL https://get.haskellstack.org/ | sh
            ~~~

            or:

            ~~~text
            wget -qO- https://get.haskellstack.org/ | sh
            ~~~

            These commands download a script file and run it using `sh`.

            !!! note

                The script at
                [get.haskellstack.org](https://get.haskellstack.org/)
                will ask for root access using `sudo`. It needs such access in
                order to use your platform's package manager to install
                dependencies and to install to `/usr/local/bin`. If you prefer
                more control, follow the manual installation instructions below.

            !!! info

                We generally test on the current version of macOS and do our
                best to keep it compatible with the three most recent major
                versions. Stack may also work on older versions.

            ### Manual download

            * Click
              [:material-cloud-download-outline:](https://get.haskellstack.org/stable/osx-x86_64.tar.gz)
              to download an archive file with the latest release for x86_64
              architectures.

            * Extract the archive and place `stack` somewhere on your PATH (see the
              [Path](#path) section below).

            * Now you can run Stack from the command line in a terminal.

        === "Apple silicon"

            Mac computers with Apple silicon have an M series chip. These chips
            use an architecture known as ARM64 or AArch64.

            For Mac computers with Apple silicon, the easiest way to install
            Stack is to command either:

            ~~~text
            curl -sSL https://get.haskellstack.org/ | sh
            ~~~

            or:

            ~~~text
            wget -qO- https://get.haskellstack.org/ | sh
            ~~~

            These commands download a script file and run it using `sh`.

            !!! note

                The script at
                [get.haskellstack.org](https://get.haskellstack.org/)
                will ask for root access using `sudo`. It needs such access in
                order to use your platform's package manager to install
                dependencies and to install to `/usr/local/bin`. If you prefer
                more control, follow the manual installation instructions below.

            The installation of Stack or some packages (e.g. `network`)
            requiring C source compilation might fail with:

            ~~~text
            configure: error: C compiler cannot build executables
            ~~~

            In that case you should pass `-arch arm64` as part of the `CFLAGS`
            environment variable. This setting will be picked up by the C
            compiler of your choice.

            ~~~bash
            # Assuming BASH below

            # passing CFLAGS in-line with the command giving rise to the error
            CFLAGS="-arch arm64 ${CFLAGS:-}" some_command_to_install_stack
            CFLAGS="-arch arm64 ${CFLAGS:-}" stack [build|install]

            # -- OR --

            # ~/.bash_profile
            # NOTE: only do this if you do not have to cross-compile, or remember to unset
            # CFLAGS when needed
            export CFLAGS="-arch arm64 ${CFLAGS:-}"
            ~~~

            The setting instructs the C compiler to compile objects for ARM64.
            These can then be linked with libraries built for ARM64. Without the
            instruction, the C compiler, invoked by Cabal running in x86-64,
            would compile x86-64 objects and attempt to link them with existing
            ARM64 libraries, resulting in the error above.

            ### Manual download

            * Click
              [:material-cloud-download-outline:](https://get.haskellstack.org/stable/osx-aarch64.tar.gz)
              to download an archive file with the latest release for AArch64
              architectures.

            * Extract the archive and place `stack` somewhere on your PATH (see
              the [Path](#path) section below).

            * Now you can run Stack from the command line in a terminal.

            ### LLVM

            The documentation for each version of GHC identifies the versions of
            LLVM that are supported. That is summarised in the table below for
            recent versions of GHC:

            |GHC version|LLVM versions|
            |-----------|-------------|
            |9.8.2      |11 to 15     |
            |9.6.5      |11 to 15     |
            |9.4.8      |10 to 14     |
            |9.2.8      |9 to 12      |
            |9.0.2      |9, 10 or 12  |
            |8.10.7     |9 to 12      |
            |8.8.4      |7            |
            |8.6.5      |6            |
            |8.4.4      |5            |

        ### Using Homebrew

        [Homebrew](https://brew.sh/) is a popular package manager for macOS. If
        you have its `brew` tool installed, you can just command:

        ~~~text
        brew install haskell-stack
        ~~~

        * The Homebrew formula and bottles are **unofficial** and lag slightly
          behind new Stack releases, but tend to be updated within a day or two.

        * Normally, Homebrew will install from a pre-built binary (aka "pour
          from a bottle"), but if it starts trying to build everything from
          source (which will take hours), see
          [their FAQ on the topic](https://github.com/Homebrew/brew/blob/master/docs/FAQ.md#why-do-you-compile-everything).

        ### Xcode Command Line Tools

<<<<<<< HEAD
        |GHC version|LLVM versions|
        |-----------|-------------|
        |9.8.2      |11 to 15     |
        |9.6.6      |11 to 15     |
        |9.4.8      |10 to 14     |
        |9.2.8      |9 to 12      |
        |9.0.2      |9, 10 or 12  |
        |8.10.7     |9 to 12      |
        |8.8.4      |7            |
        |8.6.5      |6            |
        |8.4.4      |5            |
=======
        macOS does not come with all the tools required for software development
        but a collection of useful tools, known as the Xcode Command Line Tools,
        is readily available. A version of that collection is provided with each
        version of Xcode (Apple’s integrated development environment) and can
        also be obtained from Apple separately from Xcode. The collection also
        includes the macOS SDK (software development kit). The macOS SDK
        provides header files for macOS APIs.
>>>>>>> fb9aa834

        If you use a command that refers to a common Xcode Command Line Tool and
        the Xcode Command Line Tools are not installed, macOS may prompt you to
        install the tools.

        macOS also comes with a command line tool, `xcode-select`, that can be
        used to obtain the Xcode Command Line Tools. Command
        `xcode-select --print-path` to print the path to the currently selected
        (active) developer directory. If the directory does not exist, or is
        empty, then the Xcode Command Line Tools are not installed.

        If the Xcode Command Line Tools are not installed, command
        `xcode-select --install` to open a user interface dialog to request
        automatic installation of the tools.

        An upgrade of macOS may sometimes require the existing Xcode Command
        Line Tools to be uninstalled and an updated version of the tools to be
        installed. The existing tools can be uninstalled by deleting the
        directory reported by `xcode-select --print-path`.

        If, after the installation of Stack, running `stack setup` fails with
        `configure: error: cannot run C compiled programs.` that indicates that
        the Xcode Command Line Tools are not installed.

        If building fails with messages that `*.h` files are not found, that may
        also indicate that Xcode Command Line Tools are not up to date.

        Xcode 10 provided an SDK for macOS 10.14 (Mojave) and
        [changed the location](https://developer.apple.com/documentation/xcode-release-notes/xcode-10-release-notes#Command-Line-Tools)
        of the macOS system headers. As a workaround, an extra package was
        provided by Apple which installed the headers to the base system under
        `/usr/include`.

        ### Auto-completion of Stack commands

        It is possible to set up auto-completion of Stack commands. For further
        information, see the [shell auto-completion](shell_autocompletion.md)
        documentation.

    === "Windows"

        Most machines using the Windows operating system have a x86_64
        architecture. More recently, Microsoft has provided Windows on Arm that
        runs on other processors.

        === "x86_64"

            On 64-bit Windows, the easiest way to install Stack is to download
            and use the
            [Windows installer](https://get.haskellstack.org/stable/windows-x86_64-installer.exe).

            !!! info "Stack root"

                By default, the Windows installer will set the
                [Stack root](stack_root.md) by setting the `STACK_ROOT`
                environment variable to `C:\sr`.

            !!! note "Anti-virus software"

                Systems with antivirus software may need to add Stack to the
                list of 'trusted' applications.

                You may see a "Windows Defender SmartScreen prevented an
                unrecognized app from starting" warning when you try to run the
                installer. If so, click on **More info**, and then click on the
                **Run anyway** button that appears.

            !!! warning "Long user PATH environment variable"

                The Windows installer for Stack 2.9.1, 2.9.3 and 2.11.1 (only)
                will replace the user `PATH` environment variable (rather than
                append to it) if a 1024 character limit is exceeded. If the
                content of your existing user `PATH` is long, preserve it before
                running the installer.

            We recommend installing to the default location with the installer,
            as that will make `stack install` and `stack upgrade` work correctly
            out of the box.

            ### Manual download

            * Click
              [:material-cloud-download-outline:](https://get.haskellstack.org/stable/windows-x86_64.zip)
              to download an archive file with the latest release.

            * Unpack the archive and place `stack.exe` somewhere on your PATH
              (see the [Path](#path) section below).

            * Now you can run Stack from the command line in a terminal.

        === "Windows on Arm"

            The GHC project does not yet provide a version of GHC that runs on
            Windows on Arm.

    ## Path

    You can install Stack by copying the executable file anywhere on your PATH.
    A good place to install is the same directory where Stack itself will
    install executables, which depends on the operating system:

    === "Unix-like"

        Stack installs executables to:

        ~~~text
        $HOME/.local/bin
        ~~~

        If you don't have that directory in your PATH, you may need to update
        your PATH. That can be done by editing the `~/.bashrc` file.

    === "Windows"

        Stack installs executables to:

        ~~~text
        %APPDATA%\local\bin
        ~~~

        For example: `C:\Users\<user-name>\AppData\Roaming\local\bin`.

        If you don't have that directory in your PATH, you may need to update
        your PATH. That can be done by searching for 'Edit Environment variables
        for your account' under Start.

    !!! note

        If you used [GHCup](https://www.haskell.org/ghcup/) to install Stack,
        GHCup puts executable files in the `bin` directory in the GHCup root
        directory.

    !!! note "China-based users"

        As of 24 February 2020, the download link has limited connectivity from
        within mainland China. If you experience this, please proceed by
        manually downloading (ideally via a VPN) and installing Stack following
        the instructions on this page that apply to your operating system.

=== "GHCup"

    The separate [GHCup](https://www.haskell.org/ghcup/) project provides a tool
    that can be used to install Stack and other Haskell-related tools, including
    GHC and
    [Haskell Language Server](https://github.com/haskell/haskell-language-server)
    (HLS). HLS is a program that is used by Haskell extensions for popular code
    editors.

    GHCup provides Stack for some combinations of machine architecture and
    operating system not provided elsewhere.

    By default, the script to install GHCup (which can be run more than once)
    also configures Stack so that if Stack needs a version of GHC, GHCup takes
    over obtaining and installing that version.

## China-based users: configuration

After installation, your `config.yaml` file will need to be configured before
Stack can download large files consistently from within China (without reliance
on a VPN). Please add the following to the bottom of the `config.yaml` file:

~~~yaml
###ADD THIS IF YOU LIVE IN CHINA
setup-info-locations:
- "http://mirrors.tuna.tsinghua.edu.cn/stackage/stack-setup.yaml"
urls:
  latest-snapshot: http://mirrors.tuna.tsinghua.edu.cn/stackage/snapshots.json

package-index:
- download-prefix: http://mirrors.tuna.tsinghua.edu.cn/hackage/
~~~

## Using an HTTP proxy

To use Stack behind a HTTP proxy with IP address *IP* and port *PORT*, first
set up an environment variable `http_proxy` and then run the Stack command.
For example:

=== "Unix-like"

    ~~~text
    export http_proxy=IP:PORT
    stack install
    ~~~

    On most operating systems, it is not mandatory for programs to follow the
    "system-wide" HTTP proxy. Some programs, such as browsers, do honor this
    "system-wide" HTTP proxy setting, while other programs, including Bash, do
    not. That means configuring "http proxy setting" in your System Preferences
    (macOS) would not result in Stack traffic going through the proxy.

=== "Windows"

    ~~~text
    $Env:http_proxy=IP:PORT
    stack install
    ~~~

    It is not mandatory for programs to follow the "system-wide" HTTP proxy.
    Some programs, such as browsers, do honor this "system-wide" HTTP proxy
    setting, while other programs do not. That means configuring
    "http proxy setting" in your Control Panel would not result in Stack traffic
    going through the proxy.

## Upgrade Stack

If Stack is already installed, upgrading it depends on whether you are using
Stack or GHCup to manage versions of Stack.

=== "Stack"

    There are different approaches to upgrading Stack, which vary as between
    Unix-like operating systems (including macOS) and Windows.

    !!! warning

        If you used [GHCup](https://www.haskell.org/ghcup/) to install Stack,
        you should also use GHCup to upgrade Stack. GHCup uses an executable
        named `stack` to manage versions of Stack, through a file `stack.shim`.
        Stack will likely overwrite the executable on upgrade.

    === "Unix-like"

        There are essentially four different approaches:

        1.  The `stack upgrade` command, which downloads a Stack executable, or
            builds it from source, and installs it to Stack's 'local-bin'
            directory (see `stack path --local-bin`). If different and
            permitted, it also installs a copy in the directory of the current
            Stack executable. (If copying is not permitted, copy `stack` from
            Stack's 'local-bin' directory to the system location afterward.)
            You can use `stack upgrade` to get the latest official release, and
            `stack upgrade --git` to install from GitHub and live on the
            bleeding edge. Make sure the location of the Stack executable is on
            the PATH. See the [Path](#Path) section above.

        2.  If you're using a package manager and are happy with sticking with
            the officially released binaries from the distribution (which may
            lag behind the latest version of Stack significantly), simply follow
            your normal package manager strategies for upgrading. For example:

            ~~~text
            apt-get update
            apt-get upgrade
            ~~~

        3.  The `get.haskellstack.org` script supports the `-f` argument to
            over-write the current Stack executable. For example, command
            either:

            ~~~text
            curl -sSL https://get.haskellstack.org/ | sh -s - -f
            ~~~

            or:

            ~~~text
            wget -qO- https://get.haskellstack.org/ | sh -s - -f
            ~~~

        4.  Manually follow the steps above to download the newest executable
            from the GitHub releases page and replace the old executable.

    === "Windows"

        There are essentially two different approaches:

        1.  The `stack upgrade` command, which downloads a Stack executable, or
            builds it from source, and installs it to Stack's 'local-bin'
            directory (see `stack path --local-bin`). If different and
            permitted, it also installs a copy in the directory of the current
            Stack executable. (If copying is not permitted, copy `stack` from
            Stack's 'local-bin' directory to the system location afterward.) You
            can use `stack upgrade` to get the latest official release, and
            `stack upgrade --git` to install from GitHub and live on the
            bleeding edge. Make sure the location of the Stack executable is on
            the PATH. See the [Path](#Path) section above.

        2.  Manually follow the steps above to download the newest executable
            from the GitHub releases page and replace the old executable.

=== "GHCup"

    The separate [GHCup](https://www.haskell.org/ghcup/) project provides
    guidance about how to use GHCup to manage versions of tools such as Stack.

## Install earlier versions

Installing earlier versions of Stack depends on whether you are using Stack or
GHCup to manage versions of Stack.

=== "Stack"

    To install a specific version of Stack, navigate to the desired version on
    the [GitHub release page](https://github.com/commercialhaskell/stack/releases),
    and click the appropriate link under its "Assets" drop-down menu.

    Alternatively, use the URL
    `https://github.com/commercialhaskell/stack/releases/download/vVERSION/stack-VERSION-PLATFORM.EXTENSION`.
    For example, the tarball for Stack version 2.1.0.1, osx-x86_64 is at
    `https://github.com/commercialhaskell/stack/releases/download/v2.1.0.1/stack-2.1.0.1-osx-x86_64.tar.gz`.

    Here's a snippet for `appveyor.yml` files, borrowed from `dhall`'s
    [`appveyor.yml`](https://github.com/dhall-lang/dhall-haskell/blob/1079b7a3a7a6922f72a373e47daf6f1b74f128b1/appveyor.yml).
    Change the values of PATH and VERSION as needed.

    ~~~yaml
    install:
      - set PATH=C:\Program Files\Git\mingw64\bin;%PATH%
      - curl --silent --show-error --output stack.zip --location "https://github.com/commercialhaskell/stack/releases/download/v%STACK_VERSION%/stack-%STACK_VERSION%-windows-x86_64.zip"
      - 7z x stack.zip stack.exe
      - stack setup > nul
      - git submodule update --init --recursive
    ~~~

=== "GHCup"

    The separate [GHCup](https://www.haskell.org/ghcup/) project provides
    guidance about how to use GHCup to manage versions of tools such as Stack.<|MERGE_RESOLUTION|>--- conflicted
+++ resolved
@@ -427,7 +427,7 @@
             |GHC version|LLVM versions|
             |-----------|-------------|
             |9.8.2      |11 to 15     |
-            |9.6.5      |11 to 15     |
+            |9.6.6      |11 to 15     |
             |9.4.8      |10 to 14     |
             |9.2.8      |9 to 12      |
             |9.0.2      |9, 10 or 12  |
@@ -455,19 +455,6 @@
 
         ### Xcode Command Line Tools
 
-<<<<<<< HEAD
-        |GHC version|LLVM versions|
-        |-----------|-------------|
-        |9.8.2      |11 to 15     |
-        |9.6.6      |11 to 15     |
-        |9.4.8      |10 to 14     |
-        |9.2.8      |9 to 12      |
-        |9.0.2      |9, 10 or 12  |
-        |8.10.7     |9 to 12      |
-        |8.8.4      |7            |
-        |8.6.5      |6            |
-        |8.4.4      |5            |
-=======
         macOS does not come with all the tools required for software development
         but a collection of useful tools, known as the Xcode Command Line Tools,
         is readily available. A version of that collection is provided with each
@@ -475,7 +462,6 @@
         also be obtained from Apple separately from Xcode. The collection also
         includes the macOS SDK (software development kit). The macOS SDK
         provides header files for macOS APIs.
->>>>>>> fb9aa834
 
         If you use a command that refers to a common Xcode Command Line Tool and
         the Xcode Command Line Tools are not installed, macOS may prompt you to
