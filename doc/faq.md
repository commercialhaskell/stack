<div class="hidden-warning"><a href="https://docs.haskellstack.org/"><img src="https://cdn.jsdelivr.net/gh/commercialhaskell/stack/doc/img/hidden-warning.svg"></a></div>

# FAQ

So that this doesn't become repetitive: for the reasons behind the answers
below, see the [Build overview](build_overview.md) page. The goal of the answers
here is to be as helpful and concise as possible.

## What version of GHC is used when I run something like `stack ghci`?

The version of GHC, as well as which packages can be installed, are specified by
<<<<<<< HEAD
the _snapshot_. This may be something like `lts-22.28`, which is from
[Stackage](https://www.stackage.org/). The [user's guide](GUIDE.md) discusses
the snapshot in more detail.
=======
the _snapshot_. This may be something like `lts-22.21`, which is from
[Stackage](https://www.stackage.org/). The
[user's guide](tutorial/building_your_project.md) discusses the snapshot in more
detail.
>>>>>>> efda48f0

The snapshot is determined by finding the relevant project-level configuration
file (`stack.yaml`, by default) for the directory you're running the command
from. This essentially works by:

1. Check for a `STACK_YAML` environment variable or the `--stack-yaml`
   command line argument
2. If none present, check for a `stack.yaml` file in the current
   directory or any parents
3. If no `stack.yaml` file was found, use the _implicit global_

The implicit global is a shared project used whenever you're outside
of another project. It's a sort of "mutable shared state" that you
should be aware of when working with Stack.

A frequent request when working with the implicit global is how to move to a
more recent LTS snapshot. You can do this using the following command from
outside of a project:

~~~text
stack config set snapshot lts
~~~

## Where is Stack installed and will it interfere with the GHC (etc) I already have installed?

Stack itself is installed in normal system locations based on the mechanism you
used (see the [Install and upgrade](install_and_upgrade.md) page). Stack
installs files in the Stack root and other files in a `.stack-work` directory
within each project's directory. None of this should affect any existing Haskell
tools at all.

## What is the relationship between Stack and Cabal (the tool)?

* 'Cabal' can refer to Cabal (the library) or to Cabal (the tool). Cabal (the
  library) is used by Stack to build your Haskell code. Cabal (the tool) is
  provided by the `cabal-install` package.
* A Cabal file is provided for each package, named `<package_name>.cabal`. It
  defines all package-level metadata, just like it does in the world of Cabal
  (the tool): modules, executables, test suites, etc. No change at all on this
  front.
* A `stack.yaml` file references one or more packages, and provides information
  on where dependencies come from.
* The `stack init` command initializes a `stack.yaml` file from an existing
  Cabal file.
* Stack uses Cabal (the library) via an executable. For `build-type: Simple`
  (the most common case), Stack builds that executable using the version of
  Cabal which came with the compiler. Stack caches such executables, in the
  Stack root under directory `setup-exe-cache`.
* In rare or complex cases, a different version of Cabal to the one that came
  with the compiler may be needed. `build-type: Custom` and a `setup-custom`
  stanza in the Cabal file, and a `Setup.hs` file in the package directory, can
  be specified. The `stack.yaml` file can then specify the version of Cabal
  that Stack will use to build the executable (named `setup`) from `Setup.hs`.
  Stack will use Cabal via `setup`.

For detail on the differences between a `stack.yaml` file and a Cabal file, see
[stack.yaml vs a Cabal file](stack_yaml_vs_cabal_package_file.md).

## I need to use a different version of a package than what is provided by the LTS Haskell snapshot I'm using, what should I do?

You can make tweaks to a snapshot by modifying the `extra-deps` configuration
value in your `stack.yaml` file, e.g.:

~~~yaml
snapshot: lts-22.28
packages:
- .
extra-deps:
- text-2.1.1@rev:0
~~~

## I need to use a package (or version of a package) that is not available on Hackage, what should I do?

Add it to the
[`extra-deps`](configure/yaml/project-specific_configuration.md#extra-deps) list
in your project's `stack.yaml` file, specifying the package's source code
location relative to the directory where your `stack.yaml` file lives, e.g.

~~~yaml
snapshot: lts-22.28
packages:
- .
extra-deps:
- third-party/proprietary-dep
- github-version-of/conduit
- patched/diagrams
~~~

The above example specifies that the `proprietary-dep` package is found in the
project's `third-party` directory, that the `conduit` package is found in the
project's `github-version-of` directory, and that the `diagrams` package is
found in the project's `patched` directory. This autodetects changes and
reinstalls the package.

To install packages directly from a Git repository, use e.g.:

~~~yaml
extra-deps:
  - git: https://github.com/githubuser/reponame.git
    commit: somecommitID
~~~

## What is the meaning of the arguments given to `stack build`, `test`, etc?

Those are the targets of the build, and can have one of three formats:

* A package name (e.g., `my-package`) will mean that the `my-package` package
  must be built
* A package identifier (e.g., `my-package-1.2.3`), which includes a specific
  version. This is useful for passing to `stack install` for getting a specific
  version from upstream
* A directory (e.g., `./my-package`) for including a local directory's package,
  including any packages in subdirectories

## I need to modify an upstream package, how should I do it?

Typically, you will want to get the source for the package and then add it to
your `packages` list in the `stack.yaml` file. (See the previous question.)
`stack unpack` is one approach for getting the source. Another would be to add
the upstream package as a submodule to your project.

## How do I use this with sandboxes?

Explicit sandboxing on the part of the user is not required by Stack. All
builds are automatically isolated into separate package databases without any
user interaction. This ensures that you won't accidentally corrupt your
installed packages with actions taken in other projects.

## Can I run `cabal` commands inside `stack exec`?

With a recent enough version of Cabal (the tool) (1.22 or later), you can. For
earlier versions this does not work, due to Cabal issue
[#1800](https://github.com/haskell/cabal/issues/1800). Note that
even with recent versions, for some commands you may need the following extra
level of indirection. Command:

~~~text
stack exec -- cabal exec -- cabal <command>
~~~

However, virtually all `cabal` commands have an equivalent in Stack, so this
should not be necessary. In particular, users of Cabal (the tool) may be
accustomed to the `cabal run` command. With Stack, command:

~~~text
stack build
stack exec <program-name>
~~~

Or, if you want to install the binaries in a shared location, command:

~~~text
stack install <program-name>
~~~

assuming your PATH has been set appropriately.

## Using custom preprocessors

If you have a custom preprocessor, for example, Ruby, you may have a file like:

***B.erb***

~~~haskell
module B where

<% (1..5).each do |i| %>
test<%= i %> :: Int
test<%= i %> = <%= i %>
<% end %>
~~~

To ensure that Stack picks up changes to this file for rebuilds, add the
following lines to your `stack.yaml` file:

~~~yaml
custom-preprocessor-extensions:
- erb

require-stack-version: ">= 2.6.0"
~~~

And for backwards compatability with older versions of Stack, also add the
following line to your Cabal file:

    extra-source-files:   B.erb

You could also use the
[`--custom-preprocessor-extensions`](configure/yaml/project.md#custom-preprocessor-extensions)
flag.

## I already have GHC installed, can I still use Stack?

Yes. In its default configuration, Stack will simply ignore any system GHC
installation and use a sandboxed GHC that it has installed itself. You can find
these sandboxed GHC installations in the `ghc-*` directories in the
`stack path --programs` directory.

If you would like Stack to use your system GHC installation, use the
[`--system-ghc`](configure/yaml/non-project.md#system-ghc) flag or run
`stack config set system-ghc --global true` to make Stack check your PATH for a
suitable GHC by default.

Stack can only use a system GHC installation if its version is compatible with
the configuration of the current project, particularly the snapshot specified by
the [`snapshot`](configure/yaml/project.md#snapshot) or
[`resolver`](configure/yaml/project.md#resolver) key.

GHC installation doesn't work for all operating systems, so in some cases you
will need to use `system-ghc` and install GHC yourself.

## How does Stack determine what GHC to use?

In its default configuration, Stack determines from the current project which
GHC version, architecture etc it needs. It then looks in the `ghc-<version>`
subdirectory of the `stack path --programs` directory for a compatible GHC,
requesting to install one via `stack setup` if none is found.

If you are using the [`--system-ghc`](configure/yaml/non-project.md#system-ghc)
flag or have configured `system-ghc: true` either in the project `stack.yaml` or
the global `config.yaml`, Stack will use the first GHC that it finds on your
PATH, falling back on its sandboxed installations only if the found GHC doesn't
comply with the various requirements (version, architecture) that your project
needs.

See issue [#420](https://github.com/commercialhaskell/stack/issues/420) for a
detailed discussion of Stack's behavior when `system-ghc` is enabled.

## How do I get extra tools used during building?

Stack will automatically install tools used during building required by your
packages or their dependencies, in particular
[Alex](https://hackage.haskell.org/package/alex) and
[Happy](https://hackage.haskell.org/package/happy).

!!! note

    This works when using LTS or nightly snapshots, not with GHC or custom
    snapshots. You can manually install tools used during building by running,
    e.g., `stack build alex happy`.

## How does Stack choose which snapshot to use when creating a new configuration file?

It checks the two most recent LTS Haskell major versions and the most recent
Stackage Nightly for a snapshot that is compatible with all of the version
bounds in your Cabal file, favoring the most recent LTS. For more information,
see the snapshot auto-detection section in the architecture document.

## I'd like to use my installed packages in a different directory. How do I tell Stack where to find my packages?

Set the `STACK_YAML` environment variable to point to the `stack.yaml`
configuration file for your project. Then you can run `stack exec`, `stack ghc`,
etc., from any directory and still use your packages.

## My tests are failing. What should I do?

Like all other targets, `stack test` runs test suites in parallel by default.
This can cause problems with test suites that depend on global resources such
as a database or binding to a fixed port number. A quick hack is to force stack
to run all test suites in sequence, using `stack test --jobs=1`. For test
suites to run in parallel developers should ensure that their test suites do
not depend on global resources (e.g. by asking the operating system for a random
port to bind to) and where unavoidable, add a lock in order to serialize access
to shared resources.

## Can I get bash autocompletion?

Yes, see the [shell-autocompletion](shell_autocompletion.md) documentation.

## How do I update my package index?

Users of Cabal (the tool) are used to running `cabal update` regularly. You can
do the same with Stack by running `stack update`. But generally, it's not
necessary: if the package index is missing, or if a snapshot refers to
package/version that isn't available, Stack will automatically update and then
try again. If you run into a situation where Stack doesn't automatically do the
update for you, please report it as a bug.

## Isn't it dangerous to automatically update the index? Can't that corrupt build plans?

No, Stack is very explicit about which packages it's going to build for you.
There are three sources of information to tell it which packages to install:
the selected snapshot, the `extra-deps` configuration value, and your local
packages. The only way to get Stack to change its build plan is to modify one
of those three. Updating the index will have no impact on Stack's behavior.

## I have a custom package index I'd like to use, how do I do so?

You can configure this in your project-level configuration file (`stack.yaml`,
by default). See [YAML configuration](configure/yaml/yaml_configuration.md).

## How can I make sure my project builds against multiple GHC versions?

You can create multiple YAML configuration files for your project, one for each
build plan. For example, you might set up your project directory like so:

~~~text
myproject/
  stack-ghc-9.0.2.yaml
  stack-ghc-9.2.4.yaml
  stack.yaml --> symlink to stack-ghc-9.2.4.yaml
  myproject.cabal
  src/
    ...
~~~

When you run `stack build`, you can set the `STACK_YAML` environment variable to
indicate which build plan to use. On Unix-like operating systems command:

~~~bash
stack build  # builds using the default stack.yaml
STACK_YAML=stack-ghc-7.10.yaml
stack build  # builds using the given yaml file
~~~

On Windows (with PowerShell) command:

~~~ps
$Env:STACK_YAML='stack-ghc-9.0.2.yaml'
stack build
~~~

## I heard you can use this with Docker?

Yes, Stack supports using Docker with images that contain preinstalled Stackage
packages and the tools. See [Docker integration](topics/docker_integration.md)
for details.

## How do I build a statically-linked executable on Linux?

The way that Stack itself builds statically-linked Stack executables for Linux
is as follows:

* In the Cabal file, the following
  [`ld-options`](https://cabal.readthedocs.io/en/stable/cabal-package.html#pkg-field-ld-options)
  are set: `-static` and `-pthread`.

* The Stack command is run in a Docker container based on Alpine Linux. The
  relevant Docker image repository is set out in Stack's `stack.yaml` file. See
  also Olivier Benz's [GHC musl project](https://gitlab.com/benz0li/ghc-musl).

* Stack's configuration includes:

    ~~~yaml
    extra-include-dirs:
    - /usr/include
    extra-lib-dirs:
    - /lib
    - /usr/lib
    ~~~

* The build command is `stack build --docker --system-ghc --no-install-ghc` (on
  x86_64) or
  `stack build --docker --docker-stack-exe=image --system-ghc --no-install-ghc`
  (on AArch64; the host Stack and the image Stack must have the same version
  number).

## How do I use this with Travis CI?

See the [Travis CI instructions](travis_ci.md)

## How do I use this with Azure CI?

See the [Azure CI instructions](azure_ci.md)

## What is licensing restrictions on Windows?

Currently, on Windows, GHC produces binaries linked statically with
[GNU Multiple Precision Arithmetic Library](https://gmplib.org/) (GMP), which is
used by [integer-gmp](https://hackage.haskell.org/package/integer-gmp) library
to provide big integer implementation for Haskell. Contrary to the majority of
Haskell code licensed under permissive BSD3 license, GMP library is licensed
under LGPL, which means resulting binaries
[have to be provided with source code or object files](http://www.gnu.org/licenses/gpl-faq.html#LGPLStaticVsDynamic).
That may or may not be acceptable for your situation. Current workaround is to
use GHC built with alternative big integer implementation called
`integer-simple`, which is free from LGPL limitations as it's pure Haskell and
does not use GMP.  Unfortunately it has yet to be available out of the box with
Stack. See issue [#399](https://github.com/commercialhaskell/stack/issues/399)
for the ongoing effort and information on workarounds.

## How to get a working executable on Windows?

When executing a binary after building with `stack build` (e.g. for target
"foo"), the command `foo.exe` might complain about missing runtime libraries
(whereas `stack exec foo` works).

Windows is not able to find the necessary C++ libraries from the standard
prompt because they're not in the PATH environment variable. `stack exec` works
because it's modifying PATH to include extra things.

Those libraries are shipped with GHC (and, theoretically in some cases, MSYS2).
The easiest way to find them is `stack exec which`. For example, command:

~~~text
stack exec -- which libstdc++-6.dll
/c/Users/Michael/AppData/Local/Programs/stack/i386-windows/ghc-7.8.4/mingw/bin/libstdc++-6.dll
~~~

A quick workaround is adding this path to the PATH environment variable or
copying the files somewhere Windows finds them (see
https://msdn.microsoft.com/de-de/library/7d83bc18.aspx).

See issue [#425](https://github.com/commercialhaskell/stack/issues/425).

Another issue that may arise with building on Windows is as follows. The default
location of Stack's programs folder is `%LOCALAPPDATA\Programs\stack`. If there
is a space character in the `%LOCALAPPDATA%` path this may, in some
circumstances, cause problems with building packages that make use of the GNU
project's `autoconf` package and `configure` shell script files. It may be
necessary to override the default location of Stack's programs folder. See the
[local-programs-path](configure/yaml/non-project.md#local-programs-path) option
for more information.

See issue [#4726](https://github.com/commercialhaskell/stack/issues/4726).

## Can I change Stack's default temporary directory?

Stack downloads and extracts files to `$STACK_ROOT/programs` on most platforms,
which defaults to `~/.stack/programs`. On Windows `$LOCALAPPDATA\Programs\stack`
is used. If there is not enough free space in this directory, Stack may fail.
For instance, `stack setup` with a GHC installation requires roughly 1GB free.
If this is an issue, you can set `local-programs-path` in your
`~/.stack/config.yaml` to a directory on a file system with more free space.

If you use Stack with Nix integration, be aware that Nix uses a `TMPDIR`
variable, and if it is not set Nix sets it to some subdirectory of `/run`, which
on most Linuxes is a Ramdir. Nix will run the builds in `TMPDIR`, therefore if
you don't have enough RAM you will get errors about disk space. If this happens
to you, please _manually_ set `TMPDIR` before launching Stack to some directory
on the disk.

## Why doesn't Stack rebuild my project when I specify `--ghc-options` on the command line?

Because GHC options often only affect optimization levels and warning behavior,
Stack doesn't recompile when it detects an option change by default. This
behavior can be changed though by setting the
[`rebuild-ghc-options` option](configure/yaml/non-project.md#rebuild-ghc-options)
to `true`.

To force recompilation manually, use the `--force-dirty` flag. If this still
doesn't lead to a rebuild, add the `-fforce-recomp` flag to your
`--ghc-options`.

## Why doesn't Stack apply my `--ghc-options` to my dependencies?

By default, Stack applies command line GHC options only to
[project packages](configure/yaml/project.md#packages). For an explanation of
this choice see this discussion on issue
[#827](https://github.com/commercialhaskell/stack/issues/827#issuecomment-133263678).

If you still want to set specific GHC options for a dependency, use the
[`ghc-options`](configure/yaml/non-project.md#ghc-options) option in your YAML
configuration file.

To change the set of packages that command line GHC options apply to, use the [`apply-ghc-options`](configure/yaml/non-project.md#apply-ghc-options) option.

## `stack setup` on a Windows system only tells me to add certain paths to the PATH variable instead of doing it

With PowerShell, it is easy to automate even that step. Command:

~~~ps
$Env:Path = ( stack setup | %{ $_ -replace '[^ ]+ ', ''} ), $Env:Path -join ";"
~~~

## How do I reset/remove Stack (such as to do a completely fresh build)?

The first thing to remove is project-specific `.stack-work` directory within
the project's directory. Next, remove the Stack root directory overall. You may
have errors if you remove the latter but leave the former. Removing Stack
itself will relate to how it was installed, and if you used GHC installed
outside of Stack, that would need to be removed separately.

## How does Stack handle parallel builds? What exactly does it run in parallel?

See issue [#644](https://github.com/commercialhaskell/stack/issues/644) for more
details.

## I get strange `ld` errors about recompiling with "-fPIC"

(Updated in January 2019)

This is related to more recent versions of Linux distributions that have GCC
with PIE enabled by default. The continuously-updated distros like Arch, in
particular, had been in flux with this change and the upgrading
libtinfo6/ncurses6, and there were some workarounds attempted in Stack that
ended up causing trouble as these distros evolved.

GHC added official support for this setup in 8.0.2, so if you are using an
older version your best bet is to upgrade. You may be able to work around it
for older versions by editing `~/.stack/programs/x86_64-osx/ghc-VER/lib/ghc-
VER/settings` (replace `VER` with the GHC version) and adding `-no-pie` (or
`--no-pie` in the case of Gentoo, at least as of December 2017) to the __C
compiler link flags__.

If `stack setup` complains that there is no `linuxNN-*-nopie` bindist available,
try adding `ghc-build: *` (replacing the `*` with the actual value that
precedes `-nopie`, which may be empty) to your `~/.stack/config.yaml` (this
will no longer be necessary for stack >= 1.7).

If you are experiencing this with GHC >= 8.0.2, try running
`stack setup --reinstall` if you've upgraded your Linux distribution or you set
up GHC before late December 2017.

If GHC doesn't recognize your C compiler as being able to use `-no-pie`, this
can happen even with GCC and Clang, it might be necessary to enable this feature
manually. To do this, just change
`("C compiler supports -no-pie", "NO"),` to
`("C compiler supports -no-pie", "YES"),`
in the file `~/.stack/programs/x86_64-osx/ghc-VER/lib/ghc-VER/settings`.

If you are still having trouble after trying the above, check the following for
more possible workarounds:

  * Previous version of this [FAQ entry](https://docs.haskellstack.org/en/v1.6.3/faq/#i-get-strange-ld-errors-about-recompiling-with-fpic)
  * Related issues:
    [#3518](https://github.com/commercialhaskell/stack/issues/3518),
    [#2712](https://github.com/commercialhaskell/stack/issues/2712),
    [#3630](https://github.com/commercialhaskell/stack/issues/3630),
    [#3648](https://github.com/commercialhaskell/stack/issues/3648)

## Where does the output from `--ghc-options=-ddump-splices` (and other `-ddump*` options) go?

These are written to `*.dump-*` files inside the package's `.stack-work`
directory. Specifically, they will be available at
`PKG-DIR/$(stack path --dist-dir)/build/SOURCE-PATH`, where `SOURCE-PATH` is the
path to the source file, relative to the location of the Cabal file. When
building named components such as test-suites, `SOURCE-PATH` will also include
`COMPONENT/COMPONENT-tmp`, where `COMPONENT` is the name of the component.

## <a name="dyld-library-path-ignored"></a>Why is DYLD_LIBRARY_PATH ignored?

If you are on Mac OS X 10.11 ("El Capitan") or later, there is a GHC issue
[#11617](https://ghc.haskell.org/trac/ghc/ticket/11617) which prevents the
`DYLD_LIBRARY_PATH` environment variable from being passed to GHC (see issue
[#1161](https://github.com/commercialhaskell/stack/issues/1161)) when System
Integrity Protection (a.k.a. "rootless") is enabled. There are two known
workarounds:

 1. Known to work in all cases:
    [disable System Integrity Protection](http://osxdaily.com/2015/10/05/disable-rootless-system-integrity-protection-mac-os-x/).
    **WARNING: Disabling SIP will severely reduce the security of your system, so only do this if absolutely necessary!**
 2. Experimental: modify GHC's shell script wrappers to use a shell outside the
    protected directories (see issue
    [#1161](https://github.com/commercialhaskell/stack/issues/1161#issuecomment-186690904)).

## <a name="usr-bin-ar-permission-denied"></a>Why do I get a `/usr/bin/ar: permission denied` error?

## Why is the `--` argument separator ignored in Windows PowerShell

Some versions of Windows PowerShell don't pass the `--` to programs (see issue
[#813](https://github.com/commercialhaskell/stack/issues/813)). The workaround
is to quote the `"--"`. For example, command:

~~~ps
stack exec "--" cabal --version
~~~

This is known to be a problem on Windows 7, but seems to be fixed on Windows 10.

## Does Stack also install the system/C libraries that some Cabal packages depend on?

No, this is currently out of the scope of Stack's target set of features.
Instead of attempting to automate the installation of 3rd party dependencies, we
have the following approaches for handling system dependencies:

* Nix and docker help make your build and execution environment deterministic
  and predictable. This way, you can install system dependencies into a
  container, and share this container with all developers.

* If you have installed some libraries into a non-standard location, use the
  [`extra-lib-dirs`](configure/yaml/non-project.md#extra-lib-dirs) option or the
  [`extra-include-dirs`](configure/yaml/non-project.md#extra-include-dirs)
  option to specify it.

In the future, Stack might give operating system-specific suggestions for how to
install system libraries.

## How can I make Stack aware of my custom SSL certificates?

### macOS

In principle, you can use the following command to add a certificate to your
system certificate keychain:

~~~bash
sudo security add-trusted-cert -d -r trustRoot -k /Library/Keychains/System.keychain <certificate>
~~~

Some users have reported issues with this approach, see issue
[#907](https://github.com/commercialhaskell/stack/issues/907) for more
information.

### Other *NIX OSs

Use the `SYSTEM_CERTIFICATE_PATH` environment variable to point at the directory
where you keep your SSL certificates.

## How do I get `verbose` output from GHC when I build?

Add `ghc-options: -vN` to the Cabal file or pass it via
`stack build --ghc-options="-v"`.

## Does Stack support the Hpack specification?

Yes:

* If a package directory contains an [Hpack](https://github.com/sol/hpack)
  `package.yaml` file, then Stack will use it to generate a Cabal file when
  building the package.
* You can run `stack init` to initialize a `stack.yaml` file regardless of
  whether your packages are declared with Cabal files or with Hpack
  `package.yaml` files.
* You can use the `with-hpack` YAML configuration or command line option to
  specify an Hpack executable to use instead of Stack's in-built Hpack
  functionality.

## How do I resolve linker errors when running `stack setup` or `stack build` on macOS?

This is likely to be caused by having both a LLVM installation and default Apple
Clang compiler on the PATH. The symptom of this issue is a linker error "bad
relocation (Invalid pointer diff)". The compiler picks up inconsistent versions
of binaries and the mysterious error occurs.

The workaround is to remove LLVM binaries from the PATH.

## How do I suppress `'-nopie'` warnings with `stack build` on macOS?

~~~bash
clang: warning: argument unused during compilation: '-nopie'
 [-Wunused-command-line-argument]
~~~

This warning is shown when compiler support of `-no-pie` is expected but
unavailable. It's possible to bypass the warning for a specific version of GHC
by modifying a global setting:

~~~bash
# ~/.stack/programs/x86_64-osx/ghc-8.2.2/lib/ghc-8.2.2/settings
-- ("C compiler supports -no-pie", "YES"),
++ ("C compiler supports -no-pie", "NO"),
~~~

**Note that we're fixing `ghc-8.2.2` in this case; repeat for other versions as necessary.**
You should apply this fix for the version of GHC that matches your snapshot.

Issue [#4009](https://github.com/commercialhaskell/stack/issues/4009) goes into
further detail.

## How do I install GHC in Stack when it fails with the error: Missing ghc bindist for "linux64-ncurses6"?

Example Error:

~~~text
No setup information found for ghc-8.6.4 on your platform.
This probably means a GHC bindist has not yet been added for OS key 'linux64-ncurses6'.
Supported versions: ghc-7.10.3, ghc-8.0.1, ghc-8.0.2, ghc-8.2.1, ghc-8.2.2
~~~

Most Linux distributions have standardized on providing libtinfo.so.6 (either
directly or as a symlink to libncursesw.so.6). As such, there aren't GHC 8.6.*
bindists that link to libncursesw.so.6 available.

So creating a symlink to libncursesw.so.6 as libtinfo.so.6 can prevent this
error (root privileges might be required). Command:

~~~bash
ln -s /usr/lib/libncursesw.so.6 /usr/lib/libtinfo.so.6
~~~<|MERGE_RESOLUTION|>--- conflicted
+++ resolved
@@ -9,16 +9,10 @@
 ## What version of GHC is used when I run something like `stack ghci`?
 
 The version of GHC, as well as which packages can be installed, are specified by
-<<<<<<< HEAD
 the _snapshot_. This may be something like `lts-22.28`, which is from
-[Stackage](https://www.stackage.org/). The [user's guide](GUIDE.md) discusses
-the snapshot in more detail.
-=======
-the _snapshot_. This may be something like `lts-22.21`, which is from
 [Stackage](https://www.stackage.org/). The
 [user's guide](tutorial/building_your_project.md) discusses the snapshot in more
 detail.
->>>>>>> efda48f0
 
 The snapshot is determined by finding the relevant project-level configuration
 file (`stack.yaml`, by default) for the directory you're running the command
