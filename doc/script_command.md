<div class="hidden-warning"><a href="https://docs.haskellstack.org/"><img src="https://cdn.jsdelivr.net/gh/commercialhaskell/stack/doc/img/hidden-warning.svg"></a></div>

# The `stack script` command

~~~text
stack script [--package PACKAGE] FILE
             [-- ARGUMENT(S) (e.g. stack script X.hs -- argument(s) to program).]
             [--compile | --optimize] [--[no-]use-root] [--ghc-options OPTIONS]
             [--extra-dep PACKAGE-VERSION] [--no-run]
~~~

The `stack script` command either runs a specified Haskell source file (using
GHC's `runghc`) or, optionally, compiles such a file (using GHC) and, by
default, runs it.

## Global configuration files

<<<<<<< HEAD
~~~text
stack script --snapshot lts-22.28 MyScript.hs
~~~
=======
Non-project level configuration options in global configuration files
(`config.yaml`) are not ignored by the `stack script` command.
>>>>>>> 719d635b

!!! info

    Non-project level configuration options may be useful if
    [`allow-newer`](yaml_configuration.md#allow-newer) and/or
    [`allow-newer-deps`](yaml_configuration.md#allow-newer-deps) are required.

## Project-level configuration file

The `stack script` command ignores any project-level configuration file
(`stack.yaml`, by default), including in the `global-project` directory in the
Stack root.

!!! info

    The `stack script` command can be contrasted with the
    [`stack ghc`](ghc_command.md) and [`stack runghc`](runghc_command.md)
    commands, which do not ignore any project-level configuration file.

## GHC

The `stack script` command behaves as if the
[`--install-ghc`](global_flags.md#--no-install-ghc-flag) flag had been passed at
the command line.

## Snapshot and extra-deps

A snapshot must be specified on the command line, using the `--snapshot` option.
For example:

~~~text
stack script --snapshot lts-22.21 MyScript.hs
~~~

A package version can be added to the snapshot on the command line with the
`--extra-dep` option (which can be specified multiple times).

GHC boot packages that have been 'replaced' (see further below) can be specified
as an `--extra-dep`.

## Required packages

The names of required packages can be either deduced or specified.

The `base` package associated with the version of GHC specified by the snapshot
is always available.

If no packages are specified, all the required packages that are in the snapshot
or are a GHC boot package (packages that come with GHC and are included in GHC's
global package database), will be deduced by reference to the `import`
statements in the source file. In that regard, Stack assumes that:

* a line that begins `import` is an `import` statement;
* `import` may be followed by `qualified` on the same line;
* consistent with GHC's
  [`PackageImports`](https://downloads.haskell.org/ghc/latest/docs/users_guide/exts/package_qualified_imports.html)
  language extension, that if `import` or `import qualified` is followed by
  `"<name>"` on the same line, that `<name>` is the name of a required package;
* otherwise, `import` or `import qualified` is followed by the module name on
  the same line. Stack will not deduce the names of hidden packages from
  module names or the names of blacklisted packages.

!!! note

    The first time that Stack deduces package names from module names can take
    some time. Use the `--verbose` option to understand Stack's progress.

!!! info

    Certain packages are blacklisted because they expose one or more modules
    with names that are the same as modules exposed by more popular packages.
    The blacklisted packages are `Glob`, `HTF`, `async-dejafu`,
    `binary-ieee754`, `cipher-aes`, `cipher-blowfish`, `cipher-camellia`,
    `cipher-des`, `cipher-rc4`, `control-monad-free`, `courier`, `crypto-api`,
    `crypto-cipher-types`, `crypto-numbers`, `crypto-pubkey`, `crypto-random`,
    `cryptohash`, `cryptohash-conduit`, `cryptohash-md5`, `cryptohash-sha1`,
    `cryptohash-sha256`, `fay-base`, `gl`, `gtk3`, `hashmap`, `hledger-web`,
    `hxt-unicode`, `kawhi`, `language-c`, `log`, `monad-extras`, `monads-tf`,
    `nanospec`, `newtype-generics`, `objective`, `plot-gtk3`, `prompt`,
    `regex-compat-tdfa`, `regex-pcre-builtin`, `rerebase`, `svg-tree` and `zip`.

Alternatively, each required package can be specified by name on the command
line with the `--package` option (which can be specified multiple times). A
single `--package` option can also refer to a list of package names, separated
by a space or comma character. If the package is not in the snapshot, the most
recent version in the package index (e.g. Hackage) will be obtained.

If a required package is a GHC boot package, the behaviour can be complex. If
the boot package has not been 'replaced', then it will be used in Stack's build
plan. However, if the boot package has been 'replaced', the latest version of
that package in the package index will be used in Stack's build plan, which may
differ from the version provided by the version of GHC specified by the
snapshot. A boot package will be treated as 'replaced' if the package is
included directly in the Stackage snapshot or it depends on a package included
directly in the snapshot. Stackage snapshots do not include directly most boot
packages but some snapshots may include directly some boot packages. In
particular, some snapshots include directly `Win32` (which is a boot package on
Windows) while others do not.

!!! warning

    GHC has the concept of 'installed packages' (which differ from 'Cabal
    packages') in package databases. An installed package has a name. An
    installed package corresponding to the main (unnamed) library of a Cabal
    package has the same name as the Cabal package. An installed package
    corresponding to a sub-library of a Cabal package has a 'munged' name that
    reflects the name of the Cabal package and the name of the sub-library. An
    installed package corresponding to a sub-library also has a `package-name`,
    which is the name of the Cabal package.

    The `--package` option of `stack script` makes use of GHC's `-package`
    option to expose an installed package. Unfortunately, the latter treats
    `package-name` (if it exists) as if it were also the name of the installed
    package. That means, for a Cabal package with one or more sub-libraries, the
    GHC option `-package=<name>` cannot distinguish between (a) the installed
    package `<name>` corresponding to the main library of Cabal package `<name>`
    and (b) an installed package corresponding to a sub-library of that Cabal
    package. The installed package that GHC picks to expose is indeterminate.
    This can cause GHC to pick the wrong installed package and to report that it
    cannot load a module because it is a member of a hidden package.

## Compilation

The source file can be compiled by passing either the `--compile` flag (no
optimization) or the `--optimize` flag (compilation with optimization). If the
file is compiled, passing the `--no-run` flag will mean the compiled code is not
run.

By default, all the compilation outputs (including the executable) are written
to the directory of the source file. Pass the `--use-root` flag to write such
outputs to a script-specific location in the `scripts` directory of the Stack
root. The location reflects the absolute path to the source file, but ignoring
the drive. This can avoid clutter in the source file directory.

## GHC options

Additional options can be passed to GHC using the `--ghc-options` option.

## Script arguments

Everything after `--` on the command line is interpreted as a command line
argument to be passed to what is run.

## Examples

### Example 1

A Haskell source file `MyScript.hs` at location
`<drive>Users/jane/my-project` (where `<drive>` could be `/` on Unix-like
operating systems or `C:/` or similar on Windows):

~~~haskell
module Main (main) where

import Data.List (intercalate)
import System.Environment (getArgs)

import Acme.Missiles (launchMissiles)

main :: IO ()
main = do
  advices <- getArgs
  launchMissiles
  putStrLn $ intercalate "\n" advices
~~~

can be compiled and run, with arguments, with:

~~~text
stack --snapshot lts-22.28 script --package acme-missiles --compile MyScript.hs -- "Don't panic!" "Duck and cover!"
~~~

`acme-missiles-0.3` (the most recent version in the package index) will be used.

All the compilation outputs (like `Main.hi`, `Main.o`, and the executable
`MyScript`) will be written to the `my-project` directory.

If compiled and run with the additional flag `--use-root`, all the compilation
outputs will be written to a directory named `MyScript.hs` at
`Users/jane/my-project/` in the `scripts` directory of the Stack root.

### Example 2

As for Example 1, but `acme-missiles-0.2` is specified by adding it to the
snapshot as an extra-dep. The `stack script` command is specified using Stack's
[script interpreter](scripts.md).

~~~haskell
{- stack script
   -- snapshot lts-22.21
   -- extra-dep acme-missiles-0.2
   -- package acme-missiles
-}
module Main (main) where

import Data.List (intercalate)
import System.Environment (getArgs)

import Acme.Missiles (launchMissiles)

main :: IO ()
main = do
  advices <- getArgs
  launchMissiles
  putStrLn $ intercalate "\n" advices
~~~

~~~text
stack MyScript.hs "Don't panic!" "Duck and cover!"
~~~

### Example 3

Stackage snapshot LTS Haskell 20.25 includes GHC boot package `Win32` directly.
On Windows only, GHC boot packages `Cabal`, `directory`, `process` and `time`
all depend on `Win32` and, consequently, are all treated as 'replaced'.
Consequently, for example, Stack will:

* on Windows, try to construct a build plan based on the latest version of
  `Cabal` in the package index; and
* on non-Windows, use the boot package in the build plan (because `Cabal` is not
  'replaced').

Consider also the following script extract, based on snapshot Stackage
 LTS Haskell 20.25, where considerations on Windows differ from non-Windows. The
`stack script` command is specified using Stack's
[script interpreter](scripts.md).

=== "Windows"

    ~~~haskell
    {- stack script
       --snapshot lts-20.25
       --extra-dep acme-missiles-0.3
       --extra-dep directory-1.3.6.2
       --extra-dep process-1.6.16.0
       --extra-dep time-1.11.1.1
    -}

    import Acme.Missiles -- from acme-missiles
    import Data.Time.Clock.System -- from time
    import System.Time.Extra -- from extra

    ...
    ~~~

    `acme-missiles` is not in the snapshot and so needs to be specified as an
    extra-dep.

    Stack can deduce that the module imports imply that the required packages
    are `acme-missiles`, `time` and `extra` (which is in the snapshot).

    `extra` depends on `directory` and `process`. If `directory` and `process`
    are not specified as extra-deps, Stack will complain that they have been
    'pruned'.

    `directory-1.3.6.2` depends on `time < 1.12`. If `time` is not specified as
    an extra-dep, Stack will try to construct a build plan based on the latest
    version in the package index (which will fail, as the latest version is
    `>= 1.12`)

=== "Unix-like"

    ~~~haskell
    {- stack script
       --snapshot lts-20.25
       --extra-dep acme-missiles-0.3
    -}

    import Acme.Missiles -- from acme-missiles
    import Data.Time.Clock.System -- from time
    import System.Time.Extra -- from extra

    ...
    ~~~

    `acme-missiles` is not in the snapshot and so needs to be specified as an
    extra-dep.

    Stack can deduce that the module imports imply that the required packages
    are `acme-missiles`, `time` and `extra` (which is in the snapshot).

    All the other dependencies required are either GHC boot packages (which have
    not been 'replaced') or in the snapshot.

### Example 4

A Haskell source file `MyScript.hs`, as follows:

~~~haskell
{- stack script
   --snapshot lts-22.21
-}

{-# LANGUAGE OverloadedStrings #-}
{-# LANGUAGE PackageImports    #-}

module Main (main) where

import "text" Data.Text (Text (..), unpack)

main :: IO ()
main = putStrLn $ unpack "This is text."
~~~

As module `Data.Text` is exposed by a number of packages that are included,
directly or indirectly, in the specified snapshot (`incipit-base`,
`incipit-core`, `relude` and `text`), `PackageImports` and `"text"` are required
to specify which module is being imported.<|MERGE_RESOLUTION|>--- conflicted
+++ resolved
@@ -15,14 +15,8 @@
 
 ## Global configuration files
 
-<<<<<<< HEAD
-~~~text
-stack script --snapshot lts-22.28 MyScript.hs
-~~~
-=======
 Non-project level configuration options in global configuration files
 (`config.yaml`) are not ignored by the `stack script` command.
->>>>>>> 719d635b
 
 !!! info
 
@@ -54,7 +48,7 @@
 For example:
 
 ~~~text
-stack script --snapshot lts-22.21 MyScript.hs
+stack script --snapshot lts-22.28 MyScript.hs
 ~~~
 
 A package version can be added to the snapshot on the command line with the
