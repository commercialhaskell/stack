--- conflicted
+++ resolved
@@ -170,11 +170,7 @@
             (in the `.github` directory) to point at the new release version
             yet!
 
-<<<<<<< HEAD
-    *   Search for old snapshots, set to latest snapshot (e.g. in `doc/GUIDE.md`
-=======
     *   Search for old snapshots, set to latest snapshot (e.g. in documentation
->>>>>>> efda48f0
         where it references the "currently the latest LTS")
     *   Look for any links to "latest" (`latest/`) documentation, replace with
         version tag
