<?xml version="1.0" encoding="UTF-8" standalone="no"?>
<svg
<<<<<<< HEAD
   font-size="1px"
   viewBox="0 0 1.4 1.4"
   width="1.4"
   height="1.4"
   version="1.1"
   id="svg4"
   xmlns="http://www.w3.org/2000/svg"
   xmlns:svg="http://www.w3.org/2000/svg">
  <rect
     style="fill:#7e56c2;fill-opacity:1;stroke:none"
     id="background"
     width="1.4"
     height="1.4"
     x="0"
     y="0"
     rx="0.25"
     ry="0.25" />
  <path
     d="m 1.0039,0.63491541 -0.0784,-0.1176 H 1.2 v 0.1176 z"
     id="equals-bottom"
     style="fill:#ffffff;fill-opacity:1;stroke:none" />
  <path
     d="m 0.8863,0.45841541 -0.0784,-0.1176 h 0.3922 v 0.1176 z"
     id="equals-top"
     style="fill:#ffffff;fill-opacity:1;stroke:none" />
  <path
     d="m 0.4353,0.84081541 0.2353,-0.3529 -0.2353,-0.3529 h 0.1765 l 0.4706,0.7059 H 0.9059 l -0.1471,-0.2206 -0.1471,0.2206 z"
     id="lambda"
     style="fill:#ffffff;fill-opacity:1;stroke:none" />
  <path
     d="m 0.2,0.84081541 0.2353,-0.3529 -0.2353,-0.3529 h 0.1765 l 0.2353,0.3529 -0.2353,0.3529 z"
     id="arrow"
     style="fill:#ffffff;fill-opacity:1;stroke:none" />
  <path
     style="fill:none;stroke:#ffffff;stroke-width:0.1;stroke-linecap:round;stroke-linejoin:miter;stroke-dasharray:none;stroke-opacity:1"
     d="m 0.2,0.93152602 h 1"
     id="line1" />
  <path
     style="fill:none;stroke:#ffffff;stroke-width:0.1;stroke-linecap:round;stroke-linejoin:miter;stroke-dasharray:none;stroke-opacity:1"
     d="m 0.2,1.0732465 h 1"
     id="line2" />
  <path
     style="fill:none;stroke:#ffffff;stroke-width:0.1;stroke-linecap:round;stroke-linejoin:miter;stroke-dasharray:none;stroke-opacity:1"
     d="m 0.2,1.2149669 h 1"
     id="line3" />
=======
   viewBox="0.0 0.0 512.0 512.0"
   width="512"
   height="512"
   version="1.1"
   id="svg8"
   xmlns="http://www.w3.org/2000/svg"
   xmlns:svg="http://www.w3.org/2000/svg">
  <path
     d="M 512,448 V 64 C 512,28.6538 483.3462,0 448,0 H 64 C 28.6538,0 0,28.6538 0,64 v 384 c 0,35.3462 28.6538,64 64,64 h 384 c 35.3462,0 64,-28.6538 64,-64 z"
     id="background"
     style="fill:#7e56c2;fill-opacity:1;stroke:none" />
  <path
     d="M 74.6667,446.2222 H 437.3334"
     id="stackline3"
     style="fill:none;stroke:#ffffff;stroke-width:32;stroke-linecap:round;stroke-linejoin:miter;stroke-miterlimit:10;stroke-opacity:1" />
  <path
     d="M 74.6667,392.8889 H 437.3334"
     id="stackline2"
     style="fill:none;stroke:#ffffff;stroke-width:32;stroke-linecap:round;stroke-linejoin:miter;stroke-miterlimit:10;stroke-opacity:1" />
  <path
     d="M 74.6667,339.5556 H 437.3334"
     id="stackline1"
     style="fill:none;stroke:#ffffff;stroke-width:32;stroke-linecap:round;stroke-linejoin:miter;stroke-miterlimit:10;stroke-opacity:1" />
  <path
     d="m 366.2222,227.5556 -28.4444,-42.6667 h 99.5556 v 42.6667 z"
     id="equalsbottom"
     style="fill:#ffffff;fill-opacity:1;stroke:none" />
  <path
     d="m 323.5556,163.5556 -28.4444,-42.6667 h 142.2222 v 42.6667 z"
     id="equalstop"
     style="fill:#ffffff;fill-opacity:1;stroke:none" />
  <path
     d="m 160,302.2222 85.3333,-128 -85.3333,-128 h 64 l 170.6667,256 h -64 l -53.3333,-80 -53.3333,80 z"
     id="lambda"
     style="fill:#ffffff;fill-opacity:1;stroke:none" />
  <path
     d="m 74.6667,302.2222 85.3333,-128 -85.3333,-128 h 64 l 85.3333,128 -85.3333,128 z"
     id="arrow"
     style="fill:#ffffff;fill-opacity:1;stroke:none" />
>>>>>>> bdcbc3a0
</svg><|MERGE_RESOLUTION|>--- conflicted
+++ resolved
@@ -1,52 +1,5 @@
 <?xml version="1.0" encoding="UTF-8" standalone="no"?>
 <svg
-<<<<<<< HEAD
-   font-size="1px"
-   viewBox="0 0 1.4 1.4"
-   width="1.4"
-   height="1.4"
-   version="1.1"
-   id="svg4"
-   xmlns="http://www.w3.org/2000/svg"
-   xmlns:svg="http://www.w3.org/2000/svg">
-  <rect
-     style="fill:#7e56c2;fill-opacity:1;stroke:none"
-     id="background"
-     width="1.4"
-     height="1.4"
-     x="0"
-     y="0"
-     rx="0.25"
-     ry="0.25" />
-  <path
-     d="m 1.0039,0.63491541 -0.0784,-0.1176 H 1.2 v 0.1176 z"
-     id="equals-bottom"
-     style="fill:#ffffff;fill-opacity:1;stroke:none" />
-  <path
-     d="m 0.8863,0.45841541 -0.0784,-0.1176 h 0.3922 v 0.1176 z"
-     id="equals-top"
-     style="fill:#ffffff;fill-opacity:1;stroke:none" />
-  <path
-     d="m 0.4353,0.84081541 0.2353,-0.3529 -0.2353,-0.3529 h 0.1765 l 0.4706,0.7059 H 0.9059 l -0.1471,-0.2206 -0.1471,0.2206 z"
-     id="lambda"
-     style="fill:#ffffff;fill-opacity:1;stroke:none" />
-  <path
-     d="m 0.2,0.84081541 0.2353,-0.3529 -0.2353,-0.3529 h 0.1765 l 0.2353,0.3529 -0.2353,0.3529 z"
-     id="arrow"
-     style="fill:#ffffff;fill-opacity:1;stroke:none" />
-  <path
-     style="fill:none;stroke:#ffffff;stroke-width:0.1;stroke-linecap:round;stroke-linejoin:miter;stroke-dasharray:none;stroke-opacity:1"
-     d="m 0.2,0.93152602 h 1"
-     id="line1" />
-  <path
-     style="fill:none;stroke:#ffffff;stroke-width:0.1;stroke-linecap:round;stroke-linejoin:miter;stroke-dasharray:none;stroke-opacity:1"
-     d="m 0.2,1.0732465 h 1"
-     id="line2" />
-  <path
-     style="fill:none;stroke:#ffffff;stroke-width:0.1;stroke-linecap:round;stroke-linejoin:miter;stroke-dasharray:none;stroke-opacity:1"
-     d="m 0.2,1.2149669 h 1"
-     id="line3" />
-=======
    viewBox="0.0 0.0 512.0 512.0"
    width="512"
    height="512"
@@ -86,5 +39,4 @@
      d="m 74.6667,302.2222 85.3333,-128 -85.3333,-128 h 64 l 85.3333,128 -85.3333,128 z"
      id="arrow"
      style="fill:#ffffff;fill-opacity:1;stroke:none" />
->>>>>>> bdcbc3a0
 </svg>