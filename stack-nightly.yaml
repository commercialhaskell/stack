<<<<<<< HEAD
resolver: nightly-2018-01-18
=======
resolver: nightly-2018-02-11
packages:
- .
- subs/rio
>>>>>>> 909f1272

nix:
  # --nix on the command-line to enable.
  enable: false
  packages:
    - zlib
    - http-client-tls-0.3.4
extra-deps:
<<<<<<< HEAD
- bindings-uname-0.1
- git: https://github.com/commercialhaskell/rio
  commit: 09654f9fcbdcd96d0f5102796b32fdac5da7260e
=======
- hpack-0.26.0
>>>>>>> 909f1272

# https://github.com/commercialhaskell/stack/issues/3785
- ansi-terminal-0.8.0.1
- archive: https://github.com/haskell/hackage-security/archive/3297b0f3f4285cb30321baaa7b54e3d22e1f6bd7.tar.gz
  subdirs:
  - hackage-security<|MERGE_RESOLUTION|>--- conflicted
+++ resolved
@@ -1,11 +1,4 @@
-<<<<<<< HEAD
-resolver: nightly-2018-01-18
-=======
 resolver: nightly-2018-02-11
-packages:
-- .
-- subs/rio
->>>>>>> 909f1272
 
 nix:
   # --nix on the command-line to enable.
@@ -14,13 +7,9 @@
     - zlib
     - http-client-tls-0.3.4
 extra-deps:
-<<<<<<< HEAD
-- bindings-uname-0.1
 - git: https://github.com/commercialhaskell/rio
   commit: 09654f9fcbdcd96d0f5102796b32fdac5da7260e
-=======
 - hpack-0.26.0
->>>>>>> 909f1272
 
 # https://github.com/commercialhaskell/stack/issues/3785
 - ansi-terminal-0.8.0.1
