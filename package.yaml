name: stack
version: '1.10.0'
synopsis: The Haskell Tool Stack
description: ! 'Please see the README.md for usage information, and
  the wiki on Github for more details.  Also, note that
  the API for the library is not currently stable, and may
  change significantly, even between minor releases. It is
  currently only intended for use by the executable.'
category: Development
author: Commercial Haskell SIG
maintainer: manny@fpcomplete.com
license: BSD3
github: commercialhaskell/stack
homepage: http://haskellstack.org
custom-setup:
  dependencies:
  - base >=4.10 && < 5
  - Cabal
  - filepath
extra-source-files:
# note: leaving out 'package.yaml' because it causes confusion with hackage metadata revisions
- CONTRIBUTING.md
- ChangeLog.md
- README.md
- doc/*.md
- src/setup-shim/StackSetupShim.hs
- stack.yaml
- test/package-dump/ghc-7.10.txt
- test/package-dump/ghc-7.8.4-osx.txt
- test/package-dump/ghc-7.8.txt
ghc-options:
- -Wall
- -fwarn-tabs
- -fwarn-incomplete-uni-patterns
- -fwarn-incomplete-record-updates
- -optP-Wno-nonportable-include-path # workaround [Filename case on macOS · Issue #4739 · haskell/cabal](https://github.com/haskell/cabal/issues/4739)
dependencies:
- Cabal
- aeson
- annotated-wl-pprint
- ansi-terminal
- array
- async
- attoparsec
- base >=4.10 && < 5
- base64-bytestring
- bytestring
<<<<<<< HEAD
- conduit >= 1.3
- conduit-extra >= 1.3
=======
- conduit
- conduit-extra
>>>>>>> 15decc85
- containers
- cryptonite
- cryptonite-conduit
- deepseq
- directory
- echo
- exceptions
- extra
- file-embed
- filelock
- filepath
- fsnotify
- generic-deriving
- hackage-security
- hashable
- hpack
- hpc
- http-client
- http-client-tls
- http-conduit
- http-types
- memory
- microlens
- mintty
# TODO remove dep when persistent drops monad-logger
- monad-logger
- mono-traversable
- mtl
- mustache
- neat-interpolation
- network-uri
- open-browser
- optparse-applicative
- path
- path-io
- persistent
- persistent-sqlite
- persistent-template
- pretty
- primitive
- process
- project-template
- regex-applicative-text
- resourcet
- resource-pool
- retry
- rio
- rio-orphans
- semigroups
- split
- stm
- store
- store-core
- streaming-commons
- tar
- tar-conduit
- template-haskell
- temporary
- text
- text-metrics
- th-reify-many
- time
- tls
- transformers
- typed-process
- unicode-transforms
- unix-compat
- unliftio
- unordered-containers
- vector
- yaml
- zip-archive
- zlib
when:
- condition: os(windows)
  then:
    cpp-options: -DWINDOWS
    dependencies:
    - Win32
  else:
    build-tools:
    - hsc2hs
    dependencies:
    - bindings-uname
    - unix
library:
  source-dirs:
  - src/
  - subs/pantry/src
  ghc-options:
  - -fwarn-identities
  generated-exposed-modules:
  - Paths_stack
  exposed-modules:
  - Control.Concurrent.Execute
  - Data.Aeson.Extended
  - Data.Attoparsec.Args
  - Data.Attoparsec.Combinators
  - Data.Attoparsec.Interpreter
  - Data.IORef.RunOnce
  - Data.Monoid.Map
  - Data.Store.VersionTagged
  - Network.HTTP.Download
  - Network.HTTP.Download.Verified
  - Network.HTTP.StackClient
  - Options.Applicative.Args
  - Options.Applicative.Builder.Extra
  - Options.Applicative.Complicated
  - Path.CheckInstall
  - Path.Extra
  - Path.Find
  - Stack.Build
  - Stack.Build.Cache
  - Stack.Build.ConstructPlan
  - Stack.Build.Execute
  - Stack.Build.Haddock
  - Stack.Build.Installed
  - Stack.Build.Source
  - Stack.Build.Target
  - Stack.BuildPlan
  - Stack.Clean
  - Stack.Config
  - Stack.Config.Build
  - Stack.Config.Urls
  - Stack.Config.Docker
  - Stack.Config.Nix
  - Stack.ConfigCmd
  - Stack.Constants
  - Stack.Constants.Config
  - Stack.Coverage
  - Stack.DefaultColorWhen
  - Stack.DefaultStyles
  - Stack.Docker
  - Stack.Docker.GlobalDB
  - Stack.Dot
  - Stack.FileWatch
  - Stack.GhcPkg
  - Stack.Ghci
  - Stack.Ghci.Script
  - Stack.Hoogle
  - Stack.IDE
  - Stack.Image
  - Stack.Init
  - Stack.Ls
  - Stack.New
  - Stack.Nix
  - Stack.Options.BenchParser
  - Stack.Options.BuildMonoidParser
  - Stack.Options.BuildParser
  - Stack.Options.CleanParser
  - Stack.Options.ConfigParser
  - Stack.Options.Completion
  - Stack.Options.DockerParser
  - Stack.Options.DotParser
  - Stack.Options.ExecParser
  - Stack.Options.GhcBuildParser
  - Stack.Options.GhciParser
  - Stack.Options.GhcVariantParser
  - Stack.Options.GlobalParser
  - Stack.Options.HaddockParser
  - Stack.Options.HpcReportParser
  - Stack.Options.LogLevelParser
  - Stack.Options.NewParser
  - Stack.Options.NixParser
  - Stack.Options.PackageParser
  - Stack.Options.ResolverParser
  - Stack.Options.ScriptParser
  - Stack.Options.SDistParser
  - Stack.Options.SolverParser
  - Stack.Options.TestParser
  - Stack.Options.Utils
  - Stack.Package
  - Stack.PackageDump
  - Stack.Path
  - Stack.Prelude
  - Stack.PrettyPrint
  - Stack.Runners
  - Stack.Script
  - Stack.SDist
  - Stack.Setup
  - Stack.Setup.Installed
  - Stack.SetupCmd
  - Stack.Sig
  - Stack.Sig.GPG
  - Stack.Sig.Sign
  - Stack.Snapshot
  - Stack.Solver
  - Stack.Types.Build
  - Stack.Types.BuildPlan
  - Stack.Types.CompilerBuild
  - Stack.Types.Urls
  - Stack.Types.Compiler
  - Stack.Types.Config
  - Stack.Types.Config.Build
  - Stack.Types.Docker
  - Stack.Types.FlagName
  - Stack.Types.GhcPkgId
  - Stack.Types.Image
  - Stack.Types.NamedComponent
  - Stack.Types.Nix
  - Stack.Types.Package
  - Stack.Types.PackageDump
  - Stack.Types.PackageIdentifier
  - Stack.Types.PackageName
  - Stack.Types.PrettyPrint
  - Stack.Types.Resolver
  - Stack.Types.Runner
  - Stack.Types.Sig
  - Stack.Types.TemplateName
  - Stack.Types.Version
  - Stack.Types.VersionIntervals
  - Stack.Unpack
  - Stack.Upgrade
  - Stack.Upload
  - Text.PrettyPrint.Leijen.Extended
  - System.Process.PagerEditor
  - System.Terminal
  - Pantry
  other-modules:
  - Pantry.Archive
  - Pantry.Hackage
  - Pantry.Repo
  - Pantry.StaticBytes
  - Pantry.StaticSHA256
  - Pantry.Storage
  - Pantry.Tree
  - Pantry.Types
  - Hackage.Security.Client.Repository.HttpLib.HttpClient
  when:
  - condition: 'os(windows)'
    then:
      source-dirs: src/windows/
    else:
      source-dirs: src/unix/
executables:
  stack:
    main: Main.hs
    source-dirs: src/main
    generated-other-modules:
    - Build_stack,
    - Paths_stack
    ghc-options:
    - -threaded
    - -rtsopts
    dependencies:
    - stack
    when:
    - condition: flag(static)
      ld-options:
      - -static
      - -pthread
    - condition: ! '!(flag(disable-git-info))'
      cpp-options: -DUSE_GIT_INFO
      dependencies:
      - githash
      - optparse-simple
    - condition: flag(hide-dependency-versions)
      cpp-options: -DHIDE_DEP_VERSIONS
    - condition: flag(supported-build)
      cpp-options: -DSUPPORTED_BUILD
tests:
  stack-test:
    main: Test.hs
    source-dirs: src/test
    ghc-options:
    - -threaded
    dependencies:
    - QuickCheck
    - hspec
    - stack
    - smallcheck
  stack-integration-test:
    main: IntegrationSpec.hs
    source-dirs:
    - test/integration
    - test/integration/lib
    ghc-options:
    - -threaded
    - -rtsopts
    - -with-rtsopts=-N
    dependencies:
    - hspec
    when:
    - condition: ! '!(flag(integration-tests))'
      buildable: false
flags:
  static:
    description: Pass -static/-pthread to ghc when linking the stack binary.
    manual: true
    default: false
  disable-git-info:
    description: Disable compile-time inclusion of current git info in stack
    manual: true
    default: false
  hide-dependency-versions:
    description: Hides dependency versions from "stack --version", used only by building
      with stack.yaml
    manual: true
    default: false
  integration-tests:
    description: Run the integration test suite
    manual: true
    default: false
  supported-build:
    description: If false, causes "stack --version" to issue a warning about the build being unsupported.  True only if building with stack.yaml
    manual: true
    default: false<|MERGE_RESOLUTION|>--- conflicted
+++ resolved
@@ -45,13 +45,8 @@
 - base >=4.10 && < 5
 - base64-bytestring
 - bytestring
-<<<<<<< HEAD
 - conduit >= 1.3
 - conduit-extra >= 1.3
-=======
-- conduit
-- conduit-extra
->>>>>>> 15decc85
 - containers
 - cryptonite
 - cryptonite-conduit
