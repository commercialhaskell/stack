constraints:
  , Cabal ==3.10.3.0
  , Cabal-syntax ==3.10.3.0
  , Glob ==0.10.2
  , OneTuple ==0.4.1.1
  , QuickCheck ==2.14.3
  , StateVar ==1.2.2
  , Win32 ==2.13.3.0
  , aeson ==2.1.2.1
  , aeson-warning-parser ==0.1.1
  , annotated-wl-pprint ==0.7.0
  , ansi-terminal ==1.0.2
  , ansi-terminal-types ==0.11.5
  , appar ==0.1.8
  , array ==0.5.6.0
  , asn1-encoding ==0.9.6
  , asn1-parse ==0.9.5
  , asn1-types ==0.3.4
  , assoc ==1.1
  , async ==2.2.5
  , attoparsec ==0.14.4
  , attoparsec-aeson ==2.1.0.0
  , attoparsec-iso8601 ==1.1.0.1
  , auto-update ==0.1.6
  , base ==4.18.2.1
  , base-compat ==0.13.1
  , base-compat-batteries ==0.13.1
  , base-orphans ==0.9.2
  , base16-bytestring ==1.0.2.0
  , base64-bytestring ==1.2.1.0
  , basement ==0.0.16
  , bifunctors ==5.6.2
  , binary ==0.8.9.1
  , bitvec ==1.1.5.0
  , blaze-builder ==0.4.2.3
  , blaze-html ==0.9.2.0
  , blaze-markup ==0.8.3.0
  , byteorder ==1.0.4
  , bytestring ==0.11.5.3
  , casa-client ==0.0.2
  , casa-types ==0.0.2
  , case-insensitive ==1.2.1.0
  , cereal ==0.5.8.3
  , clock ==0.8.4
  , cmdargs ==0.10.22
  , colour ==2.3.6
  , comonad ==5.0.8
  , companion ==0.1.0
  , conduit ==1.3.5
  , conduit-combinators ==1.3.0
  , conduit-extra ==1.3.6
  , containers ==0.6.7
  , contravariant ==1.5.5
  , cookie ==0.4.6
  , cryptohash-sha256 ==0.11.102.1
  , crypton ==0.34
  , crypton-conduit ==0.2.3
  , crypton-connection ==0.3.2
  , crypton-x509 ==1.7.6
  , crypton-x509-store ==1.6.9
  , crypton-x509-system ==1.6.7
  , crypton-x509-validation ==1.6.12
  , data-default-class ==0.1.2.0
  , data-fix ==0.3.2
  , deepseq ==1.4.8.1
  , digest ==0.0.2.1
  , directory ==1.3.8.4
  , distributive ==0.6.2.1
  , dlist ==1.0
  , easy-file ==0.2.5
  , echo ==0.1.4
  , ed25519 ==0.0.5.0
  , exceptions ==0.10.7
  , extra ==1.7.14
  , fast-logger ==3.2.2
  , file-embed ==0.0.16.0
  , filelock ==0.1.1.7
  , filepath ==1.4.300.1
  , fsnotify ==0.4.1.0
  , generic-deriving ==1.14.5
  , generically ==0.1.1
  , ghc-bignum ==1.3
  , ghc-boot ==9.6.6
  , ghc-boot-th ==9.6.6
  , ghc-prim ==0.10.0
  , githash ==0.1.7.0
  , hackage-security ==0.6.2.4
  , hashable ==1.4.4.0
  , hi-file-parser ==0.1.6.0
  , hinotify ==0.4.1
  , hourglass ==0.2.12
  , hpack ==0.37.0
  , hpc ==0.6.2.0
  , http-api-data ==0.5.1
  , http-client ==0.7.17
  , http-client-tls ==0.3.6.3
  , http-conduit ==2.3.8.3
  , http-download ==0.2.1.0
  , http-types ==0.12.4
  , indexed-traversable ==0.1.3
  , indexed-traversable-instances ==0.1.1.2
  , infer-license ==0.2.0
  , integer-conversion ==0.1.0.1
  , integer-gmp ==1.1
  , integer-logarithms ==1.0.3.1
  , iproute ==1.7.12
  , libyaml ==0.1.4
  , libyaml-clib ==0.2.5
  , lift-type ==0.1.1.1
  , lifted-base ==0.2.3.12
  , lukko ==0.1.1.3
  , megaparsec ==9.5.0
  , memory ==0.18.0
  , microlens ==0.4.13.1
  , microlens-mtl ==0.2.0.3
  , microlens-th ==0.4.3.15
  , mime-types ==0.1.2.0
  , mintty ==0.1.4
  , monad-control ==1.0.3.1
  , monad-logger ==0.3.40
  , monad-loops ==0.4.3
  , mono-traversable ==1.0.17.0
  , mtl ==2.3.1
  , mtl-compat ==0.2.2
  , mustache ==2.4.2
  , neat-interpolation ==0.5.1.4
  , network ==3.1.4.0
  , network-uri ==2.6.4.2
  , old-locale ==1.0.0.7
  , old-time ==1.1.0.4
  , open-browser ==0.2.1.0
  , optparse-applicative ==0.18.1.0
  , optparse-simple ==0.1.1.4
  , os-string ==2.0.2.1
  , pantry ==0.10.0
  , parsec ==3.1.16.1
  , parser-combinators ==1.3.0
  , path ==0.9.5
  , path-io ==1.8.1
  , path-pieces ==0.2.1
  , pem ==0.2.4
  , persistent ==2.14.6.1
  , persistent-sqlite ==2.13.3.0
  , persistent-template ==2.12.0.0
  , pretty ==1.1.3.6
  , prettyprinter ==1.7.1
  , prettyprinter-ansi-terminal ==1.1.3
  , primitive ==0.8.0.0
  , process ==1.6.19.0
  , project-template ==0.2.1.0
  , random ==1.2.1.2
  , resource-pool ==0.4.0.0
  , resourcet ==1.3.0
  , retry ==0.9.3.1
  , rio ==0.1.22.0
  , rio-orphans ==0.1.2.0
  , rio-prettyprint ==0.1.8.0
  , rts ==1.0.2
  , safe ==0.3.21
  , safe-exceptions ==0.1.7.4
  , scientific ==0.3.7.0
  , semialign ==1.3
  , semigroupoids ==6.0.1
  , silently ==1.2.5.3
  , socks ==0.6.1
  , split ==0.2.5
  , splitmix ==0.1.0.5
<<<<<<< HEAD
  , stack ==3.1.0.2
=======
  , stack ==3.2.0
>>>>>>> a813ab95
  , static-bytes ==0.1.0
  , stm ==2.5.1.0
  , stm-chans ==3.0.0.9
  , streaming-commons ==0.2.2.6
  , strict ==0.5
  , tagged ==0.8.8
  , tar ==0.6.2.0
  , tar-conduit ==0.4.1
  , template-haskell ==2.20.0.0
  , temporary ==1.3
  , text ==2.0.2
  , text-metrics ==0.3.2
  , text-short ==0.1.5
  , th-abstraction ==0.5.0.0
  , th-compat ==0.1.5
  , th-lift ==0.8.4
  , th-lift-instances ==0.1.20
  , these ==1.2
  , time ==1.12.2
  , time-compat ==1.9.6.1
  , tls ==1.8.0
  , transformers ==0.6.1.0
  , transformers-base ==0.4.6
  , transformers-compat ==0.7.2
  , typed-process ==0.2.11.1
  , unix ==2.8.4.0
  , unix-compat ==0.7.1
  , unix-time ==0.4.12
  , unliftio ==0.2.25.0
  , unliftio-core ==0.2.1.0
  , unordered-containers ==0.2.20
  , uuid-types ==1.0.5.1
  , vault ==0.3.1.5
  , vector ==0.13.1.0
  , vector-algorithms ==0.9.0.1
  , vector-stream ==0.1.0.1
  , witherable ==0.4.2
  , yaml ==0.11.11.2
  , zip-archive ==0.4.3.2
  , zlib ==0.6.3.0<|MERGE_RESOLUTION|>--- conflicted
+++ resolved
@@ -165,11 +165,7 @@
   , socks ==0.6.1
   , split ==0.2.5
   , splitmix ==0.1.0.5
-<<<<<<< HEAD
   , stack ==3.1.0.2
-=======
-  , stack ==3.2.0
->>>>>>> a813ab95
   , static-bytes ==0.1.0
   , stm ==2.5.1.0
   , stm-chans ==3.0.0.9
