constraints:
  , Cabal ==3.8.1.0
  , Cabal-syntax ==3.8.1.0
  , Glob ==0.10.2
  , OneTuple ==0.4.1.1
  , QuickCheck ==2.14.3
  , StateVar ==1.2.2
  , Win32 ==2.12.0.1
  , aeson ==2.1.2.1
  , aeson-warning-parser ==0.1.0
  , annotated-wl-pprint ==0.7.0
  , ansi-terminal ==1.0
  , ansi-terminal-types ==0.11.5
  , appar ==0.1.8
  , array ==0.5.4.0
  , asn1-encoding ==0.9.6
  , asn1-parse ==0.9.5
  , asn1-types ==0.3.4
  , assoc ==1.1
  , async ==2.2.4
  , attoparsec ==0.14.4
  , attoparsec-aeson ==2.1.0.0
  , attoparsec-iso8601 ==1.1.0.0
  , auto-update ==0.1.6
  , base ==4.17.2.0
  , base-compat ==0.12.3
  , base-compat-batteries ==0.12.3
  , base-orphans ==0.9.0
  , base16-bytestring ==1.0.2.0
  , base64-bytestring ==1.2.1.0
  , basement ==0.0.16
  , bifunctors ==5.5.15
  , binary ==0.8.9.1
  , bitvec ==1.1.5.0
  , blaze-builder ==0.4.2.3
  , blaze-html ==0.9.1.2
  , blaze-markup ==0.8.2.8
  , byteorder ==1.0.4
  , bytestring ==0.11.5.2
  , casa-client ==0.0.2
  , casa-types ==0.0.2
  , case-insensitive ==1.2.1.0
  , cereal ==0.5.8.3
  , clock ==0.8.4
  , cmdargs ==0.10.22
  , colour ==2.3.6
  , comonad ==5.0.8
  , companion ==0.1.0
  , conduit ==1.3.5
  , conduit-combinators ==1.3.0
  , conduit-extra ==1.3.6
  , containers ==0.6.7
  , contravariant ==1.5.5
  , cookie ==0.4.6
  , cryptohash-sha256 ==0.11.102.1
  , crypton ==0.33
  , crypton-conduit ==0.2.3
  , crypton-connection ==0.3.1
  , crypton-x509 ==1.7.6
  , crypton-x509-store ==1.6.9
  , crypton-x509-system ==1.6.7
  , crypton-x509-validation ==1.6.12
  , data-default-class ==0.1.2.0
  , data-fix ==0.3.2
  , deepseq ==1.4.8.0
  , digest ==0.0.1.7
  , directory ==1.3.7.1
  , distributive ==0.6.2.1
  , dlist ==1.0
  , easy-file ==0.2.5
  , echo ==0.1.4
  , ed25519 ==0.0.5.0
  , exceptions ==0.10.5
  , extra ==1.7.14
  , fast-logger ==3.2.2
  , file-embed ==0.0.15.0
  , filelock ==0.1.1.7
  , filepath ==1.4.2.2
  , foldable1-classes-compat ==0.1
  , fsnotify ==0.4.1.0
  , generic-deriving ==1.14.5
  , generically ==0.1.1
  , ghc-bignum ==1.3
  , ghc-boot ==9.4.7
  , ghc-boot-th ==9.4.7
  , ghc-prim ==0.9.1
  , githash ==0.1.7.0
  , hackage-security ==0.6.2.3
  , hashable ==1.4.3.0
  , hi-file-parser ==0.1.4.0
  , hinotify ==0.4.1
  , hourglass ==0.2.12
  , hpack ==0.35.5
  , hpc ==0.6.1.0
  , http-api-data ==0.5
  , http-client ==0.7.14
  , http-client-tls ==0.3.6.3
  , http-conduit ==2.3.8.1
  , http-download ==0.2.1.0
  , http-types ==0.12.3
  , indexed-traversable ==0.1.2.1
  , indexed-traversable-instances ==0.1.1.2
  , infer-license ==0.2.0
  , integer-gmp ==1.1
  , integer-logarithms ==1.0.3.1
  , iproute ==1.7.12
  , libyaml ==0.1.2
  , lift-type ==0.1.1.1
  , lifted-base ==0.2.3.12
  , lukko ==0.1.1.3
  , megaparsec ==9.3.1
  , memory ==0.18.0
  , microlens ==0.4.13.1
  , microlens-mtl ==0.2.0.3
  , microlens-th ==0.4.3.14
  , mime-types ==0.1.1.0
  , mintty ==0.1.4
  , monad-control ==1.0.3.1
  , monad-logger ==0.3.40
  , monad-loops ==0.4.3
  , mono-traversable ==1.0.15.3
  , mtl ==2.2.2
  , mtl-compat ==0.2.2
  , mustache ==2.4.2
  , neat-interpolation ==0.5.1.3
  , network ==3.1.4.0
  , network-uri ==2.6.4.2
  , old-locale ==1.0.0.7
  , old-time ==1.1.0.3
  , open-browser ==0.2.1.0
  , optparse-applicative ==0.18.1.0
  , optparse-simple ==0.1.1.4
  , pantry ==0.9.2
  , parsec ==3.1.16.1
  , parser-combinators ==1.3.0
  , path ==0.9.2
  , path-io ==1.8.1
  , path-pieces ==0.2.1
  , pem ==0.2.4
  , persistent ==2.14.5.2
  , persistent-sqlite ==2.13.1.1
  , persistent-template ==2.12.0.0
  , pretty ==1.1.3.6
  , prettyprinter ==1.7.1
  , prettyprinter-ansi-terminal ==1.1.3
  , primitive ==0.8.0.0
  , process ==1.6.17.0
  , project-template ==0.2.1.0
  , random ==1.2.1.1
  , resource-pool ==0.4.0.0
  , resourcet ==1.2.6
  , retry ==0.9.3.1
  , rio ==0.1.22.0
  , rio-orphans ==0.1.2.0
  , rio-prettyprint ==0.1.5.0
  , rts ==1.0.2
  , safe ==0.3.19
  , safe-exceptions ==0.1.7.4
  , scientific ==0.3.7.0
  , semialign ==1.3
  , semigroupoids ==5.3.7
  , silently ==1.2.5.3
  , socks ==0.6.1
  , split ==0.2.3.5
  , splitmix ==0.1.0.4
<<<<<<< HEAD
  , stack ==2.14.0
=======
  , stack ==2.13.0.1
>>>>>>> b5a350a7
  , static-bytes ==0.1.0
  , stm ==2.5.1.0
  , stm-chans ==3.0.0.9
  , streaming-commons ==0.2.2.6
  , strict ==0.5
  , tagged ==0.8.7
  , tar ==0.5.1.1
  , tar-conduit ==0.4.0
  , template-haskell ==2.19.0.0
  , temporary ==1.3
  , text ==2.0.2
  , text-metrics ==0.3.2
  , text-short ==0.1.5
  , th-abstraction ==0.4.5.0
  , th-compat ==0.1.4
  , th-lift ==0.8.4
  , th-lift-instances ==0.1.20
  , these ==1.2
  , time ==1.12.2
  , time-compat ==1.9.6.1
  , tls ==1.9.0
  , transformers ==0.5.6.2
  , transformers-base ==0.4.6
  , transformers-compat ==0.7.2
  , typed-process ==0.2.11.0
  , unix ==2.7.3
  , unix-compat ==0.7
  , unix-time ==0.4.11
  , unliftio ==0.2.25.0
  , unliftio-core ==0.2.1.0
  , unordered-containers ==0.2.19.1
  , uuid-types ==1.0.5
  , vault ==0.3.1.5
  , vector ==0.13.0.0
  , vector-algorithms ==0.9.0.1
  , vector-stream ==0.1.0.0
  , witherable ==0.4.2
  , yaml ==0.11.11.2
  , zip-archive ==0.4.3
  , zlib ==0.6.3.0<|MERGE_RESOLUTION|>--- conflicted
+++ resolved
@@ -163,11 +163,7 @@
   , socks ==0.6.1
   , split ==0.2.3.5
   , splitmix ==0.1.0.4
-<<<<<<< HEAD
-  , stack ==2.14.0
-=======
   , stack ==2.13.0.1
->>>>>>> b5a350a7
   , static-bytes ==0.1.0
   , stm ==2.5.1.0
   , stm-chans ==3.0.0.9
