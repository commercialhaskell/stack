--- conflicted
+++ resolved
@@ -4,11 +4,7 @@
 --
 -- see: https://github.com/sol/hpack
 --
-<<<<<<< HEAD
--- hash: c31488cb66292515d13ca79288eefcbb015bcc109ed18812cac158abde6a0685
-=======
 -- hash: 097f1c956c3050b63f58c0a2ce38f9eebb02d7e1bfabc081d945a42936608f8b
->>>>>>> 38ee7feb
 
 name:           pantry
 version:        0.1.0.0
