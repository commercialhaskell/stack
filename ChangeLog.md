# Changelog

## Unreleased changes

Release notes:

**Changes since v2.15.1:**
<<<<<<< HEAD

Major changes:

Behavior changes:

Other enhancements:

Bug fixes:

## v2.15.1

Release notes:

* After an upgrade from an earlier version of Stack, on first use only,
  Stack 2.15.1 may warn that it had trouble loading the CompilerPaths cache.
* The hash used as a key for Stack's pre-compiled package cache has changed,
  following the dropping of support for Cabal versions older than `1.24.0.0`.

**Changes since v2.13.1:**
=======
>>>>>>> 2828cc53

Major changes:

Behavior changes:

* Stack does not leave `*.hi` or `*.o` files in the `setup-exe-src` directory of
  the Stack root, and deletes any corresponding to a `setup-<hash>.hs` or
  `setup-shim-<hash>.hs` file, to avoid GHC issue
  [#21250](https://gitlab.haskell.org/ghc/ghc/-/issues/21250).
* If Stack's Nix integration is not enabled, Stack will notify the user if a
  `nix` executable is on the PATH. This usually indicates the Nix package
  manager is available. In YAML configuration files, the `notify-if-nix-on-path`
  key is introduced, to allow the notification to be muted if unwanted.
* Drop support for Intero (end of life in November 2019).
* `stack path --stack-root` no longer sets up Stack's environment and does not
  load Stack's configuration.
* Stack no longer locks on configuration, so packages (remote and local) can
  be configured in parallel. This increases the effective concurrency of builds
  that before would use fewer threads. Reconsider your `--jobs` setting
  accordingly. See [#84](https://github.com/commercialhaskell/stack/issues/84).
* Stack warns that its support for Cabal versions before `2.2.0.0` is deprecated
  and may be removed in the next version of Stack. Removal would mean that
  projects using snapshots earlier than `lts-12.0` or `nightly-2018-03-18`
  (GHC 8.4.1) might no longer build. See
  [#6377](https://github.com/commercialhaskell/stack/issues/6377).
* If Stack's `--resolver` option is not specified, Stack's `unpack` command with
  a package name will seek to update the package index before seeking to
  download the most recent version of the package in the index.
* If the version of Cabal (the library) provided with the specified GHC can copy
  specific components, Stack will copy only the components built and will not
  build all executable components at least once.

Other enhancements:

* Consider GHC 9.8 to be a tested compiler and remove warnings.
* Stack can build packages with dependencies on public sub-libraries of other
  packages.
* Add flag `--no-init` to Stack's `new` command to skip the initialisation of
  the newly-created project for use with Stack.
* The HTML file paths produced at the end of `stack haddock` are printed on
  separate lines and without a trailing dot.
* Add option of the form `--doctest-option=<argument>` to `stack build`, where
  `doctest` is a program recognised by versions of the Cabal library from
  `1.24.0.0`.
* Experimental: Add flag `--haddock-for-hackage` to Stack's `build` command
  (including the `haddock` synonym for `build --haddock`) to enable building
  local packages with flags to generate Haddock documentation, and an archive
  file, suitable for upload to Hackage. The form of the Haddock documentation
  generated for other packages is unaffected.
* Experimental: Add flag `--documentation` (`-d` for short) to Stack's `upload`
  command to allow uploading of documentation for packages to Hackage.
* `stack new` no longer rejects project templates that specify a `package.yaml`
  in a subdirectory of the project directory.
* Stack will notify the user if Stack has not been tested with the version of
  GHC that is being user or a version of Cabal (the library) that has been
  found. In YAML configuration files, the `notify-if-ghc-untested` and
  `notify-if-cabal-untested` keys are introduced, to allow the notification to
  be muted if unwanted.
* The compiler version is included in Stack's build message (e.g.
  `stack> build (lib + exe + test) with ghc-9.6.4`).
* Add flag `--candidate` to Stack's `unpack` command, to allow package
  candidates to be unpacked locally.
* Stack will notify the user if a specified architecture value is unknown to
  Cabal (the library). In YAML configuration files, the `notify-if-arch-unknown`
  key is introduced, to allow the notification to be muted if unwanted.
* Add option `--filter <item>` to Stack's `ls dependencies text` command to
  filter out an item from the results, if present. The item can be `$locals` for
  all local packages.
* Add option `--snapshot` as synonym for `--resolver`.
* Add the `config set snapshot` command, corresponding to the
  `config set resolver` command.

Bug fixes:

<<<<<<< HEAD
=======
## v2.15.1 - 2024-02-09

Release notes:

* After an upgrade from an earlier version of Stack, on first use only,
  Stack 2.15.1 may warn that it had trouble loading the CompilerPaths cache.
* The hash used as a key for Stack's pre-compiled package cache has changed,
  following the dropping of support for Cabal versions older than `1.24.0.0`.

**Changes since v2.13.1:**

Behavior changes:

* Stack does not leave `*.hi` or `*.o` files in the `setup-exe-src` directory of
  the Stack root, and deletes any corresponding to a `setup-<hash>.hs` or
  `setup-shim-<hash>.hs` file, to avoid GHC issue
  [#21250](https://gitlab.haskell.org/ghc/ghc/-/issues/21250).
* If Stack's Nix integration is not enabled, Stack will notify the user if a
  `nix` executable is on the PATH. This usually indicates the Nix package
  manager is available. In YAML configuration files, the `notify-if-nix-on-path`
  key is introduced, to allow the notification to be muted if unwanted.
* Drop support for Intero (end of life in November 2019).
* `stack path --stack-root` no longer sets up Stack's environment and does not
  load Stack's configuration.
* Stack no longer locks on configuration, so packages (remote and local) can
  be configured in parallel. This increases the effective concurrency of builds
  that before would use fewer threads. Reconsider your `--jobs` setting
  accordingly. See [#84](https://github.com/commercialhaskell/stack/issues/84).
* Stack warns that its support for Cabal versions before `2.2.0.0` is deprecated
  and may be removed in the next version of Stack. Removal would mean that
  projects using snapshots earlier than `lts-12.0` or `nightly-2018-03-18`
  (GHC 8.4.1) might no longer build. See
  [#6377](https://github.com/commercialhaskell/stack/issues/6377).
* If Stack's `--resolver` option is not specified, Stack's `unpack` command with
  a package name will seek to update the package index before seeking to
  download the most recent version of the package in the index.
* If the version of Cabal (the library) provided with the specified GHC can copy
  specific components, Stack will copy only the components built and will not
  build all executable components at least once.

Other enhancements:

* Consider GHC 9.8 to be a tested compiler and remove warnings.
* Stack can build packages with dependencies on public sub-libraries of other
  packages.
* Add flag `--no-init` to Stack's `new` command to skip the initialisation of
  the newly-created project for use with Stack.
* The HTML file paths produced at the end of `stack haddock` are printed on
  separate lines and without a trailing dot.
* Add option of the form `--doctest-option=<argument>` to `stack build`, where
  `doctest` is a program recognised by versions of the Cabal library from
  `1.24.0.0`.
* Experimental: Add flag `--haddock-for-hackage` to Stack's `build` command
  (including the `haddock` synonym for `build --haddock`) to enable building
  local packages with flags to generate Haddock documentation, and an archive
  file, suitable for upload to Hackage. The form of the Haddock documentation
  generated for other packages is unaffected.
* Experimental: Add flag `--documentation` (`-d` for short) to Stack's `upload`
  command to allow uploading of documentation for packages to Hackage.
* `stack new` no longer rejects project templates that specify a `package.yaml`
  in a subdirectory of the project directory.
* Stack will notify the user if Stack has not been tested with the version of
  GHC that is being user or a version of Cabal (the library) that has been
  found. In YAML configuration files, the `notify-if-ghc-untested` and
  `notify-if-cabal-untested` keys are introduced, to allow the notification to
  be muted if unwanted.
* The compiler version is included in Stack's build message (e.g.
  `stack> build (lib + exe + test) with ghc-9.6.4`).
* Add flag `--candidate` to Stack's `unpack` command, to allow package
  candidates to be unpacked locally.
* Stack will notify the user if a specified architecture value is unknown to
  Cabal (the library). In YAML configuration files, the `notify-if-arch-unknown`
  key is introduced, to allow the notification to be muted if unwanted.
* Add option `--filter <item>` to Stack's `ls dependencies text` command to
  filter out an item from the results, if present. The item can be `$locals` for
  all local packages.
* Add option `--snapshot` as synonym for `--resolver`.
* Add the `config set snapshot` command, corresponding to the
  `config set resolver` command.

Bug fixes:

>>>>>>> 2828cc53
* Fix the `Curator` instance of `ToJSON`, as regards `expect-haddock-failure`.
* Better error message if a `resolver:` or `snapshot:` value is, in error, a
  YAML number.
* Stack accepts all package names that are, in fact, acceptable to Cabal.
* Stack's `sdist` command can check packages with names that include non-ASCII
  characters.

## v2.13.1 - 2023-09-29

Release notes:

* Further to the release notes for Stack 2.3.1, the `-static` suffix has been
  removed from the statically linked Linux/x86_64 binaries.
* The binaries for Linux/Aarch64 are now statically linked.
* Binaries are now provided for macOS/AArch64.

**Changes since v2.11.1:**

Behavior changes:

* Build artefacts are placed in `.stack-work/dist/<platform>/<GHC_version>`
  (hashed to a shorter path on Windows), rather than
  `.stack-work/dist/<platform>/<Cabal_version>`. This allows build artifacts to
  be distinguished by GHC version.
* By default, the `stack build` progress bar is capped to a length equal to the
  terminal width.
* When building GHC from source, Stack no longer uses Hadrian's deprecated
  `--configure`\\`-c` flag and, instead, seeks to run GHC's Python `boot` and
  sh `configure` scripts, and ensure that the `happy` and `alex` executables are
  on the PATH.
* When auto-detecting `--ghc-build` on Linux, the `musl` GHC build only is
  considered a possible GHC build if `libc.musl-x86_64.so.1` is found in `\lib`
  or `\lib64`.
* No longer supports Cabal versions older than `1.24.0.0`. This means projects
  using snapshots earlier than `lts-7.0` or `nightly-2016-05-26` (GHC 8.0.1)
  will no longer build. GHC 8.0.1 comes with Haddock 2.17.2.
* When unregistering many packages in a single step, Stack can now do that
  efficiently. Stack no longer uses GHC-supplied `ghc-pkg unregister` (which is,
  currently, slower).
* `stack hpc report`, `stack list`, `stack templates` and `stack uninstall`
  output their information to the standard output stream rather than to the
  standard error stream. Logging is still to the standard error stream.
* `stack upgrade` no longer assumes that binary upgrade is not supported on a
  AArch64 machine architecture.

Other enhancements:

* Consider GHC 9.6 to be a tested compiler and remove warnings.
* Consider Cabal 3.10 to be a tested library and remove warnings.
* Bump to Hpack 0.36.0.
* Depend on `pantry-0.9.2`, for support for long filenames and directory names
  in archives created by `git archive`.
* Avoid the duplicate resolving of usage files when parsing `*.hi` files into a
  set of modules and a collection of resolved usage files. See
  [#6123](https://github.com/commercialhaskell/stack/pull/6123).
* Add composable component type flags `--exes`, `--tests` and `--benchmarks` to
  Stack's `ide targets` command, to list only those components.
* `stack --verbose` excludes lengthy information about build plan construction
  in the debug output by default. The new `stack --[no-]plan-in-log` flag
  enables or disables the inclusion of the information in the debug output.
* In YAML configuration files, the `casa` key is introduced, which takes
  precedence over the existing `casa-repo-prefix` key. The latter is deprecated.
  The new key also allows Stack's use of a Casa (content-addressable storage
  archive) server to be disabled and the maximum number of keys per request to
  be configured. The defaults are unchanged.
* Add option `--progress-bar=<format>` to Stack's `build` command to configure
  the format of the progress bar, where `<format>` is one of `none`,
  `count-only` (only the package count), `capped` (capped to a length equal to
  the terminal width) and `full` (the previous format).

Bug fixes:

* Restore `stack sdist --pvp-bounds lower` (broken with Stack 2.9.1).
* Restore building of Stack with Cabal flag `disable-git-info` (broken with
  Stack 2.11.1).
* With `stack hoogle`, avoid the message
  `Minimum version is hoogle-5.0. Found acceptable hoogle-<x.y.z> in your index, requiring its installation.`
  when a `hoogle` executable has already been found on the `PATH`.
* Stack's sanity check on a selected GHC now passes GHC flag
  `-hide-all-packages`, stopping GHC from looking for a package environment in
  default locations.
* Restore Stack script files without extensions (broken with Stack 2.11.1).
* Restore message suffix `due to warnings` with `dump-logs: warning` (broken
  with Stack 2.11.1).
* On Windows, the `local-programs-path` directory can now be on a different
  drive to the system temporary directory and MSYS2 will still be installed.

## v2.11.1 - 2023-05-18

**Changes since v2.9.3:**

Behavior changes:

* Add flag `--[no-]-only-local-bin` to Stack's `upgrade` command for a binary
  upgrade. If the Stack executable is `my-stack`, the default is
  `my-stack upgrade --only-local-bin` where previously it was, effectively,
  `my-stack upgrade --no-only-local-bin`. If the Stack executable is `stack`,
  the default is `stack upgrade --no-only-local-bin`, the same behaviour as
  previously.
* Use `$XDG_CACHE_HOME/stack/ghci-script`, rather than
  `<temp>/haskell-stack-ghci` (where `<temp>` is the directory yielded by the
  `temporary` package's `System.IO.Temp.getCanonicalTemporaryDirectory`), as the
  base location for GHCi script files generated by `stack ghci` or `stack repl`.
  See [#5203](https://github.com/commercialhaskell/stack/issues/5203)
* Drop support for `Cabal` versions before 1.22 and, consequently, GHC versions
  before 7.10.
* `stack ghci` and `stack repl` now take into account the values of
  `default-language` keys in Cabal files, like they take into account the values
  of `default-extensions` keys.
* Removed `--ghc-paths`, `--global-stack-root` and `--local-bin-path` flags for
  `stack path`, deprecated in Stack 1.1.0 in favour of `--programs`,
  `--stack-root` and `local-bin` respectively.
* On Windows, `stack upgrade` always renames the file of the running Stack
  executable (adding extension `.old`) before attempting to write to the
  original file name.
* On Windows, `stack upgrade` does not offer `sudo` command alternatives if
  attempting to write to the original file name of the running Stack exectuable
  results in a 'Permission' error.

Other enhancements:

* Add options of the form `--PROG-option=<argument>` to `stack build`, where
  `PROG` is a program recognised by the Cabal library and one of `alex`, `ar`,
  `c2hs`, `cpphs`, `gcc`, `greencard`, `happy`, `hsc2hs`, `hscolour`, `ld`,
  `pkg-config`, `strip` and `tar`. If Cabal uses the program during the
  configuration step, the argument is passed to it.
* By default all `--PROG-option` options are applied to all local packages. This
  behaviour can be changed with new configuration option `apply-prog-options`.
* Add flag `--[no-]use-root` to `stack script` (default disabled). Used with
  `--compile` or `--optimize`, when enabled all compilation outputs (including
  the executable) are written to a script-specific location in the `scripts`
  directory of the Stack root rather than the script's directory, avoiding
  clutter of the latter directory.
* Better error message if the value of the `STACK_WORK` environment variable or
  `--work-dir` option is not a valid relative path.
* Stack will use the value of the `GH_TOKEN`, or `GITHUB_TOKEN`, environment
  variable as credentials to authenticate its GitHub REST API requests.
* `stack uninstall` also shows how to uninstall Stack-supplied tools.

Bug fixes:

* Fix incorrect warning if `allow-newer-deps` are specified but `allow-newer` is
  `false`. See
  [#6068](https://github.com/commercialhaskell/stack/issues/6086).
* `stack build` with `--file-watch` or `--file-watch-poll` outputs 'pretty'
  error messages, as intended. See
  [#5978](https://github.com/commercialhaskell/stack/issues/5978).
* `stack build` unregisters any local packages for the sub libraries of a local
  package that is to be unregistered. See
  [#6046](https://github.com/commercialhaskell/stack/issues/6046).
* The warning that sublibrary dependency is not supported is no longer triggered
  by internal libraries.

## v2.9.3.1 - 2023-06-22

Hackage-only release of the `stack` package:

* Supports building against snapshot Stackage LTS Haskell 21.0 (GHC 9.4.5),
  without extra deps.
* Supports build with `persistent-2.14.5.0`, using CPP directives.
* Supports build with `unix-compat-0.7`, by removing reliance on the module
  `System.PosixCompat.User` removed in that package.
* Includes `cabal.project` and `cabal.config` files in the package.

## v2.9.3 - 2022-12-16

**Changes since v2.9.1:**

Behavior changes:

* In YAML configuration files, the `package-index` key is introduced which takes
  precedence over the existing `package-indices` key. The latter is deprecated.
* In YAML configuration files, the `hackage-security` key of the `package-index`
  key or the `package-indices` item can be omitted, and the Hackage Security
  configuration for the item will default to that for the official Hackage
  server. See [#5870](https://github.com/commercialhaskell/stack/issues/5870).
* Add the `stack config set package-index download-prefix` command to set the
  location of Stack's package index in YAML configuration files.
* `stack setup` with the `--no-install-ghc` flag warns that the flag and the
  command are inconsistent and now takes no action. Previously the flag was
  silently ignored.
* To support the Haskell Foundation's
  [Haskell Error Index](https://errors.haskell.org/) initiative, all Stack
  error messages generated by Stack itself begin with an unique code in the
  form `[S-nnnn]`, where `nnnn` is a four-digit number.
* Test suite executables that seek input on the standard input stream (`stdin`)
  will not throw an exception. Previously, they would thow an exception,
  consistent with Cabal's 'exitcode-stdio-1.0' test suite interface
  specification. Pass the flag `--no-tests-allow-stdin` to `stack build` to
  enforce Cabal's specification. See
  [#5897](https://github.com/commercialhaskell/stack/issues/5897)

Other enhancements:

* Help documentation for `stack upgrade` warns that if GHCup is used to install
  Stack, only GHCup should be used to upgrade Stack. That is because GHCup uses
  an executable named `stack` to manage versions of Stack, that Stack will
  likely overwrite on upgrade.
* Add `stack ls dependencies cabal` command, which lists dependencies in the
  format of exact Cabal constraints.
* Add `STACK_XDG` environment variable to use the XDG Base Directory
  Specification for the Stack root and Stack's global YAML configuration file,
  if the Stack root location is not set on the command line or by using the
  `STACK_ROOT` environment variable.
* Add `stack path --global-config`, to yield the full path of Stack's
  user-specific global YAML configuration file (`config.yaml`).
* Experimental: Add option `allow-newer-deps`, which allows users to specify a
  subset of dependencies for which version bounds should be ignored
  (`allow-newer-deps: ['foo', 'bar']`). This field has no effect unless
  `allow-newer` is enabled.

Bug fixes:

* Fix ambiguous module name `Distribution.PackageDescription`, if compiling
  `StackSetupShim` with `Cabal-syntax-3.8.1.0` in package database. See
  [#5886](https://github.com/commercialhaskell/stack/pull/5886).
* In YAML configuration files, if the `package-indices` key (or the
  `hackage-security` key of its item) is omitted, the expiration of timestamps
  is now ignored, as intended. See Pantry
  [#63](https://github.com/commercialhaskell/pantry/pull/63)

## v2.9.1 - 2022-09-19

**Changes since v2.7.5:**

Release notes:

* After an upgrade from an earlier version of Stack, on first use only,
  Stack 2.9.1 may warn that it had trouble loading the CompilerPaths cache.
* The support from the Stack team for binary releases now includes Linux/AArch64
  and is limited to:

    * Linux 64-bit/x86_64 (statically linked)
    * Linux AArch64 (dynamically linked)
    * macOS x86_64
    * Windows 64-bit/x86_64

Behavior changes:

* `stack build --coverage` will generate a unified coverage report, even if
  there is only one `*.tix` file, in case a package has tested the library of
  another package that has not tested its own library. See
  [#5713](https://github.com/commercialhaskell/stack/issues/5713)
* `stack --verbose` no longer includes the lengthy raw snapshot layer (rsl) in
  the debug output by default. The new `stack --[no-]rsl-in-log` flag enables or
  disables the inclusion of the rsl in the debug output.

Other enhancements:

* Consider GHC 9.2 and 9.4 to be tested compilers and remove warnings.
* Consider Cabal 3.6 and 3.8 to be a tested libraries and remove warnings.
* Bump to Hpack 0.35.0.
* On Windows, the installer now sets `DisplayVersion` in the registry, enabling
  tools like `winget` to properly read the version number.
* Adds flag `--script-no-run-compile` (disabled by default) that uses the
  `--no-run` option with `stack script` (and forces the `--compile` option).
  This enables a command like `stack --script-no-run-compile Script.hs` to
  behave like `stack script <arguments> --no-run --compile -- Script.hs` but
  without having to list all the `<arguments>` in the Stack interpreter options
  comment in `Script.hs` on the command line. That may help test that scripts
  compile in CI (continuous integration). See
  [#5755](https://github.com/commercialhaskell/stack/issues/5755)
* Fuller help is provided at the command line if a subcommand is missing (for
  example, `stack ls` now yields the equivalent of `stack ls --help`). See
  [#809](https://github.com/commercialhaskell/stack/issues/809)
* Add build option `--cabal-verbosity=VERBOSITY` to specify the Cabal verbosity
  level (the option accepts Cabal's numerical and extended syntax).
  See [#1369](https://github.com/commercialhaskell/stack/issues/809)
* Add the possibility of a `sh` script to customise fully GHC installation. See
  [#5585](https://github.com/commercialhaskell/stack/pull/5585)
* `tools` subcommand added to `stack ls`, to list stack's installed tools.
* `stack uninstall` shows how to uninstall Stack.
* `--ghc-variant` accepts `int-native` as a variant.

Bug fixes:

* Fix `stack clean --full`, so that the files to be deleted are not in use. See
  [#5714](https://github.com/commercialhaskell/stack/issues/5714)
* Fix an inconsistency in the pretty formatting of the output of
  `stack build --coverage`
* Fix repeated warning about missing parameters when using `stack new`
* Include `pantry-0.5.6`: Remove operational and mirror keys from bootstrap key
  set [#53](https://github.com/commercialhaskell/pantry/pull/53)
* Pass any CPP options specified via `cpp-options:` in the Cabal file to GHCi
  using GHC's `-optP` flag. See
  [#5608](https://github.com/commercialhaskell/stack/pull/5608)
* On Unix-like operating systems, respect the `with-gcc` option when installing
  GHC. See [#5609](https://github.com/commercialhaskell/stack/pull/5609)
* Fixed logic in `get_isa()` in `get-stack.sh` to exclude systems that don't
  have x86 in their `uname -m` output. See
  [5792](https://github.com/commercialhaskell/stack/issues/5792).
* Fixed output of `stack ls snapshots local` on Windows, to behave like that on
  Unix-like operating systems.
* Fix non-deterministic test failures when executing a test suite for a
  multi-project repository with parallelism enabled. See
  [#5024](https://github.com/commercialhaskell/stack/issues/5024)

## v2.7.5 - 2022-03-06

**Changes since v2.7.3:**

Behavior changes:

* Cloning git repositories isn't per sub-directory anymore, see
  [#5411](https://github.com/commercialhaskell/stack/issues/5411)

Other enhancements:

* `stack setup` supports installing GHC for macOS aarch64 (M1)
* `stack upload` supports authentication with a Hackage API key (via
  `HACKAGE_KEY` environment variable).

Bug fixes:

* Ensure that `extra-path` works for case-insensitive `PATH`s on Windows.
  See [rio#237](https://github.com/commercialhaskell/rio/pull/237)
* Fix handling of overwritten `ghc` and `ghc-pkg` locations.
  [#5597](https://github.com/commercialhaskell/stack/pull/5597)
* Fix failure to find package when a dependency is shared between projects.
  [#5680](https://github.com/commercialhaskell/stack/issues/5680)
* `stack ghci` now uses package flags in `stack.yaml`
  [#5434](https://github.com/commercialhaskell/stack/issues/5434)


## v2.7.3 - 2021-07-20

**Changes since v2.7.1:**

Other enhancements:

* `stack upgrade` will download from `haskellstack.org` before trying
  `github.com`. See
  [#5288](https://github.com/commercialhaskell/stack/issues/5288)
* `stack upgrade` makes less assumptions about archive format. See
  [#5288](https://github.com/commercialhaskell/stack/issues/5288)
* Add a `--no-run` flag to the `script` command when compiling.

Bug fixes:

* GHC source builds work properly for recent GHC versions again. See
  [#5528](https://github.com/commercialhaskell/stack/issues/5528)
* `stack setup` always looks for the unpacked directory name to support
  different tar file naming conventions. See
  [#5545](https://github.com/commercialhaskell/stack/issues/5545)
* Bump `pantry` version for better OS support. See
  [pantry#33](https://github.com/commercialhaskell/pantry/issues/33)
* When building the sanity check for a new GHC install, make sure to clear
  `GHC_PACKAGE_PATH`.
* Specifying GHC RTS flags in the `stack.yaml` no longer fails with an error.
  [#5568](https://github.com/commercialhaskell/stack/pull/5568)
* `stack setup` will look in sandboxed directories for executables, not
  relying on `findExecutables. See
  [GHC issue 20074](https://gitlab.haskell.org/ghc/ghc/-/issues/20074)
* Track changes to `setup-config` properly to avoid reconfiguring on every
  change. See
  [#5578](https://github.com/commercialhaskell/stack/issues/5578)


## v2.7.1 - 2021-05-07

**Changes since v2.5.1.1:**

Behavior changes:

* `stack repl` now always warns about GHCi problems with loading multiple
  packages. It also sets now proper working directory when invoked with
  one package. See
  [#5421](https://github.com/commercialhaskell/stack/issues/5421)
* `custom-setup` dependencies are now properly initialized for `stack dist`.
  This makes `explicit-setup-deps` no longer required and that option was
  removed. See
  [#4006](https://github.com/commercialhaskell/stack/issues/4006)

Other enhancements:

* Consider GHC 9.0 to be a tested compiler and remove warnings.
* Consider Cabal 3.6 to be a tested library and remove warnings.
* Nix integration now passes `ghcVersion` (in addition to existing `ghc`) to
  `shell-file` as an identifier that can be looked up in a compiler attribute
  set.
* Nix integration now allows Nix integration if the user is ready in nix-shell.
  This gets rid of "In Nix shell but reExecL is False" error.
* `stack list` is a new command to list package versions in a snapshot.
  See [#5431](https://github.com/commercialhaskell/stack/pull/5431)
* `custom-preprocessor-extensions` is a new configuration option for allowing
  Stack to be aware of any custom preprocessors you have added to `Setup.hs`.
  See [#3491](https://github.com/commercialhaskell/stack/issues/3491)
* Added `--candidate` flag to `upload` command to upload a package candidate
  rather than publishing the package.
* Error output using `--no-interleaved-output` no longer prepends indenting
  whitespace. This allows emacs compilation-mode and vim quickfix to locate
  and track errors. See
  [#5523](https://github.com/commercialhaskell/stack/pull/5523)

Bug fixes:

* `stack new` now supports branches other than `master` as default for GitHub
  repositories. See
  [#5422](https://github.com/commercialhaskell/stack/issues/5422)
* Ignore all errors from `hi-file-parser`. See
  [#5445](https://github.com/commercialhaskell/stack/issues/5445) and
  [#5486](https://github.com/commercialhaskell/stack/issues/5486).
* Support basic auth in package-indices. See
  [#5509](https://github.com/commercialhaskell/stack/issues/5509).
* Add support for parsing `.hi`. files from GHC 8.10 and 9.0. See
  [hi-file-parser#2](https://github.com/commercialhaskell/hi-file-parser/pull/2).


## v2.5.1.1 - 2020-12-09

Hackage-only release:

* Support build with persistent-2.11.x and optparse-applicative-0.16.x


## v2.5.1 - 2020-10-15

**Changes since v2.3.3**

Major changes:

* Add the `snapshot-location-base` yaml configuration option, which allows to
  override the default location of snapshot configuration files. This option
  affects how snapshot synonyms (LTS/Nightly) are expanded to URLs by the
  `pantry` library.
* `docker-network` configuration key added to override docker `--net` arg

Behavior changes:

* File watching now takes into account specified targets, old behavior could be
  restored using the new flag `--watch-all`
  [#5310](https://github.com/commercialhaskell/stack/issues/5310)

Other enhancements:

* `stack ls dependencies json` now includes fields `sha256` and `size` for
  dependencies of `type` `archive` in `location`.
  [#5280](https://github.com/commercialhaskell/stack/issues/5280)
* Build failures now show a hint to scroll up to the corresponding section
  [#5279](https://github.com/commercialhaskell/stack/issues/5279)
* Customisable output styles (see `stack --help` and the `--stack-colors`
  option, and `stack ls stack-colors --help`) now include `info`, `debug`,
  `other-level`, `secondary` and `highlight`, used with verbose output.

Bug fixes:

* Fix `stack test --coverage` when using Cabal 3
* `stack new` now generates PascalCase'd module name correctly.
  [#5376](https://github.com/commercialhaskell/stack/issues/5376)
* Connection issues to Casa server no longer cause builds to failure. Casa acts
  only as an optimizing cache layer, not a critical piece of infrastructure.
* Fix modified time busting caches by always calculating sha256 digest during
  the build process.
  [#5125](https://github.com/commercialhaskell/stack/issues/5125)


## v2.3.3 - 2020-08-06

**Changes since v2.3.1**

Other enhancements:

* Add the `stack-developer-mode` flag

Bug fixes:

* When using the `STACK_YAML` env var with Docker, make the path absolute.
* Fix the problem of `stack repl foo:test:bar` failing without a project build
  before that. See
  [#5213](https://github.com/commercialhaskell/stack/issues/5213)
* Fix `stack sdist` introducing unnecessary sublibrary syntax when using
  pvp-bounds. See
  [#5289](https://github.com/commercialhaskell/stack/issues/5289)

## v2.3.1 - 2020-04-29

Release notes:

* We have reduced the number of platforms that we support with binary releases.
  The reason behind this is that we've been slowed down in our release process
  until now with issues trying to build binaries for less common platforms. In
  order to make sure we can address issues more quickly (like supporting new GHC
  versions), we're limiting support from the Stack team to:

    * Linux 64-bit/x86_64 (statically linked)
    * macOS x86_64
    * Windows 64-bit/x86_64

  If others want to provide additional binaries, we will definitely be happy for
  the support. But since our CI system is currently able to produce these three
  bindists only, that's what we will be providing with the next release.

* Since we no longer have dynamically linked Linux binaries, we are removing the
  `-static` suffix from the static Linux/x86_64 binaries. If you have scripts to
  download the latest stable Linux/x86_64 binary, update them to use
  `linux-x86_64` instead of `linux-x86_64-static` (if you are already using the
  former, nothing needs to change). For this release, both are supported, but
  the next release will no longer have the `-static` variant.

* We are also deprecating the download links at https://stackage.org/stack. See
  this page for the current installation instructions:
  https://docs.haskellstack.org/en/stable/install_and_upgrade/.

* These are the canonical locations to download the latest stable binaries from,
  and will continue to be supported going forward:

    * Linux 64-bit/x86_64 (static):
      https://get.haskellstack.org/stable/linux-x86_64.tar.gz
    * macOS x86_64: https://get.haskellstack.org/stable/osx-x86_64.tar.gz
    * Windows 64-bit/x86_64:
      https://get.haskellstack.org/stable/windows-x86_64.zip

  As always, binaries for specific versions are available from the GitHub
  releases: https://github.com/commercialhaskell/stack/releases.

**Changes since v2.1.3.1**

Major changes:

* `setup-info-locations` yaml configuration now allows overwriting the default
  locations of `stack-setup-2.yaml`.
  [#5031](https://github.com/commercialhaskell/stack/pull/5031)
  [#2983](https://github.com/commercialhaskell/stack/issues/2983)
  [#2913](https://github.com/commercialhaskell/stack/issues/2913)

* The `setup-info` configuration key now allows overwriting parts of the default
  `setup-info`

* The `--setup-info-yaml` command line flag now may be used in all Stack
  commands such as `stack build`, and not only in `stack setup`

* The `--setup-info-yaml` may specify multiple locations for `stack-setup.yaml`
  files.

* The `stack upload` can read first reads environment Variable
  `$HACKAGE_USERNAME` and `$HACKAGE_PASSWORD` if they are missing only then asks
  for `username` or `password`

* Fully remove GHCJS support.

* Remove the `freeze` command. It has been replaced by lock files.

Behavior changes:

* Remove the deprecated `--stack-setup-yaml` command line argument in favor of
  `--setup-info-yaml`. See
  [#2647](https://github.com/commercialhaskell/stack/issues/2647)

* We now recommend checking in generated Cabal files for repos. When generating
  lock files for extra-deps that only include `package.yaml` files, a
  deprecation warning will be generated. Also, those packages will no longer be
  included in the generated lock files. See
  [#5210](https://github.com/commercialhaskell/stack/issues/5210).

Other enhancements:

* Add `build-output-timestamps` flag in yaml. Setting it to true prefixes each
  build log output line with a timestamp.

* Show warning about `local-programs-path` with spaces on windows when running
  scripts. See
  [#5013](https://github.com/commercialhaskell/stack/pull/5013)

* Add `ls dependencies json` which will print dependencies as JSON.
  `ls dependencies --tree`  is now `ls dependencies tree`. See
  [#4424](https://github.com/commercialhaskell/stack/pull/4424)

* Remove warning for using Stack with GHC 8.8-8.10, and Cabal 3.0-3.2.

* Allow relative paths in `--setup-info-yaml` and tool paths
  [#3394](https://github.com/commercialhaskell/stack/issues/3394)

* Added the `--only-locals` flag. See
  [#5272](https://github.com/commercialhaskell/stack/issues/5272)

Bug fixes:

* Upgrade `pantry`: module mapping insertions into the database are now atomic.
  Previously, if you SIGTERMed at the wrong time while running a script, you
  could end up with an inconsistent database state.

* `--resolver global` doesn't retrieve snapshots list from the internet because
  doesn't need it. See
  [#5103](https://github.com/commercialhaskell/stack/issues/5103)

* Fix using relative links in haddocks output.  See
  [#4971](https://github.com/commercialhaskell/stack/issues/4971).

* Do not include generated Cabal file information in lock files. See
  [#5045](https://github.com/commercialhaskell/stack/issues/5045).

* Use proper Hoogle executable path when installed automatically. See
  [#4905](https://github.com/commercialhaskell/stack/issues/4905)

* Fix GHC version for batched package unregistration. See
  [#4951](https://github.com/commercialhaskell/stack/issues/4951)

* Use Hoogle from the snapshot used and not the latest version. See
  [#4905](https://github.com/commercialhaskell/stack/issues/4905)

* Resolve "'stty' is not recognized". See
  [#4901](https://github.com/commercialhaskell/stack/issues/4901)

* Fix missing reconfigure check causing errors when a package gets
  used in multiple projects. See
  [#5147](https://github.com/commercialhaskell/stack/issues/5147)

## v2.1.3.1 - 2019-07-16

Hackage-only release:

* Support persistent-template-2.7.x
* Support rio-0.1.11.0
* Add `stack.yaml` back to hackage sdist, and add `snapshot.yaml`


## v2.1.3 - 2019-07-13

**Changes since v2.1.1**

Behavior changes:

* Disable WAL mode for SQLite3 databases, to improve compatibility with some
  platforms and filesystems. See
  [#4876](https://github.com/commercialhaskell/stack/issues/4876).

* By default, do not perform expiry checks in Hackage Security. See
  [#4928](https://github.com/commercialhaskell/stack/issues/4928).

Other enhancements:

* Do not rerun expected test failures. This is mostly a change that will only
  affect the Stackage Curator use case, but there is now an additional message
  letting the user know when a previously-failed test case is being rerun.

* Move configure information for local packages back to .stack-work to improve
  caching. See
  [#4893](https://github.com/commercialhaskell/stack/issues/4893).

Bug fixes:

* Fix to allow dependencies on specific versions of local git repositories. See
  [#4862](https://github.com/commercialhaskell/stack/pull/4862)

* Allow Stack commands to be run in Nix mode without having a project file
  available. See
  [#4854](https://github.com/commercialhaskell/stack/issues/4864).

* Removes dependency on gnu-tar for OSX and Linux environment. The
  `--force-local` option was required only for windows environment.

* Properly wait for the `tar` subprocess to complete before returning, thereby
  avoiding a SIGTERM screwing up GHC installation. See
  [#4888](https://github.com/commercialhaskell/stack/issues/4888).

* Use package complete locations from lock files when resolving dependencies in
  `extra-deps`. See
  [#4887](https://github.com/commercialhaskell/stack/issues/4887).

* Set the `HASKELL_DIST_DIR` environment to a proper package dist directory so
  `doctest` is able to load modules autogenerated by Cabal.

* Expose package library when running tests.

* Fix support for non-ASCII module names. See
  [#4938](https://github.com/commercialhaskell/stack/issues/4938)

Other changes:

* Rename `pantry-tmp` package back to `pantry`, now that we have gained
  maintainership (which had been used by someone else for a candidate-only test
  that made it look like the name was free but prevented uploading a real
  package).


## v2.1.1.1 - 2019-06-14

Hackage-only release that removes `stack.yaml` from the sdist.  This is because
`stack.yaml` now defines a multi-package project, whereas Hackage works on the
basis on individual packages (see
[#4860](https://github.com/commercialhaskell/stack/issues/4860))

If building a `stack` executable for distribution, please download the source
code from https://github.com/commercialhaskell/stack/releases/tag/v2.1.1 and
build it using Stack itself in order to ensure identical behaviour to official
binaries. This package on Hackage is provided for convenience and bootstrapping
purposes.


## v2.1.1 - 2019-06-13

The Stack 2 release represents a series of significant changes to how Stack
works internally. For the vast majority of cases, these changes are backwards
compatible, in that existing projects will continue to build in the same way
with Stack 2 as they did with Stack 1. The large version bump is due to the
fundamental internal changes to cache handling, database storage (using SQLite
in place of binary files), implicit snapshots (which greatly improve the
precompiled cache), and moving to Pantry. We have also removed some less used
features, as listed below.

**Changes since v1.9.3**

Major changes:

* Switch over to pantry for managing packages. This is a major change to Stack's
  internals, and affects user-visible behavior in a few places. Some highlights:
    * Drop support for multiple package indices and legacy
      `00-index.tar` style indices. See
      [#4137](https://github.com/commercialhaskell/stack/issues/4137).
    * Support for archives and repos in the `packages` section has
      been removed. Instead, you must use `extra-deps` for such
      dependencies. `packages` now only supports local filepaths.
    * Add support for Git repositories containing (recursive) submodules.
    * Addition of new configuration options for specifying a "pantry
      tree" key, which provides more reproducibility around builds,
      and (in the future) will be used for more efficient package
      content downloads. You can also specify package name and version
      for more efficient config parsing.
          * __NOTE__ The new `stack freeze` command provides support
            for automatically generating this additional
            information.
    * Package contents and metadata are stored in an SQLite database
      in place of files on the filesystem. The `pantry` library can be
      used for interacting with these contents.
    * Internally, Stack has changed many datatypes, including moving
      to Cabal's definition of many data types. As a result of such
      changes, existing cache files will in general be invalidated,
      resulting in Stack needing to rebuild many previously cached
      builds in the new version. Sorry :(.
    * A new command, `stack freeze` has been added which outputs
      project and snapshot definitions with dependencies pinned to
      their exact versions.
    * The `ignore-revision-mismatch` setting is no longer needed, and
      has been removed.
    * Overriding GHC boot packages results in any other GHC boot
      packages depending on it being no longer available as a dependency,
      such packages need to be added explicitly when needed. See
      [#4510] (https://github.com/commercialhaskell/stack/issues/4510).
    * Cabal solver integration was not updated to support newer
      `cabal-install` versions so `stack solver` command was removed as
      well as a related option `--solver` from `stack new` and
      `stack init`.
* Upgrade to Cabal 2.4
    * Note that, in this process, the behavior of file globbing has
      been modified to match that of Cabal. In particular, this means
      that for Cabal spec versions less than 2.4, `*.txt` will
      match `foo.txt`, but not `foo.2.txt`.
* Remove the `stack image` command. With the advent of Docker multistage
  builds, this functionality is no longer useful. For an example, please see
  [Building Haskell Apps with Docker](https://www.fpcomplete.com/blog/2017/12/building-haskell-apps-with-docker).
* Experimental: Support building GHC from source
    * Stack now supports building and installing GHC from source. The built GHC
      is uniquely identified by a commit id and an Hadrian "flavour" (Hadrian is
      the newer GHC build system), hence `compiler` can be set to use a GHC
      built from source with `ghc-git-COMMIT-FLAVOUR`
* `stack.yaml` now supports a `configure-options`, which are passed directly to
  the `configure` step in the Cabal build process. See
  [#1438](https://github.com/commercialhaskell/stack/issues/1438)
* Remove support for building GHCJS itself. Future releases of Stack
  may remove GHCJS support entirely.
* Support for lock files for pinning exact project dependency versions

Behavior changes:

* `stack.yaml` now supports `snapshot`: a synonym for `resolver`. See
  [#4256](https://github.com/commercialhaskell/stack/issues/4256)
* `stack script` now passes `-i -idir` in to the `ghc`
  invocation. This makes it so that the script can import local
  modules, and fixes an issue where `.hs` files in the current
  directory could affect interpretation of the script. See
  [#4538](https://github.com/commercialhaskell/stack/pull/4538)
* When using `stack script`, custom snapshot files will be resolved
  relative to the directory containing the script.
* Remove the deprecated `--upgrade-cabal` flag to `stack setup`.
* Support the `drop-packages` field in `stack.yaml`
* Remove the GPG signing code during uploads. The GPG signatures have
  never been used yet, and there are no plans to implement signature
  verification.
* Remove the `--plain` option for the `exec` family of commands
* Always use the `--exact-configuration` Cabal configuration option when
  building (should mostly be a non-user-visible enhancement).
* No longer supports Cabal versions older than `1.19.2`.  This means
  projects using snapshots earlier than `lts-3.0` or
  `nightly-2015-05-05` will no longer build.
* Remove the `stack docker cleanup` command.  Docker itself now has
  [`docker image prune`](https://docs.docker.com/engine/reference/commandline/image_prune/)
  and
  [`docker container prune`](https://docs.docker.com/engine/reference/commandline/container_prune/),
  which you can use instead.
* Interleaved output is now turned on by default, see
  [#4702](https://github.com/commercialhaskell/stack/issues/4702). In
  addition, the `packagename> ` prefix is no longer included in
  interleaved mode when only building a single target.
* The `-fhide-source-paths` GHC option is now enabled by default and
  can be disabled via the `hide-source-paths` configuration option in
  `stack.yaml`. See
  [#3784](https://github.com/commercialhaskell/stack/issues/3784)
* Stack will reconfigure a package if you modify your `PATH` environment
  variable. See
  [#3138](https://github.com/commercialhaskell/stack/issues/3138).
* For GHC 8.4 and later, disable the "shadowed dependencies" workaround. This
  means that Stack will no longer have to force reconfigures as often. See
  [#3554](https://github.com/commercialhaskell/stack/issues/3554).
* When building a package, Stack takes a lock on the dist directory in
  use to avoid multiple runs of Stack from trampling each others'
  files. See
  [#2730](https://github.com/commercialhaskell/stack/issues/2730).
* Stack will check occasionally if there is a new version available and prompt
  the user to upgrade. This will not incur any additional network traffic, as
  it will piggy-back on the existing Hackage index updates. You can set
  `recommend-stack-upgrade: false` to bypass this. See
  [#1681](https://github.com/commercialhaskell/stack/issues/1681).
* `stack list-dependencies` has been removed in favour of
  `stack ls dependencies`.
* The new default for `--docker-auto-pull` is enabled. See
  [#3332](https://github.com/commercialhaskell/stack/issues/3332).

Other enhancements:

* Support MX Linux in get-stack.sh. Fixes
  [#4769](https://github.com/commercialhaskell/stack/issues/4769).
* Defer loading up of files for local packages. This allows us to get
  plan construction errors much faster, and avoid some unnecessary
  work when only building a subset of packages. This is especially
  useful for the curator use case.
* Existing global option `--color=WHEN` is now also available as a
  non-project-specific yaml configuration parameter `color:`.
* Adopt the standard proposed at http://no-color.org/, that color should not be
  added by default if the `NO_COLOR` environment variable is present.
* New command `stack ls stack-colors` lists the styles and the associated 'ANSI'
  control character sequences that Stack uses to color some of its output. See
  `stack ls stack-colors --help` for more information.
* New global option `--stack-colors=STYLES`, also available as a
  non-project-specific yaml configuration parameter, allows a Stack user to
  redefine the default styles that Stack uses to color some of its output. See
  `stack --help` for more information.
* British English spelling of 'color' (colour) accepted as an alias for
  `--color`, `--stack-colors`, `stack ls stack-colors` at the command line and
  for `color:` and `stack-colors:` in yaml configuration files.
* New build option `--ddump-dir`. (See
  [#4225](https://github.com/commercialhaskell/stack/issues/4225))
* Stack parses and respects the `preferred-versions` information from
  Hackage for choosing latest version of a package in some cases,
  e.g. `stack unpack packagename`.
* The components output in the `The main module to load is ambiguous` message
  now include package names so they can be more easily copy-pasted.
* Git repos are shared across multiple projects. See
  [#3551](https://github.com/commercialhaskell/stack/issues/3551)
* Use en_US.UTF-8 locale by default in pure Nix mode so programs won't
  crash because of Unicode in their output
  [#4095](https://github.com/commercialhaskell/stack/issues/4095)
* Add `--tree` to `ls dependencies` to list dependencies as tree.
  [#4101](https://github.com/commercialhaskell/stack/issues/4101)
* Add `--pedantic` to `ghci` to run with `-Wall` and `-Werror`
  [#4463](https://github.com/commercialhaskell/stack/issues/4463)
* Add `--cabal-files` flag to `stack ide targets` command.
* Add `--stdout` flag to all `stack ide` subcommands.
* Use batches when unregistering packages with `ghc-pkg`.
  (See [#2662](https://github.com/commercialhaskell/stack/issues/2662))
* `get-stack` script now works on Windows CI machines of Appveyor,
  Travis and Azure Pipelines. See
  [#4535](https://github.com/commercialhaskell/stack/issues/4535)/
* Show snapshot being used when `stack ghci` is invoked outside of a project
  directory. See
  [#3651](https://github.com/commercialhaskell/stack/issues/3651)
* The script interpreter now accepts a `--extra-dep` flag for adding
  packages not present in the snapshot. Currently, this only works
  with packages from Hackage, not Git repos or archives.
* When using the script interpreter with `--optimize` or `--compile`,
  Stack will perform an optimization of checking whether a newer
  executable exists, making reruns significantly faster. There's a
  downside to this, however: if you have a multifile script, and
  change one of the dependency modules, Stack will not automatically
  detect and recompile.
* `stack clean` will delete the entire `.stack-work/dist` directory,
  not just the relevant subdirectory for the current GHC version. See
  [#4480](https://github.com/commercialhaskell/stack/issues/4480).
* Add `stack purge` as a shortcut for `stack clean --full`. See
  [#3863](https://github.com/commercialhaskell/stack/issues/3863).
* Both `stack dot` and `stack ls dependencies` accept a
  `--global-hints` flag to bypass the need for an installed GHC. See
  [#4390](https://github.com/commercialhaskell/stack/issues/4390).
* Add the `stack config env` command for getting shell script environment
  variables. See [#620](https://github.com/commercialhaskell/stack/issues/620).
* Less verbose output from `stack setup` on Windows. See
  [#1212](https://github.com/commercialhaskell/stack/issues/1212).
* Add an optional `ignore-expiry` flag to the `hackage-security`
  section of the `~/.stack/config.yaml`. It allows to disable timestamp
  expiration verification just like `cabal --ignore-expiry` does.
  The flag is not enabled by default so that the default functionality
  is not changed.
* Include default values for most command line flags in the `--help`
  output. See
  [#893](https://github.com/commercialhaskell/stack/issues/893).
* Set the `GHC_ENVIRONMENT` environment variable to specify dependency
  packages explicitly when running test. This is done to prevent
  ambiguous module name errors in `doctest` tests.
* `get-stack` script now works on Windows CI machines of Appveyor,
  Travis and Azure Pipelines. See
  [#4535](https://github.com/commercialhaskell/stack/issues/4535)
* Warn when a Docker image does not include a `PATH` environment
  variable. See
  [#2472](https://github.com/commercialhaskell/stack/issues/2742)
* When using `system-ghc: true`, Stack will now find the appropriate GHC
  installation based on the version suffix, allowing you to more easily switch
  between various system-installed GHCs. See
  [#2433](https://github.com/commercialhaskell/stack/issues/2433).
* `stack init` will now support create a `stack.yaml` file without any local
  packages. See [#2465](https://github.com/commercialhaskell/stack/issues/2465)
* Store caches in SQLite database instead of files.
* No longer use "global" Docker image database (`docker.db`).
* User config files are respected for the script command. See
  [#3705](https://github.com/commercialhaskell/stack/issues/3705),
  [#3887](https://github.com/commercialhaskell/stack/issues/3887).
* Set the `GHC_ENVIRONMENT` environment variable to `-` to tell GHC to ignore
  any such files when GHC is new enough (>= 8.4.4), otherwise simply unset the
  variable. This allows Stack to have control of package databases when running
  commands like `stack exec ghci`, even in the presence of implicit environment
  files created by `cabal new-build`. See
  [#4706](https://github.com/commercialhaskell/stack/issues/4706).
* Use a database cache table to speed up discovery of installed GHCs
* You can specify multiple `--test-arguments` options. See
  [#2226](https://github.com/commercialhaskell/stack/issues/2226)
* Windows terminal width detection is now done. See
  [#3588](https://github.com/commercialhaskell/stack/issues/3588)
* On Windows, informs users if the 'programs' path contains a space character
  and further warns users if that path does not have an alternative short
  ('8 dot 3') name, referencing the `local-programs-path` configuration option.
  See [#4726](https://github.com/commercialhaskell/stack/issues/4726)
* Add `--docker-mount-mode` option to set the Docker volume mount mode
  for performance tuning on macOS.

Bug fixes:

* Ignore duplicate files for a single module when a Haskell module was
  generated from a preprocessor file. See
  [#4076](https://github.com/commercialhaskell/stack/issues/4076).
* Only track down components in current directory if there are no
  hs-source-dirs found. This eliminates a number of false-positive
  warnings, similar to
  [#4076](https://github.com/commercialhaskell/stack/issues/4076).
* Handle a change in GHC's hi-dump format around `addDependentFile`,
  which now includes a hash. See
  [yesodweb/yesod#1551](https://github.com/yesodweb/yesod/issues/1551)
* Fix `subdirs` for git repos in `extra-deps` to match whole directory names.
  Also fixes for `subdirs: .`. See
  [#4292](https://github.com/commercialhaskell/stack/issues/4292)
* Fix for git packages to update submodules to the correct state. See
  [#4314](https://github.com/commercialhaskell/stack/pull/4314)
* Add `--cabal-files` flag to `stack ide targets` command.
* Don't download ghc when using `stack clean`.
* Support loading in GHCi definitions from symlinked C files. Without this
  patch, Stack will try to find object files in the directory pointed to
  by symlinks, while GCC will produce the object files in the original
  directory. See
  [#4402](https://github.com/commercialhaskell/stack/pull/4402)
* Fix handling of GitHub and URL templates on Windows. See
  [#4394](https://github.com/commercialhaskell/stack/issues/4394)
* Fix `--file-watch` not responding to file modifications when running
  inside docker on Mac. See
  [#4506](https://github.com/commercialhaskell/stack/issues/4506)
* Using `--ghc-options` with `stack script --compile` now works.
* Ensure the detailed-0.9 type tests work.
  See [#4453](https://github.com/commercialhaskell/stack/issues/4453).
* Extra include and lib dirs are now order-dependent. See
  [#4527](https://github.com/commercialhaskell/stack/issues/4527).
* Apply GHC options when building a `Setup.hs` file. See
  [#4526](https://github.com/commercialhaskell/stack/issues/4526).
* Stack handles ABI changes in FreeBSD 12 by differentiating that version from
  previous.
* Help text for the `templates` subcommand now reflects behaviour in Stack 1.9
  — that it downloads and shows a help file, rather than listing available
  templates.
* Fix detection of aarch64 platform (this broke when we upgraded to a newer
  Cabal version).
* Docker: fix detecting and pulling missing images with `--docker-auto-pull`.
  See
  [#4598](https://github.com/commercialhaskell/stack/issues/4598)
* Hackage credentials are not world-readable. See
  [#2159](https://github.com/commercialhaskell/stack/issues/2159).
* Warnings are dumped from logs even when color is enabled. See
  [#2997](https://github.com/commercialhaskell/stack/issues/2997)
* `stack init` will now work for Cabal files with sublibraries. See
  [#4408](https://github.com/commercialhaskell/stack/issues/4408)
* When the Cabal spec version is newer than the global Cabal version, build
  against the snapshot's Cabal library. See
  [#4488](https://github.com/commercialhaskell/stack/issues/4488)
* Docker: fix detection of expected subprocess failures.  This fixes
  downloading a compatible `stack` executable  when the host `stack` is not
  compatible with the Docker image (on Linux), and doesn't show an unnecessary
  extra error when the in-container re-exec'ed `stack` exits with failure.
* The `stack ghci` command's `--ghc-options` flag now parses multiple options.
  See [#3315](https://github.com/commercialhaskell/stack/issues/3315).


## v1.9.3.1 - 2019-04-18

Hackage-only release with no user facing changes (added compatibility
with `rio-0.1.9.2`).


## v1.9.3 - 2018-12-02

Bug fixes:

* Stack can now be compiled again inside a directory that does not
  contain a `.git` directory. See
  [#4364](https://github.com/commercialhaskell/stack/issues/4364#issuecomment-431600841)
* Handle a change in GHC's hi-dump format around `addDependentFile`,
  which now includes a hash. See
  [yesodweb/yesod#1551](https://github.com/yesodweb/yesod/issues/1551)
* Allow variables to appear in template file names.


## v1.9.1.1 - 2018-11-14

Hackage-only release with no user facing changes.

* Stack can now be compiled again inside a directory that does not
  contain a `.git` directory. See
  [#4364](https://github.com/commercialhaskell/stack/issues/4364#issuecomment-431600841)


## v1.9.1 - 2018-10-17

Release notes:

* Statically linked Linux bindists are back again, thanks to
  [@nh2](https://github.com/nh2).
* We will be deleting the Ubuntu, Debian, CentOS, Fedora, and Arch package repos
  from `download.fpcomplete.com` soon. These have been deprecated for over a
  year and have not received new releases, but were left in place for
  compatibility with older scripts.

Major changes:

* Upgrade to Cabal 2.4
    * Note that, in this process, the behavior of file globbing has
      been modified to match that of Cabal. In particular, this means
      that for Cabal spec versions less than 2.4, `*.txt` will
      match `foo.txt`, but not `foo.2.txt`.
* `GHCJS` support is being downgraded to 'experimental'. A warning notifying the
  user of the experimental status of `GHCJS` will be displayed.

Behavior changes:

* `ghc-options` from `stack.yaml` are now appended to `ghc-options` from
  `config.yaml`, whereas before they would be replaced.
* `stack build` will now announce when sublibraries of a package are being
  build, in the same way executables, tests, benchmarks and libraries are
  announced
* `stack sdist` will now announce the destination of the generated tarball,
    regardless of whether or not it passed the sanity checks
* The `--upgrade-cabal` option to `stack setup` has been
  deprecated. This feature no longer works with GHC 8.2 and
  later. Furthermore, the reason for this flag originally being
  implemented was drastically lessened once Stack started using the
  snapshot's `Cabal` library for custom setups. See:
  [#4070](https://github.com/commercialhaskell/stack/issues/4070).
* With the new namespaced template feature, `stack templates` is no
  longer able to meaningfully display a list of all templates
  available. Instead, the command will download and display a
  [help file](https://github.com/commercialhaskell/stack-templates/blob/master/STACK_HELP.md)
  with more information on how to discover templates. See:
  [#4039](https://github.com/commercialhaskell/stack/issues/4039)
* Build tools are now handled in a similar way to `cabal-install`. In
  particular, for legacy `build-tools` fields, we use a hard-coded
  list of build tools in place of looking up build tool packages in a
  tool map. This both brings Stack's behavior closer into line with
  `cabal-install`, avoids some bugs, and opens up some possible
  optimizations/laziness. See:
  [#4125](https://github.com/commercialhaskell/stack/issues/4125).
* Mustache templating is not applied to large files (over 50kb) to
  avoid performance degradation. See:
  [#4133](https://github.com/commercialhaskell/stack/issues/4133).
* `stack upload` signs the package by default, as documented. `--no-signature`
  turns the signing off.
  [#3739](https://github.com/commercialhaskell/stack/issues/3739)
* In case there is a network connectivity issue while trying to
  download a template, Stack will check whether that template had
  been downloaded before. In that case, the cached version will be
  used. See [#3850](https://github.com/commercialhaskell/stack/issues/3850).
* In Stack's script interpreter, `-- stack --verbosity=info script` and
  `-- stack script --verbosity=info` now have the same effect and both override
  the `--verbosity=error` default in the interpreter. Previously the default
  meant the former was equivalent to
  `-- stack --verbosity=info script --verbosity=error` and the latter was
  equivalent to `-- stack --verbosity=error script --verbosity=info`, with the
  subcommand's global option having precedence over the Stack command's
  global option in each case. See
  [#5326](https://github.com/commercialhaskell/stack/issues/5326).

Other enhancements:

* On Windows before Windows 10, --color=never is the default on terminals that
  can support ANSI color codes in output only by emulation
* On Windows, recognise a 'mintty' (false) terminal as a terminal, by default
* `stack build` issues a warning when `base` is explicitly listed in
  `extra-deps` of `stack.yaml`
* `stack build` suggests trying another GHC version should the build
  plan end up requiring unattainable `base` version.
* A new sub command `run` has been introduced to build and run a specified
  executable similar to `cabal run`. If no executable is provided as the first
  argument, it defaults to the first available executable in the project.
* `stack build` missing dependency suggestions (on failure to construct a valid
  build plan because of missing deps) are now printed with their latest Cabal
  file revision hash. See
  [#4068](https://github.com/commercialhaskell/stack/pull/4068).
* Added new `--tar-dir` option to `stack sdist`, that allows to copy
  the resulting tarball to the specified directory.
* Introduced the `--interleaved-output` command line option and
  `build.interleaved-output` config value which causes multiple concurrent
  builds to dump to stderr at the same time with a `packagename> ` prefix. See
  [#3225](https://github.com/commercialhaskell/stack/issues/3225).
* The default retry strategy has changed to exponential backoff.
  This should help with
  [#3510](https://github.com/commercialhaskell/stack/issues/3510).
* `stack new` now allows template names of the form `username/foo` to
  download from a user other than `commercialstack` on GitHub, and can be
  prefixed with the service `github:`, `gitlab:`, or `bitbucket:`. See
  [#4039](https://github.com/commercialhaskell/stack/issues/4039)
* Switch to `githash` to include some unmerged bugfixes in `gitrev`
  Suggestion to add `'allow-newer': true` now shows path to user config
  file where this flag should be put into
  [#3685](https://github.com/commercialhaskell/stack/issues/3685)
* `stack ghci` now asks which main target to load before doing the build,
  rather than after
* Bump to Hpack 0.29.0
* With GHC 8.4 and later, Haddock is given the `--quickjump` flag.
* It is possible to specify the Hackage base URL to upload packages to, instead
  of the default of `https://hackage.haskell.org/`, by using `hackage-base-url`
  configuration option.
* When using Nix, if a specific minor version of GHC is not requested, the
  latest minor version in the given major branch will be used automatically.

Bug fixes:

* `stack ghci` now does not invalidate `.o` files on repeated runs,
  meaning any modules compiled with `-fobject-code` will be cached
  between ghci runs. See
  [#4038](https://github.com/commercialhaskell/stack/pull/4038).
* `~/.stack/config.yaml` and `stack.yaml` terminating by newline
* The previous released caused a regression where some `stderr` from the
  `ghc-pkg` command showed up in the terminal. This output is now silenced.
* A regression in recompilation checking introduced in v1.7.1 has been fixed.
  See [#4001](https://github.com/commercialhaskell/stack/issues/4001)
* `stack ghci` on a package with internal libraries was erroneously looking
  for a wrong package corresponding to the internal library and failing to
  load any module. This has been fixed now and changes to the code in the
  library and the sublibrary are properly tracked. See
  [#3926](https://github.com/commercialhaskell/stack/issues/3926).
* For packages with internal libraries not depended upon, `stack build` used
  to fail the build process since the internal library was not built but it
  was tried to be registered. This is now fixed by always building internal
  libraries. See
  [#3996](https://github.com/commercialhaskell/stack/issues/3996).
* `--no-nix` was not respected under NixOS
* Fix a regression which might use a lot of RAM. See
  [#4027](https://github.com/commercialhaskell/stack/issues/4027).
* Order of commandline arguments does not matter anymore.
  See [#3959](https://github.com/commercialhaskell/stack/issues/3959)
* When prompting users about saving their Hackage credentials on upload,
  flush to stdout before waiting for the response so the prompt actually
  displays. Also fixes a similar issue with ghci target selection prompt.
* If `cabal` is not on PATH, running `stack solver` now prompts the user
  to run `stack install cabal-install`
* `stack build` now succeeds in building packages which contain sublibraries
  which are dependencies of executables, tests or benchmarks but not of the
  main library. See
  [#3787](https://github.com/commercialhaskell/stack/issues/3787).
* Sublibraries are now properly considered for coverage reports when the test
  suite depends on the internal library. Before, Stack was erroring when
  trying to generate the coverage report, see
  [#4105](https://github.com/commercialhaskell/stack/issues/4105).
* Sublibraries are now added to the precompiled cache and recovered from there
  when the snapshot gets updated. Previously, updating the snapshot when there
  was a package with a sublibrary in the snapshot resulted in broken builds.
  This is now fixed, see
  [#4071](https://github.com/commercialhaskell/stack/issues/4071).
* [#4114](https://github.com/commercialhaskell/stack/issues/4114) Stack pretty
  prints error messages with proper `error` logging level instead of `warning`
  now. This also fixes self-executing scripts not piping plan construction
  errors from runhaskell to terminal (issue
  [#3942](https://github.com/commercialhaskell/stack/issues/3942)).
* Fix invalid "While building Setup.hs" when Cabal calls fail. See:
  [#3934](https://github.com/commercialhaskell/stack/issues/3934)
* `stack upload` signs the package by default, as documented. `--no-signature`
  turns the signing off.
  [#3739](https://github.com/commercialhaskell/stack/issues/3739)


## v1.7.1 - 2018-04-27

Release notes:

* aarch64 (64-bit ARM) bindists are now available for the first time.
* Statically linked Linux bindists are no longer available, due to difficulty
  with GHC 8.2.2 on Alpine Linux.
* 32-bit Linux GMP4 bindists for CentOS 6 are no longer available, since
  GHC 8.2.2 is no longer being built for that platform.

Major changes:

* Upgrade from Cabal 2.0 to Cabal 2.2

Behavior changes:

* `stack setup` no longer uses different GHC configure options on Linux
  distributions that use GCC with PIE enabled by default.  GHC detects
  this itself since ghc-8.0.2, and Stack's attempted workaround for older
  versions caused more problems than it solved.
* `stack new` no longer initializes a project if the project template contains
   a `stack.yaml` file.

Other enhancements:

* A new sub command `ls` has been introduced to Stack to view
  local and remote snapshots present in the system. Use `stack ls
  snapshots --help` to get more details about it.
* `list-dependencies` has been deprecated. The functionality has
  to accessed through the new `ls dependencies` interface. See
  [#3669](https://github.com/commercialhaskell/stack/issues/3669)
  for details.
* Specify User-Agent HTTP request header on every HTTP request.
  See [#3628](https://github.com/commercialhaskell/stack/issues/3628) for details.
* `stack setup` looks for GHC bindists and installations by any OS key
  that is compatible (rather than only checking a single one).   This is
  relevant on Linux where different distributions may have different
  combinations of libtinfo 5/6, ncurses 5/6, and gmp 4/5, and will allow
  simplifying the setup-info metadata YAML for future GHC releases.
* The build progress bar reports names of packages currently building.
* `stack setup --verbose` causes verbose output of GHC configure process.
  See [#3716](https://github.com/commercialhaskell/stack/issues/3716)
* Improve the error message when an `extra-dep` from a path or git reference
  can't be found. See
  [#3808](https://github.com/commercialhaskell/stack/pull/3808)
* Nix integration is now disabled on windows even if explicitly enabled,
  since it isn't supported. See
  [#3600](https://github.com/commercialhaskell/stack/issues/3600)
* `stack build` now supports a new flag `--keep-tmp-files` to retain
  intermediate files and directories for the purpose of debugging. It is best
  used with ghc's equivalent flag,
  i.e. `stack build --keep-tmp-files --ghc-options=-keep-tmp-files`.
  See [#3857](https://github.com/commercialhaskell/stack/issues/3857)
* Improved error messages for snapshot parse exceptions
* `stack unpack` now supports a `--to /target/directory` option to
  specify where to unpack the package into
* `stack hoogle` now supports a new flag `--server` that launches local
  Hoogle server on port 8080. See
  [#2310](https://github.com/commercialhaskell/stack/issues/2310)

Bug fixes:

* The script interpreter's implicit file arguments are now passed before other
  arguments. See
  [#3658](https://github.com/commercialhaskell/stack/issues/3658).
  In particular, this makes it possible to pass `-- +RTS ... -RTS` to specify
  RTS arguments used when running the script.
* Don't ignore the template `year` parameter in config files, and clarify the
  surrounding documentation. See
  [#2275](https://github.com/commercialhaskell/stack/issues/2275).
* Benchmarks used to be run concurrently with other benchmarks
  and build steps. This is non-ideal because CPU usage of other processes
  may interfere with benchmarks. It also prevented benchmark output from
  being displayed by default. This is now fixed. See
  [#3663](https://github.com/commercialhaskell/stack/issues/3663).
* `stack ghci` now allows loading multiple packages with the same
  module name, as long as they have the same filepath. See
  [#3776](https://github.com/commercialhaskell/stack/pull/3776).
* `stack ghci` no longer always adds a dependency on `base`. It is
  now only added when there are no local targets. This allows it to
  be to load code that uses replacements for `base`. See
  [#3589](https://github.com/commercialhaskell/stack/issues/3589#issuecomment)
* `stack ghci` now uses correct paths for autogen files with
  [#3791](https://github.com/commercialhaskell/stack/issues/3791)
* When a package contained sublibraries, Stack was always recompiling the
  package. This has been fixed now, no recompilation is being done because of
  sublibraries. See
  [#3899](https://github.com/commercialhaskell/stack/issues/3899).
* The `get-stack.sh` install script now matches manual instructions
  when it comes to Debian/Fedora/CentOS install dependencies.
* Compile Cabal-simple with gmp when using Nix.
  See [#2944](https://github.com/commercialhaskell/stack/issues/2944)
* `stack ghci` now replaces the Stack process with ghci. This improves
  signal handling behavior. In particular, handling of Ctrl-C.  To make
  this possible, the generated files are now left behind after exit.
  The paths are based on hashing file contents, and it's stored in the
  system temporary directory, so this shouldn't result in too much
  garbage. See
  [#3821](https://github.com/commercialhaskell/stack/issues/3821).


## v1.6.5 - 2018-02-19

Bug fixes:

* Some unnecessary rebuilds when no files were changed are now avoided, by
  having a separate build cache for each component of a package. See
  [#3732](https://github.com/commercialhaskell/stack/issues/3732).
* Correct the behavior of promoting a package from snapshot to local
  package. This would get triggered when version bounds conflicted in
  a snapshot, which could be triggered via Hackage revisions for old
  packages. This also should allow custom snapshots to define
  conflicting versions of packages without issue. See
  [Stackage issue #3185](https://github.com/fpco/stackage/issues/3185).
* When promoting packages from snapshot to local, we were
  occasionally discarding the actual package location content and
  instead defaulting to pulling the package from the index. We now
  correctly retain this information. Note that if you were affected by
  this bug, you will likely need to delete the binary build cache
  associated with the relevant custom snapshot. See
  [#3714](https://github.com/commercialhaskell/stack/issues/3714).
* `--no-rerun-tests` has been fixed. Previously, after running a test
  we were forgetting to record the result, which meant that all tests
  always ran even if they had already passed before. See
  [#3770](https://github.com/commercialhaskell/stack/pull/3770).
* Includes a patched version of `hackage-security` which fixes both
  some issues around asynchronous exception handling, and moves from
  directory locking to file locking, making the update mechanism
  resilient against SIGKILL and machine failure. See `hackage-security` issue
  [#187](https://github.com/haskell/hackage-security/issues/187)
  and Stack issue
  [#3073](https://github.com/commercialhaskell/stack/issues/3073).

## v1.6.3.1 - 2018-02-16

Hackage-only release with no user facing changes (updated to build with
newer version of Hpack dependency).

## v1.6.3 - 2017-12-23

Enhancements:

* In addition to supporting `.tar.gz` and `.zip` files as remote archives,
  plain `.tar` files are now accepted too. This will additionally help with
  cases where HTTP servers mistakenly set the transfer encoding to `gzip`. See
  [#3647](https://github.com/commercialhaskell/stack/issues/3647).
* Links to docs.haskellstack.org ignore Stack version patchlevel.
* Downloading Docker-compatible `stack` binary ignores Stack version patchlevel.

Bug fixes:

* For versions of Cabal before 1.24, ensure that the dependencies of
  non-buildable components are part of the build plan to work around an old
  Cabal bug. See
  [#3631](https://github.com/commercialhaskell/stack/issues/3631).
* Run the Cabal file checking in the `sdist` command more reliably by
  allowing the Cabal library to flatten the
  `GenericPackageDescription` itself.

## v1.6.1.1 - 2017-12-20

Hackage-only release with no user facing changes (updated to build with
newer dependency versions).

## v1.6.1 - 2017-12-07

Major changes:

* Complete overhaul of how snapshots are defined, the `packages` and
  `extra-deps` fields, and a number of related items. For full
  details, please see the
  [writeup](https://www.fpcomplete.com/blog/2017/07/stacks-new-extensible-snapshots)
  on these changes.
  [PR #3249](https://github.com/commercialhaskell/stack/pull/3249),
  see the PR description for a number of related issues.
* Upgraded to version 2.0 of the Cabal library.

Behavior changes:

* The `--install-ghc` flag is now on by default. For example, if you
  run `stack build` in a directory requiring a GHC that you do not
  currently have, Stack will automatically download and install that
  GHC. You can explicitly set `install-ghc: false` or pass the flag
  `--no-install-ghc` to regain the previous behavior.
* `stack ghci` no longer loads modules grouped by package. This is
  always an improvement for plain ghci - it makes loading faster and
  less noisy. For intero, this has the side-effect that it will no
  longer load multiple packages that depend on TH loading relative
  paths.  TH relative paths will still work when loading a single
  package into intero. See
  [#3309](https://github.com/commercialhaskell/stack/issues/3309)
* Setting GHC options for a package via `ghc-options:` in your
  `stack.yaml` will promote it to a local package, providing for more
  consistency with flags and better reproducibility. See:
  [#849](https://github.com/commercialhaskell/stack/issues/849)
* The `package-indices` setting with Hackage no longer works with the
  `00-index.tar.gz` tarball, but must use the `01-index.tar.gz` file
  to allow revised packages to be found.
* Options passed via `--ghci-options` are now passed to the end of the
  invocation of ghci, instead of the middle.  This allows using `+RTS`
  without an accompanying `-RTS`.
* When auto-detecting `--ghc-build`, `tinfo6` is now preferred over
  `standard` if both versions of libtinfo are installed
* Addition of `stack build --copy-compiler-tool`, to allow tools like
  intero to be installed globally for a particular compiler.
  [#2643](https://github.com/commercialhaskell/stack/issues/2643)
* Stack will ask before saving hackage credentials to file. This new
  prompt can be avoided by using the `save-hackage-creds` setting. Please
  see [#2159](https://github.com/commercialhaskell/stack/issues/2159).
* The `GHCRTS` environment variable will no longer be passed through to
  every program Stack runs. Instead, it will only be passed through
  commands like `exec`, `runghc`, `script`, `ghci`, etc.
  See [#3444](https://github.com/commercialhaskell/stack/issues/3444).
* `ghc-options:` for specific packages will now come after the options
  specified for all packages / particular sets of packages. See
  [#3573](https://github.com/commercialhaskell/stack/issues/3573).
* The `pvp-bounds` feature is no longer fully functional, due to some
  issues with the Cabal library's printer. See
  [#3550](https://github.com/commercialhaskell/stack/issues/3550).

Other enhancements:

* The `with-hpack` configuration option specifies an Hpack executable to use
  instead of the Hpack bundled with Stack. Please
  see [#3179](https://github.com/commercialhaskell/stack/issues/3179).
* It's now possible to skip tests and benchmarks using `--skip`
  flag
* `GitSHA1` is now `StaticSHA256` and is implemented using the
  `StaticSize 64 ByteString` for improved performance. See
  [#3006](https://github.com/commercialhaskell/stack/issues/3006)
* Dependencies via HTTP(S) archives have been generalized to allow
  local file path archives, as well as to support setting a
  cryptographic hash (SHA256) of the contents for better
  reproducibility.
* Allow specifying `--git-branch` when upgrading
* When running `stack upgrade` from a file which is different from the
  default executable path (e.g., on POSIX systems,
  `~/.local/bin/stack`), it will now additionally copy the new
  executable over the currently running `stack` executable. If
  permission is denied (such as in `/usr/local/bin/stack`), the user
  will be prompted to try again using `sudo`. This is intended to
  assist with the user experience when the `PATH` environment variable
  has not been properly configured, see
  [#3232](https://github.com/commercialhaskell/stack/issues/3232).
* `stack setup` for ghcjs will now install `alex` and `happy` if
  they are not present.  See
  [#3109](https://github.com/commercialhaskell/stack/issues/3232).
* Added `stack ghci --only-main` flag, to skip loading / importing
  all but main modules. See the ghci documentation page
  for further info.
* Allow GHC's colored output to show through. GHC colors output
  starting with version 8.2.1, for older GHC this does nothing.
  Sometimes GHC's heuristics would work fine even before this change,
  for example in `stack ghci`, but this override's GHC's heuristics
  when they're broken by our collecting and processing GHC's output.
* Extended the `ghc-options` field to support `$locals`, `$targets`,
  and `$everything`. See:
  [#3329](https://github.com/commercialhaskell/stack/issues/3329)
* Better error message for case that `stack ghci` file targets are
  combined with invalid package targets. See:
  [#3342](https://github.com/commercialhaskell/stack/issues/3342)
* For profiling now uses `-fprof-auto -fprof-cafs` instead of
  the deprecated `-auto-all -caf-all`. See:
  [#3360](https://github.com/commercialhaskell/stack/issues/3360)
* Better descriptions are now available for `stack upgrade --help`. See:
  [#3070](https://github.com/commercialhaskell/stack/issues/3070)
* When using Nix, nix-shell now depends always on gcc to prevent build errors
  when using the FFI. As ghc depends on gcc anyway, this doesn't increase the
  dependency footprint.
* `--cwd DIR` can now be passed to `stack exec` in order to execute the
  program in a different directory. See:
  [#3264](https://github.com/commercialhaskell/stack/issues/3264)
* Plan construction will detect if you add an executable-only package
  as a library dependency, resulting in much clearer error
  messages. See:
  [#2195](https://github.com/commercialhaskell/stack/issues/2195).
* Addition of `--ghc-options` to `stack script` to pass options directly
  to GHC. See:
  [#3454](https://github.com/commercialhaskell/stack/issues/3454)
* Add Hpack `package.yaml` to build Stack itself
* Add `ignore-revision-mismatch` setting. See:
  [#3520](https://github.com/commercialhaskell/stack/issues/3520).
* Log when each individual test suite finishes. See:
  [#3552](https://github.com/commercialhaskell/stack/issues/3552).
* Avoid spurious rebuilds when using `--file-watch` by not watching files for
  executable, test and benchmark components that aren't a target. See:
  [#3483](https://github.com/commercialhaskell/stack/issues/3483).
* Stack will now try to detect the width of the running terminal
  (only on POSIX for the moment) and use that to better display
  output messages. Work is ongoing, so some messages will not
  be optimal yet. The terminal width can be overridden with the
  new `--terminal-width` command-line option (this works even on
  non-POSIX).
* Passing non local packages as targets to `stack ghci` will now
  cause them to be used as `-package` args along with package
  hiding.
* Detect when user changed Cabal file instead of `package.yaml`. This
  was implemented upstream in Hpack. See
  [#3383](https://github.com/commercialhaskell/stack/issues/3383).
* Automatically run `autoreconf -i` as necessary when a `configure`
  script is missing. See
  [#3534](https://github.com/commercialhaskell/stack/issues/3534)
* GHC bindists can now be identified by their SHA256 checksum in addition to
  their SHA1 checksum, allowing for more security in download.
* For filesystem setup-info paths, it's no longer assumed that the
  directory is writable, instead a temp dir is used.  See
  [#3188](https://github.com/commercialhaskell/stack/issues/3188).

Bug fixes:

* `stack hoogle` correctly generates Hoogle databases. See:
  [#3362](https://github.com/commercialhaskell/stack/issues/3362)
* `stack --docker-help` is now clearer about --docker implying
   system-ghc: true, rather than both --docker and --no-docker.
* `stack haddock` now includes package names for all modules in the
   Haddock index page. See:
  [#2886](https://github.com/commercialhaskell/stack/issues/2886)
* Fixed an issue where Stack wouldn't detect missing Docker images
  properly with newer Docker versions.
  [#3171](https://github.com/commercialhaskell/stack/pull/3171)
* Previously, Cabal files with just test-suite could cause build to fail
  ([#2862](https://github.com/commercialhaskell/stack/issues/2862))
* If an invalid snapshot file has been detected (usually due to
  mismatched hashes), Stack will delete the downloaded file and
  recommend either retrying or filing an issue upstream. See
  [#3319](https://github.com/commercialhaskell/stack/issues/3319).
* Modified the flag parser within Stack to match the behavior of
  Cabal's flag parser, which allows multiple sequential dashes. See
  [#3345](https://github.com/commercialhaskell/stack/issues/3345)
* Now clears the hackage index cache if it is older than the
  downloaded index.  Fixes potential issue if Stack was interrupted when
  updating index.
  See [#3033](https://github.com/commercialhaskell/stack/issues/3033)
* The Stack install script now respects the `-d` option.
  See [#3366](https://github.com/commercialhaskell/stack/pull/3366).
* `stack script` can now handle relative paths to source files.
  See [#3372](https://github.com/commercialhaskell/stack/issues/3372).
* Fixes explanation of why a target is needed by the build plan, when the
  target is an extra dependency from the commandline.
  See [#3378](https://github.com/commercialhaskell/stack/issues/3378).
* Previously, if you delete a yaml file from ~/.stack/build-plan, it would
  trust the etag and not re-download.  Fixed in this version.
* Invoking `stack --docker` in parallel now correctly locks the sqlite database.
  See [#3400](https://github.com/commercialhaskell/stack/issues/3400).
* docs.haskellstack.org RTD documentation search is replaced by the mkdocs
  search. Please see
  [#3376](https://github.com/commercialhaskell/stack/issues/3376).
* `stack clean` now works with nix.  See
  [#3468](https://github.com/commercialhaskell/stack/issues/3376).
* `stack build --only-dependencies` no longer builds local project packages
  that are depended on. See
  [#3476](https://github.com/commercialhaskell/stack/issues/3476).
* Properly handle relative paths stored in the precompiled cache files. See
  [#3431](https://github.com/commercialhaskell/stack/issues/3431).
* In some cases, Cabal does not realize that it needs to reconfigure, and must
  be told to do so automatically. This would manifest as a "shadowed
  dependency" error message. We now force a reconfigure whenever a dependency is
  built, even if the package ID remained the same. See
  [#2781](https://github.com/commercialhaskell/stack/issues/2781).
* When `--pvp-bounds` is enabled for sdist or upload, internal
  dependencies could cause errors when uploaded to hackage.  This is
  fixed, see [#3290](https://github.com/commercialhaskell/stack/issues/3290)
* Fixes a bug where nonexistent hackage versions would cause Stack to
  suggest the same package name, without giving version info. See
  [#3562](https://github.com/commercialhaskell/stack/issues/3562)
* Fixes a bug that has existed since 1.5.0, where
  `stack setup --upgrade-cabal` would say that Cabal is already the latest
  version, when it wasn't.
* Ensure that an `extra-dep` from a local directory is not treated as
  a `$locals` for GHC options purposes. See
  [#3574](https://github.com/commercialhaskell/stack/issues/3574).
* Building all executables only happens once instead of every
  time. See
  [#3229](https://github.com/commercialhaskell/stack/issues/3229) for
  more info.

## 1.5.1 - 2017-08-05

Bug fixes:

* Stack eagerly tries to parse all Cabal files related to a
  snapshot. Starting with Stackage Nightly 2017-07-31, snapshots are
  using GHC 8.2.1, and the `ghc.cabal` file implicitly referenced uses
  the (not yet supported) Cabal 2.0 file format. Future releases of
  Stack will both be less eager about Cabal file parsing and support
  Cabal 2.0. This patch simply bypasses the error for invalid parsing.

## 1.5.0 - 2017-07-25

Behavior changes:

* `stack profile` and `stack trace` now add their extra RTS arguments for
  benchmarks and tests to the beginning of the args, instead of the end.
  See [#2399](https://github.com/commercialhaskell/stack/issues/2399)
* Support for Git-based indices has been removed.

Other enhancements:

* `stack setup` allow to control options passed to ghcjs-boot with
  `--ghcjs-boot-options` (one word at a time) and `--[no-]ghcjs-boot-clean`
* `stack setup` now accepts a `--install-cabal VERSION` option which
  will install a specific version of the Cabal library globally.
* Updates to store-0.4.1, which has improved performance and better error
  reporting for version tags.  A side-effect of this is that all of
  stack's binary caches will be invalidated.
* `stack solver` will now warn about unexpected `cabal-install` versions.
  See [#3044](https://github.com/commercialhaskell/stack/issues/3044)
* Upstream packages unpacked to a temp dir are now deleted as soon as
  possible to avoid running out of space in `/tmp`.
  See [#3018](https://github.com/commercialhaskell/stack/issues/3018)
* Add short synonyms for `test-arguments` and `benchmark-arguments` options.
* Adds `STACK_WORK` environment variable, to specify work dir.
  See [#3063](https://github.com/commercialhaskell/stack/issues/3063)
* Can now use relative paths for `extra-include-dirs` and `extra-lib-dirs`.
  See [#2830](https://github.com/commercialhaskell/stack/issues/2830)
* Improved bash completion for many options, including `--ghc-options`,
  `--flag`, targets, and project executables for `exec`.
* `--haddock-arguments` is actually used now when `haddock` is invoked
  during documentation generation.
* `--[no-]haddock-hyperlink-source` flag added which allows toggling
  of sources being included in Haddock output.
  See [#3099](https://github.com/commercialhaskell/stack/issues/3099)
* `stack ghci` will now skip building all local targets, even if they have
  downstream deps, as long as it's registered in the DB.
* The `pvp-bounds` feature now supports adding `-revision` to the end of each
  value, e.g. `pvp-bounds: both-revision`. This means that, when uploading to
  Hackage, Stack will first upload your tarball with an unmodified Cabal file,
  and then upload a Cabal file revision with the PVP bounds added. This can be
  useful - especially combined with the
  [Stackage no-revisions feature](http://www.snoyman.com/blog/2017/04/stackages-no-revisions-field) - as
  a method to ensure PVP compliance without having to proactively fix bounds
  issues for Stackage maintenance.
* Expose a `save-hackage-creds` configuration option
* On GHC <= 7.8, filters out spurious linker warnings on windows
  See [#3127](https://github.com/commercialhaskell/stack/pull/3127)
* Better error messages when creating or building packages which alias
  wired-in packages. See
  [#3172](https://github.com/commercialhaskell/stack/issues/3172).
* MinGW bin folder now is searched for dynamic libraries. See
  [#3126](https://github.com/commercialhaskell/stack/issues/3126)
* When using Nix, nix-shell now depends always on git to prevent runtime errors
  while fetching metadata
* Experimental: The `stack unpack` command now accepts a form where an explicit
  Hackage revision hash is specified, e.g.
  `stack unpack foo-1.2.3@gitsha1:deadbeef`. Note that Stack will likely move
  towards a different hash format in the future.
* Binary "stack upgrade" will now warn if the installed executable is not
  on the PATH or shadowed by another entry.
* Allow running tests on tarball created by sdist and upload
  [#717](https://github.com/commercialhaskell/stack/issues/717).

Bug fixes:

* Fixes case where `stack build --profile` might not cause executables /
  tests / benchmarks to be rebuilt.
  See [#2984](https://github.com/commercialhaskell/stack/issues/2984)
* `stack ghci file.hs` now loads the file even if it isn't part of
  your project.
* `stack clean --full` now works when docker is enabled.
  See [#2010](https://github.com/commercialhaskell/stack/issues/2010)
* Fixes an issue where cyclic deps can cause benchmarks or tests to be run
  before they are built.
  See [#2153](https://github.com/commercialhaskell/stack/issues/2153)
* Fixes `stack build --file-watch` in cases where a directory is removed
  See [#1838](https://github.com/commercialhaskell/stack/issues/1838)
* Fixes `stack dot` and `stack list-dependencies` to use info from the
  package database for wired-in-packages (ghc, base, etc).
  See [#3084](https://github.com/commercialhaskell/stack/issues/3084)
* Fixes `stack --docker build` when user is part of libvirt/libvirtd
  groups on Ubuntu Yakkety (16.10).
  See [#3092](https://github.com/commercialhaskell/stack/issues/3092)
* Switching a package between extra-dep and local package now forces
  rebuild (previously it wouldn't if versions were the same).
  See [#2147](https://github.com/commercialhaskell/stack/issues/2147)
* `stack upload` no longer reveals your password when you type it on
  MinTTY-based Windows shells, such as Cygwin and MSYS2.
  See [#3142](https://github.com/commercialhaskell/stack/issues/3142)
* `stack script`'s import parser will now properly parse files that
  have Windows-style line endings (CRLF)


## 1.4.0 - 2017-03-15

Release notes:

* Docker images:
  [fpco/stack-full](https://hub.docker.com/r/fpco/stack-full/) and
  [fpco/stack-run](https://hub.docker.com/r/fpco/stack-run/)
  are no longer being built for LTS 8.0 and above.
  [fpco/stack-build](https://hub.docker.com/r/fpco/stack-build/)
  images continue to be built with a
  [simplified process](https://github.com/commercialhaskell/stack/tree/master/etc/dockerfiles/stack-build).
  [#624](https://github.com/commercialhaskell/stack/issues/624)

Major changes:

* A new command, `script`, has been added, intended to make the script
  interpreter workflow more reliable, easier to use, and more
  efficient. This command forces the user to provide a `--resolver`
  value, ignores all config files for more reproducible results, and
  optimizes the existing package check to make the common case of all
  packages already being present much faster. This mode does require
  that all packages be present in a snapshot, however.
  [#2805](https://github.com/commercialhaskell/stack/issues/2805)

Behavior changes:

* The default package metadata backend has been changed from Git to
  the 01-index.tar.gz file, from the hackage-security project. This is
  intended to address some download speed issues from GitHub for
  people in certain geographic regions. There is now full support for
  checking out specific Cabal file revisions from downloaded tarballs
  as well. If you manually specify a package index with only a Git
  URL, Git will still be used. See
  [#2780](https://github.com/commercialhaskell/stack/issues/2780)
* When you provide the `--resolver` argument to the `stack unpack`
  command, any packages passed in by name only will be looked up in
  the given snapshot instead of taking the latest version. For
  example, `stack --resolver lts-7.14 unpack mtl` will get version
  2.2.1 of `mtl`, regardless of the latest version available in the
  package indices. This will also force the same Cabal file revision
  to be used as is specified in the snapshot.

    Unpacking via a package identifier (e.g. `stack --resolver lts-7.14
    unpack mtl-2.2.1`) will ignore any settings in the snapshot and take
    the most recent revision.

    For backwards compatibility with tools relying on the presence of a
    `00-index.tar`, Stack will copy the `01-index.tar` file to
    `00-index.tar`. Note, however, that these files are different; most
    importantly, 00-index contains only the newest revisions of Cabal
    files, while 01-index contains all versions. You may still need to
    update your tooling.
* Passing `--(no-)nix-*` options now no longer implies `--nix`, except for
  `--nix-pure`, so that the user preference whether or not to use Nix is
  honored even in the presence of options that change the Nix behavior.

Other enhancements:

* Internal cleanup: configuration types are now based much more on lenses
* `stack build` and related commands now allow the user to disable debug symbol
  stripping with new `--no-strip`, `--no-library-stripping`, and
  `--no-executable-shipping` flags, closing
  [#877](https://github.com/commercialhaskell/stack/issues/877). Also turned
  error message for missing targets more readable
  ([#2384](https://github.com/commercialhaskell/stack/issues/2384))
* `stack haddock` now shows index.html paths when documentation is already up to
  date. Resolved [#781](https://github.com/commercialhaskell/stack/issues/781)
* Respects the `custom-setup` field introduced in Cabal 1.24. This supercedes
  any `explicit-setup-deps` settings in your `stack.yaml` and trusts the
  package's Cabal file to explicitly state all its dependencies.
* If system package installation fails, `get-stack.sh` will fail as well. Also
  shows warning suggesting to run `apt-get update` or similar, depending on the
  OS.
  ([#2898](https://github.com/commercialhaskell/stack/issues/2898))
* When `stack ghci` is run with a config with no packages (e.g. global project),
  it will now look for source files in the current work dir.
  ([#2878](https://github.com/commercialhaskell/stack/issues/2878))
* Bump to Hpack 0.17.0 to allow `custom-setup` and `!include "..."` in
  `package.yaml`.
* The script interpreter will now output error logging.  In particular,
  this means it will output info about plan construction errors.
  ([#2879](https://github.com/commercialhaskell/stack/issues/2879))
* `stack ghci` now takes `--flag` and `--ghc-options` again (inadvertently
  removed in 1.3.0).
  ([#2986](https://github.com/commercialhaskell/stack/issues/2986))
* `stack exec` now takes `--rts-options` which passes the given arguments inside
  of `+RTS ... args .. -RTS` to the executable. This works around Stack itself
  consuming the RTS flags on Windows.
  ([#2640](https://github.com/commercialhaskell/stack/issues/2640))
* Upgraded `http-client-tls` version, which now offers support for the
  `socks5://` and `socks5h://` values in the `http_proxy` and `https_proxy`
  environment variables.

Bug fixes:

* Bump to Hpack 0.16.0 to avoid character encoding issues when reading and
  writing on non-UTF8 systems.
* `stack ghci` will no longer ignore hsSourceDirs that contain `..`.
  ([#2895](https://github.com/commercialhaskell/stack/issues/2895))
* `stack list-dependencies --license` now works for wired-in-packages,
  like base. ([#2871](https://github.com/commercialhaskell/stack/issues/2871))
* `stack setup` now correctly indicates when it uses system ghc
  ([#2963](https://github.com/commercialhaskell/stack/issues/2963))
* Fix to `stack config set`, in 1.3.2 it always applied to
  the global project.
  ([#2709](https://github.com/commercialhaskell/stack/issues/2709))
* Previously, Cabal files without exe or lib would fail on the "copy" step.
  ([#2862](https://github.com/commercialhaskell/stack/issues/2862))
* `stack upgrade --git` now works properly.  Workaround for affected
  versions (>= 1.3.0) is to instead run `stack upgrade --git --source-only`.
  ([#2977](https://github.com/commercialhaskell/stack/issues/2977))
* Added support for GHC 8's slightly different warning format for
  dumping warnings from logs.
* Work around a bug in Cabal/GHC in which package IDs are not unique
  for different source code, leading to Stack not always rebuilding
  packages depending on local packages which have
  changed. ([#2904](https://github.com/commercialhaskell/stack/issues/2904))

## 1.3.2 - 2016-12-27

Bug fixes:

* `stack config set` can now be used without a compiler installed
  [#2852](https://github.com/commercialhaskell/stack/issues/2852).
* `get-stack.sh` now installs correct binary on ARM for generic linux and
  raspbian, closing
  [#2856](https://github.com/commercialhaskell/stack/issues/2856).
* Correct the testing of whether a package database exists by checking
  for the `package.cache` file itself instead of the containing
  directory.
* Revert a change in the previous release which made it impossible to
  set local extra-dep packages as targets. This was overkill; we
  really only wanted to disable their test suites, which was already
  handled by a later
  patch. [#2849](https://github.com/commercialhaskell/stack/issues/2849)
* `stack new` always treats templates as being UTF-8 encoding,
  ignoring locale settings on a local machine. See
  [Yesod mailing list discussion](https://groups.google.com/d/msg/yesodweb/ZyWLsJOtY0c/aejf9E7rCAAJ)

## 1.3.0 - 2016-12-12

Release notes:

* For the _next_ Stack release after this one, we are planning
  changes to our Linux releases, including dropping our Ubuntu,
  Debian, CentOS, and Fedora package repositories and switching to
  statically linked binaries. See
  [#2534](https://github.com/commercialhaskell/stack/issues/2534).
  Note that upgrading without a package manager has gotten easier
  with new binary upgrade support in `stack upgrade` (see the Major
  Changes section below for more information). In addition, the
  get.haskellstack.org script no longer installs from Ubuntu,
  Debian, CentOS, or Fedora package repositories. Instead it places
  a generic binary in /usr/local/bin.

Major changes:

* Stack will now always use its own GHC installation, even when a suitable GHC
  installation is available on the PATH. To get the old behaviour, use
  the `--system-ghc` flag or run `stack config set system-ghc --global true`.
  Docker- and Nix-enabled projects continue to use the GHC installations
  in their environment by default.

    NB: Scripts that previously used Stack in combination with a system GHC
    installation should now include a `stack setup` line or use the
    `--install-ghc` flag.
    [#2221](https://github.com/commercialhaskell/stack/issues/2221)

* `stack ghci` now defaults to skipping the build of target packages, because
  support has been added for invoking "initial build steps", which create
  autogen files and run preprocessors. The `--no-build` flag is now deprecated
  because it should no longer be necessary. See
  [#1364](https://github.com/commercialhaskell/stack/issues/1364)

* Stack is now capable of doing binary upgrades instead of always
  recompiling a new version from source. Running `stack upgrade` will
  now default to downloading a binary version of Stack from the most
  recent release, if one is available. See `stack upgrade --help` for
  more options.
  [#1238](https://github.com/commercialhaskell/stack/issues/1238)

Behavior changes:

* Passing `--resolver X` with a Stack command which forces creation of a global
  project config, will pass resolver X into the initial config.
  See [#2579](https://github.com/commercialhaskell/stack/issues/2229).

* Switch the "Run from outside project" messages to debug-level, to
  avoid spamming users in the normal case of non-project usage

* If a remote package is specified (such as a Git repo) without an explicit
  `extra-dep` setting, a warning is given to the user to provide one
  explicitly.

Other enhancements:

* `stack haddock` now supports `--haddock-internal`. See
  [#2229](https://github.com/commercialhaskell/stack/issues/2229)
* Add support for `system-ghc` and `install-ghc` fields to `stack config set`
  command.
* Add `ghc-build` option to override autodetected GHC build to use (e.g. gmp4,
  tinfo6, nopie) on Linux.
* `stack setup` detects systems where gcc enables PIE by default (such as Ubuntu
  16.10 and Hardened Gentoo) and adjusts the GHC `configure` options
  accordingly. [#2542](https://github.com/commercialhaskell/stack/issues/2542)
* Upload to Hackage with HTTP digest instead of HTTP basic.
* Make `stack list-dependencies` understand all of the `stack dot` options too.
* Add the ability for `stack list-dependencies` to list dependency licenses by
  passing the `--license` flag.
* Dump logs that contain warnings for any local non-dependency packages
  [#2545](https://github.com/commercialhaskell/stack/issues/2545)
* Add the `dump-logs` config option and `--dump-logs` command line
  option to get full build output on the
  console. [#426](https://github.com/commercialhaskell/stack/issues/426)
* Add the `--open` option to "stack hpc report" command, causing the report to
  be opened in the browser.
* The `stack config set` command now accepts a `--global` flag for suitable
  fields which causes it to modify the global user configuration
  (`~/.stack/config.yaml`) instead of the project configuration.
  [#2675](https://github.com/commercialhaskell/stack/pull/2675)
* Information on the latest available snapshots is now downloaded from S3
  instead of stackage.org, increasing reliability in case of stackage.org
  outages. [#2653](https://github.com/commercialhaskell/stack/pull/2653)
* `stack dot` and `stack list-dependencies` now take targets and flags.
  [#1919](https://github.com/commercialhaskell/stack/issues/1919)
* Deprecate `stack setup --stack-setup-yaml` for `--setup-info-yaml` based
  on discussion in
  [#2647](https://github.com/commercialhaskell/stack/issues/2647).
* The `--main-is` flag for GHCI now implies the TARGET, fixing
  [#1845](https://github.com/commercialhaskell/stack/issues/1845).
* `stack ghci` no longer takes all build options, as many weren't useful
  [#2199](https://github.com/commercialhaskell/stack/issues/2199)
* `--no-time-in-log` option, to make verbose logs more diffable
  [#2727](https://github.com/commercialhaskell/stack/issues/2727)
* `--color` option added to override auto-detection of ANSI support
  [#2725](https://github.com/commercialhaskell/stack/issues/2725)
* Missing extra-deps are now warned about, adding a degree of typo detection
  [#1521](https://github.com/commercialhaskell/stack/issues/1521)
* No longer warns about missing build-tools if they are on the PATH.
  [#2235](https://github.com/commercialhaskell/stack/issues/2235)
* Replace enclosed-exceptions with safe-exceptions.
  [#2768](https://github.com/commercialhaskell/stack/issues/2768)
* The install location for GHC and other programs can now be configured with the
  `local-programs-path` option in `config.yaml`.
  [#1644](https://github.com/commercialhaskell/stack/issues/1644)
* Added option to add nix dependencies as nix GC roots
* Proper pid 1 (init) process for `stack exec` with Docker
* Dump build logs if they contain warnings.
  [#2545](https://github.com/commercialhaskell/stack/issues/2545)
* Docker: redirect stdout of `docker pull` to stderr so that
  it will not interfere with output of other commands.
* Nix & docker can be activated at the same time, in order to run Stack in a
  nix-shell in a container, preferably from an image already containing the nix
  dependencies in its /nix/store
* Stack/nix: Dependencies can be added as nix GC roots, so they are not removed
  when running `nix-collect-garbage`

Bug fixes:

* Fixed a gnarly bug where programs and package tarballs sometimes have
  corrupted downloads. See
  [#2657](https://github.com/commercialhaskell/stack/issues/2568).
* Add proper support for non-ASCII characters in file paths for the `sdist`
  command. See [#2549](https://github.com/commercialhaskell/stack/issues/2549)
* Never treat `extra-dep` local packages as targets. This ensures
  things like test suites are not run for these packages, and that
  build output is not hidden due to their presence.
* Fix a resource leak in `sinkProcessStderrStdout` which could affect
  much of the codebase, in particular copying precompiled
  packages. [#1979](https://github.com/commercialhaskell/stack/issues/1979)
* Docker: ensure that interrupted extraction process does not cause corrupt file
  when downloading a Docker-compatible Stack executable
  [#2568](https://github.com/commercialhaskell/stack/issues/2568)
* Fixed running `stack hpc report` on package targets.
  [#2664](https://github.com/commercialhaskell/stack/issues/2664)
* Fix a long-standing performance regression where Stack would parse the
  `.dump-hi` files of the library components of local packages twice.
  [#2658](https://github.com/commercialhaskell/stack/pull/2658)
* Fixed a regression in "stack ghci --no-load", where it would prompt for a main
  module to load. [#2603](https://github.com/commercialhaskell/stack/pull/2603)
* Build Setup.hs files with the threaded RTS, mirroring the behavior of
  `cabal-install` and enabling more complex build systems in those files.
* Fixed a bug in passing along `--ghc-options` to ghcjs.  They were being
  provided as `--ghc-options` to Cabal, when it needs to be `--ghcjs-options`.
  [#2714](https://github.com/commercialhaskell/stack/issues/2714)
* Launch Docker from the project root regardless of the working
  directory Stack is invoked from. This means paths relative to the project root
  (e.g. environment files) can be specified in `stack.yaml`'s docker `run-args`.
* `stack setup --reinstall` now behaves as expected.
  [#2554](https://github.com/commercialhaskell/stack/issues/2554)

## 1.2.0 - 2016-09-16

Release notes:

* On many Un*x systems, Stack can now be installed with a simple
  one-liner:

        wget -qO- https://get.haskellstack.org/ | sh

* The fix for
  [#2175](https://github.com/commercialhaskell/stack/issues/2175)
  entails that Stack must perform a full clone of a large Git repo of
  Hackage meta-information. The total download size is about 200 MB.
  Please be aware of this when upgrading your Stack installation.

* If you use Mac OS X, you may want to delay upgrading to macOS Sierra as there
  are reports of GHC panics when building some packages (including Stack
  itself). See [#2577](https://github.com/commercialhaskell/stack/issues/2577)

* This version of Stack does not build on ARM or PowerPC systems (see
  [store#37](https://github.com/fpco/store/issues/37)).  Please stay with
  version 1.1.2 for now on those architectures.  This will be rectified soon!

* We are now releasing a statically linked Stack binary for
  [64-bit Linux](https://get.haskellstack.org/stable/linux-x86_64-static.tar.gz).
  Please try it and let us know if you run into any trouble on your platform.

* We are planning some changes to our Linux releases, including dropping our
  Ubuntu, Debian, CentOS, and Fedora package repositories and switching to
  statically linked binaries.  We would value your feedback in
  [#2534](https://github.com/commercialhaskell/stack/issues/2534).

Major changes:

* Add `stack hoogle` command.
  [#55](https://github.com/commercialhaskell/stack/issues/55)
* Support for absolute file path in `url` field of `setup-info` or
  `--ghc-bindist`
* Add support for rendering GHCi scripts targeting different GHCi like
  applications
  [#2457](https://github.com/commercialhaskell/stack/pull/2457)

Behavior changes:

* Remove `stack ide start` and `stack ide load-targets` commands.
  [#2178](https://github.com/commercialhaskell/stack/issues/2178)
* Support .buildinfo files in `stack ghci`.
  [#2242](https://github.com/commercialhaskell/stack/pull/2242)
* Support -ferror-spans syntax in GHC error messages.
* Avoid unpacking ghc to `/tmp`
  [#996](https://github.com/commercialhaskell/stack/issues/996)
* The Linux `gmp4` GHC bindist is no longer considered a full-fledged GHC
  variant and can no longer be specified using the `ghc-variant` option,
  and instead is treated more like a slightly different platform.

Other enhancements:

* Use the `store` package for binary serialization of most caches.
* Only require minor version match for Docker Stack exe.
  This way, we can make patch releases for version bounds and similar
  build issues without needing to upload new binaries for Docker.
* Stack/Nix: Passes the right ghc derivation as an argument to the `shell.nix`
  when a custom `shell.nix` is used. See
  [#2243](https://github.com/commercialhaskell/stack/issues/2243)
* Stack/Nix: Sets `LD_LIBRARY_PATH` so packages using C libs for Template
  Haskell can work (See _e.g._
  [this HaskellR issue](https://github.com/tweag/HaskellR/issues/253))
* Parse CLI arguments and configuration files into less permissive types,
  improving error messages for bad inputs.
  [#2267](https://github.com/commercialhaskell/stack/issues/2267)
* Add the ability to explicitly specify a gcc executable.
  [#593](https://github.com/commercialhaskell/stack/issues/593)
* Nix: No longer uses LTS mirroring in nixpkgs. Gives to nix-shell a derivation
  like `haskell.compiler.ghc801`
  See [#2259](https://github.com/commercialhaskell/stack/issues/2259)
* Perform some subprocesses during setup concurrently, slightly speeding up most
  commands. [#2346](https://github.com/commercialhaskell/stack/pull/2346)
* `stack setup` no longer unpacks to the system temp dir on posix systems.
  [#996](https://github.com/commercialhaskell/stack/issues/996)
* `stack setup` detects libtinfo6 and ncurses6 and can download alternate GHC
  bindists [#257](https://github.com/commercialhaskell/stack/issues/257)
  [#2302](https://github.com/commercialhaskell/stack/issues/2302).
* `stack setup` detects Linux ARMv7 downloads appropriate GHC bindist
  [#2103](https://github.com/commercialhaskell/stack/issues/2103)
* Custom `stack` binaries list dependency versions in output for `--version`.
  See [#2222](https://github.com/commercialhaskell/stack/issues/2222)
  and [#2450](https://github.com/commercialhaskell/stack/issues/2450).
* Use a pretty printer to output dependency resolution errors.
  [#1912](https://github.com/commercialhaskell/stack/issues/1912)
* Remove the `--os` flag
  [#2227](https://github.com/commercialhaskell/stack/issues/2227)
* Add 'netbase' and 'ca-certificates' as dependency for .deb packages.
  [#2293](https://github.com/commercialhaskell/stack/issues/2293).
* Add `stack ide targets` command.
* Enhance debug logging with subprocess timings.
* Pretty-print YAML parse errors
  [#2374](https://github.com/commercialhaskell/stack/issues/2374)
* Clarify confusing `stack setup` output
  [#2314](https://github.com/commercialhaskell/stack/issues/2314)
* Delete `Stack.Types` multimodule to improve build times
  [#2405](https://github.com/commercialhaskell/stack/issues/2405)
* Remove spurious newlines in build logs
  [#2418](https://github.com/commercialhaskell/stack/issues/2418)
* Interpreter: Provide a way to hide implicit packages
  [#1208](https://github.com/commercialhaskell/stack/issues/1208)
* Check executability in exec lookup
  [#2489](https://github.com/commercialhaskell/stack/issues/2489)

Bug fixes:

* Fix Cabal warning about use of a deprecated Cabal flag
  [#2350](https://github.com/commercialhaskell/stack/issues/2350)
* Support most executable extensions on Windows
  [#2225](https://github.com/commercialhaskell/stack/issues/2225)
* Detect resolver change in `stack solver`
  [#2252](https://github.com/commercialhaskell/stack/issues/2252)
* Fix a bug in docker image creation where the wrong base image was
  selected
  [#2376](https://github.com/commercialhaskell/stack/issues/2376)
* Ignore special entries when unpacking tarballs
  [#2361](https://github.com/commercialhaskell/stack/issues/2361)
* Fixes src directory pollution of `style.css` and `highlight.js` with GHC 8's
  haddock [#2429](https://github.com/commercialhaskell/stack/issues/2429)
* Handle filepaths with spaces in `stack ghci`
  [#2266](https://github.com/commercialhaskell/stack/issues/2266)
* Apply ghc-options to snapshot packages
  [#2289](https://github.com/commercialhaskell/stack/issues/2289)
* `stack sdist`: Fix timestamp in tarball
  [#2394](https://github.com/commercialhaskell/stack/pull/2394)
* Allow global Stack arguments with a script
  [#2316](https://github.com/commercialhaskell/stack/issues/2316)
* Inconsistency between ToJSON and FromJSON instances of PackageLocation
  [#2412](https://github.com/commercialhaskell/stack/pull/2412)
* Perform Unicode normalization on filepaths
  [#1810](https://github.com/commercialhaskell/stack/issues/1810)
* Solver: always keep ghc wired-in as hard constraints
  [#2453](https://github.com/commercialhaskell/stack/issues/2453)
* Support OpenBSD's tar where possible, require GNU tar for xz support
  [#2283](https://github.com/commercialhaskell/stack/issues/2283)
* Fix using --coverage with Cabal-1.24
  [#2424](https://github.com/commercialhaskell/stack/issues/2424)
* When marking exe installed, remove old version
  [#2373](https://github.com/commercialhaskell/stack/issues/2373)
* Stop truncating `all-cabal-hashes` git repo
  [#2175](https://github.com/commercialhaskell/stack/issues/2175)
* Handle non-ASCII filenames on Windows
  [#2491](https://github.com/commercialhaskell/stack/issues/2491)
* Avoid using multiple versions of a package in script interpreter
  by passing package-id to ghc/runghc
  [#1957](https://github.com/commercialhaskell/stack/issues/1957)
* Only pre-load compiler version when using nix integration
  [#2459](https://github.com/commercialhaskell/stack/issues/2459)
* Solver: parse Cabal errors also on Windows
  [#2502](https://github.com/commercialhaskell/stack/issues/2502)
* Allow exec and ghci commands in interpreter mode.
  Scripts can now automatically open in the repl by using `exec ghci`
  instead of `runghc` in the shebang command.
  [#2510](https://github.com/commercialhaskell/stack/issues/2510)
* Now consider a package to be dirty when an extra-source-file is changed.
  See [#2040](https://github.com/commercialhaskell/stack/issues/2040)

## 1.1.2 - 2016-05-20

Release notes:

* Official FreeBSD binaries are
  [now available](http://docs.haskellstack.org/en/stable/install_and_upgrade/#freebsd)
  [#1253](https://github.com/commercialhaskell/stack/issues/1253).

Major changes:

* Extensible custom snapshots implemented. These allow you to define snapshots
which extend other snapshots. See
[#863](https://github.com/commercialhaskell/stack/issues/863). Local file custom
snapshots can now be safely updated without changing their name.  Remote custom
snapshots should still be treated as immutable.

Behavior changes:

* `stack path --compiler` was added in the last release, to yield a path to the
  compiler. Unfortunately, `--compiler` is a global option that is useful to use
  with `stack path`. The same functionality is now provided by `stack path
  --compiler-exe`. See
  [#2123](https://github.com/commercialhaskell/stack/issues/2123)
* For packages specified in terms of a git or hg repo, the hash used in the
  location has changed.  This means that existing downloads from older stack
  versions won't be used.  This is a side-effect of the fix to
  [#2133](https://github.com/commercialhaskell/stack/issues/2133)
* `stack upgrade` no longer pays attention to local `stack.yaml` files, just the
  global config and CLI options.
  [#1392](https://github.com/commercialhaskell/stack/issues/1392)
* `stack ghci` now uses `:add` instead of `:load`, making it potentially work
  better with user scripts. See
  [#1888](https://github.com/commercialhaskell/stack/issues/1888)

Other enhancements:

* Grab Cabal files via Git SHA to avoid regressions from Hackage revisions
  [#2070](https://github.com/commercialhaskell/stack/pull/2070)
* Custom snapshots now support `ghc-options`.
* Package git repos are now re-used rather than re-cloned. See
  [#1620](https://github.com/commercialhaskell/stack/issues/1620)
* `DESTDIR` is filtered from environment when installing GHC. See
  [#1460](https://github.com/commercialhaskell/stack/issues/1460)
* `stack haddock` now supports `--haddock-arguments`. See
  [#2144](https://github.com/commercialhaskell/stack/issues/2144)
* Signing: warn if GPG_TTY is not set as per `man gpg-agent`

Bug fixes:

* Now ignore project config when doing `stack init` or `stack new`. See
  [#2110](https://github.com/commercialhaskell/stack/issues/2110)
* Packages specified by git repo can now have submodules. See
  [#2133](https://github.com/commercialhaskell/stack/issues/2133)
* Fix of hackage index fetch retry. See re-opening of
  [#1418](https://github.com/commercialhaskell/stack/issues/1418#issuecomment-217633843)
* HPack now picks up changes to filesystem other than package.yaml.  See
  [#2051](https://github.com/commercialhaskell/stack/issues/2051)
* "stack solver" no longer suggests --omit-packages. See
  [#2031](https://github.com/commercialhaskell/stack/issues/2031)
* Fixed an issue with building Cabal's Setup.hs. See
  [#1356](https://github.com/commercialhaskell/stack/issues/1356)
* Package dirtiness now pays attention to deleted files. See
  [#1841](https://github.com/commercialhaskell/stack/issues/1841)
* `stack ghci` now uses `extra-lib-dirs` and `extra-include-dirs`. See
  [#1656](https://github.com/commercialhaskell/stack/issues/1656)
* Relative paths outside of source dir added via `qAddDependentFile` are now
  checked for dirtiness. See
  [#1982](https://github.com/commercialhaskell/stack/issues/1982)
* Signing: always use `--with-fingerprints`

## 1.1.0 - 2016-05-04

Release notes:

* Added Ubuntu 16.04 LTS (xenial) Apt repo.
* No longer uploading new versions to Fedora 21 repo.

Behavior changes:

* Snapshot packages are no longer built with executable profiling. See
  [#1179](https://github.com/commercialhaskell/stack/issues/1179).
* `stack init` now ignores symlinks when searching for Cabal files. It also now
  ignores any directory that begins with `.` (as well as `dist` dirs) - before
  it would only ignore `.git`, `.stack-work`, and `dist`.
* The Stack executable is no longer built with `-rtsopts`.  Before, when
  `-rtsopts` was enabled, Stack would process `+RTS` options even when intended
  for some other program, such as when used with `stack exec -- prog +RTS`.
  See [#2022](https://github.com/commercialhaskell/stack/issues/2022).
* The `stack path --ghc-paths` option is deprecated and renamed to `--programs`.
  `--compiler` is added, which points directly at the compiler used in
  the current project.  `--compiler-bin` points to the compiler's bin dir.
* For consistency with the `$STACK_ROOT` environment variable, the
  `stack path --global-stack-root` flag and the `global-stack-root` field
  in the output of `stack path` are being deprecated and replaced with the
  `stack-root` flag and output field.
  Additionally, the Stack root can now be specified via the
  `--stack-root` command-line flag. See
  [#1148](https://github.com/commercialhaskell/stack/issues/1148).
* `stack sig` GPG-related sub-commands were removed (folded into `upload` and
  `sdist`)
* GPG signing of packages while uploading to Hackage is now the default. Use
  `upload --no-signature` if you would rather not contribute your package
  signature. If you don't yet have a GPG keyset, read this
  [blog post on GPG keys](https://fpcomplete.com/blog/2016/05/stack-security-gnupg-keys).
  We can add a `stack.yaml` config setting to disable signing if some people
  desire it. We hope that people will sign. Later we will be adding GPG
  signature verification options.
* `stack build pkg-1.2.3` will now build even if the snapshot has a different
  package version - it is treated as an extra-dep. `stack build local-pkg-1.2.3`
  is an error even if the version number matches the local package
  [#2028](https://github.com/commercialhaskell/stack/issues/2028).
* Having a `nix:` section no longer implies enabling nix build. This allows the
  user to globally configure whether nix is used (unless the project overrides
  the default explicitly). See
  [#1924](https://github.com/commercialhaskell/stack/issues/1924).
* Remove deprecated valid-wanted field.
* Docker: mount home directory in container
  [#1949](https://github.com/commercialhaskell/stack/issues/1949).
* Deprecate `stack path --local-bin-path`; instead use `--local-bin`.
* `stack image`: allow absolute source paths for `add`.

Other enhancements:

* `stack haddock --open [PACKAGE]` opens the local haddocks in the browser.
* Fix too much rebuilding when enabling/disabling profiling flags.
* `stack build pkg-1.0` will now build `pkg-1.0` even if the snapshot specifies
  a different version (it introduces a temporary extra-dep)
* Experimental: Support for `--split-objs` added
  [#1284](https://github.com/commercialhaskell/stack/issues/1284).
* `git` packages with submodules are supported by passing the `--recursive`
  flag to `git clone`.
* When using [Hpack](https://github.com/sol/hpack), only regenerate Cabal files
  when Hpack files change.
* Hpack files can now be used in templates
* `stack ghci` now runs ghci as a separate process
  [#1306](https://github.com/commercialhaskell/stack/issues/1306)
* Retry when downloading snapshots and package indices
* Many build options are configurable now in `stack.yaml`:

  ~~~yaml
  build:
    library-profiling: true
    executable-profiling: true
    haddock: true
    haddock-deps: true
    copy-bins: true
    prefetch: true
    force-dirty: true
    keep-going: true
    test: true
    test-arguments:
      rerun-tests: true
      additional-args: ['-fprof']
      coverage: true
      no-run-tests: true
    bench: true
    benchmark-opts:
      benchmark-arguments: -O2
      no-run-benchmarks: true
    reconfigure: true
    cabal-verbose: true
  ~~~

* A number of URLs are now configurable, useful for firewalls. See
  [#1794](https://github.com/commercialhaskell/stack/issues/1884).
* Suggest causes when executables are missing.
* Allow `--omit-packages` even without `--solver`.
* Improve the generated `stack.yaml`.
* Improve ghci results after :load Main module collision with main file path.
* Only load the hackage index if necessary
  [#1883](https://github.com/commercialhaskell/stack/issues/1883),
  [#1892](https://github.com/commercialhaskell/stack/issues/1892).
* init: allow local packages to be deps of deps
  [#1965](https://github.com/commercialhaskell/stack/issues/1965).
* Always use full fingerprints from GPG
  [#1952](https://github.com/commercialhaskell/stack/issues/1952).
* Default to using `gpg2` and fall back to `gpg`
  [#1976](https://github.com/commercialhaskell/stack/issues/1976).
* Add a flag for --verbosity silent.
* Add `haddock --open` flag
  [#1396](https://github.com/commercialhaskell/stack/issues/1396).

Bug fixes:

* Package tarballs would fail to unpack.
  [#1884](https://github.com/commercialhaskell/stack/issues/1884).
* Fixed errant warnings about missing modules, after deleted and removed from
  Cabal file [#921](https://github.com/commercialhaskell/stack/issues/921)
  [#1805](https://github.com/commercialhaskell/stack/issues/1805).
* Now considers a package to dirty when the Hpack file is changed
  [#1819](https://github.com/commercialhaskell/stack/issues/1819).
* Nix: cancelling a Stack build now exits properly rather than dropping into a
  nix-shell [#1778](https://github.com/commercialhaskell/stack/issues/1778).
* `allow-newer: true` now causes `--exact-configuration` to be passed to Cabal.
  See [#1579](https://github.com/commercialhaskell/stack/issues/1579).
* `stack solver` no longer fails with `InvalidRelFile` for relative package
  paths including `..`. See
  [#1954](https://github.com/commercialhaskell/stack/issues/1954).
* Ignore emacs lock files when finding Cabal files
  [#1897](https://github.com/commercialhaskell/stack/issues/1897).
* Use lenient UTF-8 decode for build output
  [#1945](https://github.com/commercialhaskell/stack/issues/1945).
* Clear index cache whenever index updated
  [#1962](https://github.com/commercialhaskell/stack/issues/1962).
* Fix: Building a container image drops a .stack-work dir in the current working
  (sub)directory
  [#1975](https://github.com/commercialhaskell/stack/issues/1975).
* Fix: Rebuilding when disabling profiling
  [#2023](https://github.com/commercialhaskell/stack/issues/2023).

## 1.0.4.3 - 2016-04-07

Bug fixes:

* Don't delete contents of ~/.ssh when using `stack clean --full` with Docker
  enabled [#2000](https://github.com/commercialhaskell/stack/issues/2000)

## 1.0.4.2 - 2016-03-09

Build with `path-io-1.0.0`. There are no changes in behaviour from 1.0.4, so no
binaries are released for this version.

## 1.0.4.1 - 2016-02-21

Fixes build with `aeson-0.11.0.0`. There are no changes in behaviour from 1.0.4,
so no binaries are released for this version.

## 1.0.4 - 2016-02-20

Major changes:

* Some notable changes in `stack init`:
    * Overall it should now be able to initialize almost all existing Cabal
      packages out of the box as long as the package itself is consistently
      defined.
    * Choose the best possible snapshot and add extra dependencies on top
      of a snapshot resolver rather than a compiler resolver -
      [#1583](https://github.com/commercialhaskell/stack/pull/1583)
    * Automatically omit a package (`--omit-packages`) when it is compiler
      incompatible or when there are packages with conflicting dependency
      requirements. See
      [#1674](https://github.com/commercialhaskell/stack/pull/1674).
    * Some more changes for a better user experience. Please refer to
      the doc guide for details.
* Add support for Hpack, alternative package description format
  [#1679](https://github.com/commercialhaskell/stack/issues/1679)

Other enhancements:

* Docker: pass ~/.ssh and SSH auth socket into container, so that git repos
  work [#1358](https://github.com/commercialhaskell/stack/issues/1358).
* Docker: strip suffix from docker --version.
  [#1653](https://github.com/commercialhaskell/stack/issues/1653)
* Docker: pass USER and PWD environment variables into container.
* On each run, Stack will test the Stack root directory (~/.stack), and the
  project and package work directories (.stack-work) for whether they are
  owned by the current user and abort if they are not. This precaution can
  be disabled with the `--allow-different-user` flag or `allow-different-user`
  option in the global config (~/.stack/config.yaml).
  [#471](https://github.com/commercialhaskell/stack/issues/471)
* Added `stack clean --full` option for full working dir cleanup.
* YAML config: support Zip archives.
* Redownload build plan if parsing fails
  [#1702](https://github.com/commercialhaskell/stack/issues/1702).
* Give mustache templates access to a 'year' tag
  [#1716](https://github.com/commercialhaskell/stack/pull/1716).
* Have "stack ghci" warn about module name aliasing.
* Add "stack ghci --load-local-deps".
* Build Setup.hs with -rtsopts
  [#1687](https://github.com/commercialhaskell/stack/issues/1687).
* `stack init` accepts a list of directories.
* Add flag infos to DependencyPlanFailures (for better error output in case of
  flags) [#713](https://github.com/commercialhaskell/stack/issues/713)
* `stack new --bare` complains for overwrites, and add `--force` option
  [#1597](https://github.com/commercialhaskell/stack/issues/1597).

Bug fixes:

* Previously, `stack ghci` would fail with `cannot satisfy -package-id` when the
  implicit build step changes the package key of some dependency.
* Fix: Building with ghcjs: "ghc-pkg: Prelude.chr: bad argument: 2980338"
  [#1665](https://github.com/commercialhaskell/stack/issues/1665).
* Fix running test / bench with `--profile` / `--trace`.
* Fix: build progress counter is no longer visible
  [#1685](https://github.com/commercialhaskell/stack/issues/1685).
* Use "-RTS" w/ profiling to allow extra args
  [#1772](https://github.com/commercialhaskell/stack/issues/1772).
* Fix withUnpackedTarball7z to find name of srcDir after unpacking
  (fixes `stack setup` fails for ghcjs project on windows)
  [#1774](https://github.com/commercialhaskell/stack/issues/1774).
* Add space before auto-generated bench opts (makes profiling options work
  uniformly for applications and benchmark suites)
  [#1771](https://github.com/commercialhaskell/stack/issues/1771).
* Don't try to find plugin if it resembles flag.
* Setup.hs changes cause package dirtiness
  [#1711](https://github.com/commercialhaskell/stack/issues/1711).
* Send "stack templates" output to stdout
  [#1792](https://github.com/commercialhaskell/stack/issues/1792).

## 1.0.2 - 2016-01-18

Release notes:

- Arch Linux: Stack has been adopted into the
  [official community repository](https://www.archlinux.org/packages/community/x86_64/stack/),
  so we will no longer be updating the AUR with new versions. See the
  [install/upgrade guide](http://docs.haskellstack.org/en/stable/install_and_upgrade/#arch-linux)
  for current download instructions.

Major changes:

- `stack init` and `solver` overhaul
  [#1583](https://github.com/commercialhaskell/stack/pull/1583)

Other enhancements:

- Disable locale/codepage hacks when GHC >=7.10.3
  [#1552](https://github.com/commercialhaskell/stack/issues/1552)
- Specify multiple images to build for `stack image container`
  [docs](http://docs.haskellstack.org/en/stable/yaml_configuration/#image)
- Specify which executables to include in images for `stack image container`
  [docs](http://docs.haskellstack.org/en/stable/yaml_configuration/#image)
- Docker: pass supplementary groups and umask into container
- If git fetch fails wipe the directory and try again from scratch
  [#1418](https://github.com/commercialhaskell/stack/issues/1418)
- Warn if newly installed executables won't be available on the PATH
  [#1362](https://github.com/commercialhaskell/stack/issues/1362)
- `stack.yaml`: for `stack image container`, specify multiple images to
  generate, and which executables should be added to those images
- GHCI: add interactive Main selection
  [#1068](https://github.com/commercialhaskell/stack/issues/1068)
- Care less about the particular name of a GHCJS sdist folder
  [#1622](https://github.com/commercialhaskell/stack/issues/1622)
- Unified Enable/disable help messaging
  [#1613](https://github.com/commercialhaskell/stack/issues/1613)

Bug fixes:

- Don't share precompiled packages between GHC/platform variants and Docker
  [#1551](https://github.com/commercialhaskell/stack/issues/1551)
- Properly redownload corrupted downloads with the correct file size.
  [Mailing list discussion](https://groups.google.com/d/msg/haskell-stack/iVGDG5OHYxs/FjUrR5JsDQAJ)
- Gracefully handle invalid paths in error/warning messages
  [#1561](https://github.com/commercialhaskell/stack/issues/1561)
- Nix: select the correct GHC version corresponding to the snapshot
  even when an abstract resolver is passed via `--resolver` on the
  command-line.
  [#1641](https://github.com/commercialhaskell/stack/issues/1641)
- Fix: Stack does not allow using an external package from ghci
  [#1557](https://github.com/commercialhaskell/stack/issues/1557)
- Disable ambiguous global '--resolver' option for 'stack init'
  [#1531](https://github.com/commercialhaskell/stack/issues/1531)
- Obey `--no-nix` flag
- Fix: GHCJS Execute.hs: Non-exhaustive patterns in lambda
  [#1591](https://github.com/commercialhaskell/stack/issues/1591)
- Send file-watch and sticky logger messages to stderr
  [#1302](https://github.com/commercialhaskell/stack/issues/1302)
  [#1635](https://github.com/commercialhaskell/stack/issues/1635)
- Use globaldb path for querying Cabal version
  [#1647](https://github.com/commercialhaskell/stack/issues/1647)

## 1.0.0 - 2015-12-24

Release notes:

*  We're calling this version 1.0.0 in preparation for Stackage
   LTS 4.  Note, however, that this does not mean the code's API
   will be stable as this is primarily an end-user tool.

Enhancements:

* Added flag `--profile` flag: passed with `stack build`, it will
  enable profiling, and for `--bench` and `--test` it will generate a
  profiling report by passing `+RTS -p` to the executable(s). Great
  for using like `stack build --bench --profile` (remember that
  enabling profile will slow down your benchmarks by >4x). Run `stack
  build --bench` again to disable the profiling and get proper speeds
* Added flag `--trace` flag: just like `--profile`, it enables
  profiling, but instead of generating a report for `--bench` and
  `--test`, prints out a stack trace on exception. Great for using
  like `stack build --test --trace`
* Nix: all options can be overridden on command line
  [#1483](https://github.com/commercialhaskell/stack/issues/1483)
* Nix: build environments (shells) are now pure by default.
* Make verbosity silent by default in script interpreter mode
  [#1472](https://github.com/commercialhaskell/stack/issues/1472)
* Show a message when resetting git commit fails
  [#1453](https://github.com/commercialhaskell/stack/issues/1453)
* Improve Unicode handling in project/package names
  [#1337](https://github.com/commercialhaskell/stack/issues/1337)
* Fix ambiguity between a Stack command and a filename to execute (prefer
  `stack` subcommands)
  [#1471](https://github.com/commercialhaskell/stack/issues/1471)
* Support multi line interpreter directive comments
  [#1394](https://github.com/commercialhaskell/stack/issues/1394)
* Handle space separated pids in ghc-pkg dump (for GHC HEAD)
  [#1509](https://github.com/commercialhaskell/stack/issues/1509)
* Add ghci --no-package-hiding option
  [#1517](https://github.com/commercialhaskell/stack/issues/1517)
* `stack new` can download templates from URL
  [#1466](https://github.com/commercialhaskell/stack/issues/1466)

Bug fixes:

* Nix: `stack exec` options are passed properly to the Stack sub process
  [#1538](https://github.com/commercialhaskell/stack/issues/1538)
* Nix: specifying a shell-file works in any current working directory
  [#1547](https://github.com/commercialhaskell/stack/issues/1547)
* Nix: use `--resolver` argument
* Docker: fix missing image message and '--docker-auto-pull'
* No HTML escaping for "stack new" template params
  [#1475](https://github.com/commercialhaskell/stack/issues/1475)
* Set permissions for generated .ghci script
  [#1480](https://github.com/commercialhaskell/stack/issues/1480)
* Restrict commands allowed in interpreter mode
  [#1504](https://github.com/commercialhaskell/stack/issues/1504)
* `stack ghci` doesn't see preprocessed files for executables
  [#1347](https://github.com/commercialhaskell/stack/issues/1347)
* All test suites run even when only one is requested
  [#1550](https://github.com/commercialhaskell/stack/pull/1550)
* Edge cases in broken templates give odd errors
  [#1535](https://github.com/commercialhaskell/stack/issues/1535)
* Fix test coverage bug on windows

## 0.1.10.1 - 2015-12-13

Bug fixes:

* `stack image container` did not actually build an image
  [#1473](https://github.com/commercialhaskell/stack/issues/1473)

## 0.1.10.0 - 2015-12-04

Release notes:

* The Stack home page is now at [haskellstack.org](http://haskellstack.org),
  which shows the documentation rendered by readthedocs.org. Note: this
  has necessitated some changes to the links in the documentation's markdown
  source code, so please check the links on the website before submitting a PR
  to fix them.
* The locations of the
  [Ubuntu](http://docs.haskellstack.org/en/stable/install_and_upgrade/#ubuntu)
  and
  [Debian](http://docs.haskellstack.org/en/stable/install_and_upgrade/#debian)
  package repositories have changed to have correct URL semantics according to
  Debian's guidelines
  [#1378](https://github.com/commercialhaskell/stack/issues/1378). The old
  locations will continue to work for some months, but we suggest that you
  adjust your `/etc/apt/sources.list.d/fpco.list` to the new location to avoid
  future disruption.
* [openSUSE and SUSE Linux Enterprise](http://docs.haskellstack.org/en/stable/install_and_upgrade/#suse)
  packages are now available, thanks to [@mimi1vx](https://github.com/mimi1vx).
  Note: there will be some lag before these pick up new versions, as they are
  based on Stackage LTS.

Major changes:

* Support for building inside a Nix-shell providing system dependencies
  [#1285](https://github.com/commercialhaskell/stack/pull/1285)
* Add optional GPG signing on `stack upload --sign` or with
  `stack sig sign ...`

Other enhancements:

* Print latest applicable version of packages on conflicts
  [#508](https://github.com/commercialhaskell/stack/issues/508)
* Support for packages located in Mercurial repositories
  [#1397](https://github.com/commercialhaskell/stack/issues/1397)
* Only run benchmarks specified as build targets
  [#1412](https://github.com/commercialhaskell/stack/issues/1412)
* Support git-style executable fall-through (`stack something` executes
  `stack-something` if present)
  [#1433](https://github.com/commercialhaskell/stack/issues/1433)
* GHCi now loads intermediate dependencies
  [#584](https://github.com/commercialhaskell/stack/issues/584)
* `--work-dir` option for overriding `.stack-work`
  [#1178](https://github.com/commercialhaskell/stack/issues/1178)
* Support `detailed-0.9` tests
  [#1429](https://github.com/commercialhaskell/stack/issues/1429)
* Docker: improved POSIX signal proxying to containers
  [#547](https://github.com/commercialhaskell/stack/issues/547)

Bug fixes:

* Show absolute paths in error messages in multi-package builds
  [#1348](https://github.com/commercialhaskell/stack/issues/1348)
* Docker-built binaries and libraries in different path
  [#911](https://github.com/commercialhaskell/stack/issues/911)
  [#1367](https://github.com/commercialhaskell/stack/issues/1367)
* Docker: `--resolver` argument didn't effect selected image tag
* GHCi: Spaces in filepaths caused module loading issues
  [#1401](https://github.com/commercialhaskell/stack/issues/1401)
* GHCi: cpp-options in Cabal files weren't used
  [#1419](https://github.com/commercialhaskell/stack/issues/1419)
* Benchmarks couldn't be run independently of each other
  [#1412](https://github.com/commercialhaskell/stack/issues/1412)
* Send output of building setup to stderr
  [#1410](https://github.com/commercialhaskell/stack/issues/1410)

## 0.1.8.0 - 2015-11-20

Major changes:

* GHCJS can now be used with stackage snapshots via the new `compiler` field.
* Windows installers are now available:
  [download them here](http://docs.haskellstack.org/en/stable/install_and_upgrade/#windows)
  [#613](https://github.com/commercialhaskell/stack/issues/613)
* Docker integration works with non-FPComplete generated images
  [#531](https://github.com/commercialhaskell/stack/issues/531)

Other enhancements:

* Added an `allow-newer` config option
  [#922](https://github.com/commercialhaskell/stack/issues/922)
  [#770](https://github.com/commercialhaskell/stack/issues/770)
* When a Hackage revision invalidates a build plan in a snapshot, trust the
  snapshot [#770](https://github.com/commercialhaskell/stack/issues/770)
* Added a `stack config set resolver RESOLVER` command. Part of work on
  [#115](https://github.com/commercialhaskell/stack/issues/115)
* `stack setup` can now install GHCJS on windows. See
  [#1145](https://github.com/commercialhaskell/stack/issues/1145) and
  [#749](https://github.com/commercialhaskell/stack/issues/749)
* `stack hpc report` command added, which generates reports for HPC tix files
* `stack ghci` now accepts all the flags accepted by `stack build`. See
  [#1186](https://github.com/commercialhaskell/stack/issues/1186)
* `stack ghci` builds the project before launching GHCi. If the build fails,
  try to launch GHCi anyway. Use `stack ghci --no-build` option to disable
  [#1065](https://github.com/commercialhaskell/stack/issues/1065)
* `stack ghci` now detects and warns about various circumstances where it is
  liable to fail. See
  [#1270](https://github.com/commercialhaskell/stack/issues/1270)
* Added `require-docker-version` configuration option
* Packages will now usually be built along with their tests and benchmarks. See
  [#1166](https://github.com/commercialhaskell/stack/issues/1166)
* Relative `local-bin-path` paths will be relative to the project's root
  directory, not the current working directory.
  [#1340](https://github.com/commercialhaskell/stack/issues/1340)
* `stack clean` now takes an optional `[PACKAGE]` argument for use in
  multi-package projects. See
  [#583](https://github.com/commercialhaskell/stack/issues/583)
* Ignore cabal_macros.h as a dependency
  [#1195](https://github.com/commercialhaskell/stack/issues/1195)
* Pad timestamps and show local time in --verbose output
  [#1226](https://github.com/commercialhaskell/stack/issues/1226)
* GHCi: Import all modules after loading them
  [#995](https://github.com/commercialhaskell/stack/issues/995)
* Add subcommand aliases: `repl` for `ghci`, and `runhaskell` for `runghc`
  [#1241](https://github.com/commercialhaskell/stack/issues/1241)
* Add typo recommendations for unknown package identifiers
  [#158](https://github.com/commercialhaskell/stack/issues/158)
* Add `stack path --local-hpc-root` option
* Overhaul dependencies' haddocks copying
  [#1231](https://github.com/commercialhaskell/stack/issues/1231)
* Support for extra-package-dbs in 'stack ghci'
  [#1229](https://github.com/commercialhaskell/stack/pull/1229)
* `stack new` disallows package names with "words" consisting solely of numbers
  [#1336](https://github.com/commercialhaskell/stack/issues/1336)
* `stack build --fast` turns off optimizations
* Show progress while downloading package index
  [#1223](https://github.com/commercialhaskell/stack/issues/1223).

Bug fixes:

* Fix: Haddocks not copied for dependencies
  [#1105](https://github.com/commercialhaskell/stack/issues/1105)
* Fix: Global options did not work consistently after subcommand
  [#519](https://github.com/commercialhaskell/stack/issues/519)
* Fix: 'stack ghci' doesn't notice that a module got deleted
  [#1180](https://github.com/commercialhaskell/stack/issues/1180)
* Rebuild when Cabal file is changed
* Fix: Paths in GHC warnings not canonicalized, nor those for packages in
  subdirectories or outside the project root
  [#1259](https://github.com/commercialhaskell/stack/issues/1259)
* Fix: unlisted files in tests and benchmarks trigger extraneous second build
  [#838](https://github.com/commercialhaskell/stack/issues/838)

## 0.1.6.0 - 2015-10-15

Major changes:

* `stack setup` now supports building and booting GHCJS from source tarball.
* On Windows, build directories no longer display "pretty" information
  (like x86_64-windows/Cabal-1.22.4.0), but rather a hash of that
  content. The reason is to avoid the 260 character path limitation on
  Windows. See
  [#1027](https://github.com/commercialhaskell/stack/pull/1027)
* Rename config files and clarify their purposes
  [#969](https://github.com/commercialhaskell/stack/issues/969)
    * `~/.stack/stack.yaml` --> `~/.stack/config.yaml`
    * `~/.stack/global` --> `~/.stack/global-project`
    * `/etc/stack/config` --> `/etc/stack/config.yaml`
    * Old locations still supported, with deprecation warnings
* New command "stack eval CODE", which evaluates to "stack exec ghc -- -e CODE".

Other enhancements:

* No longer install `git` on Windows
  [#1046](https://github.com/commercialhaskell/stack/issues/1046). You
  can still get this behavior by running the following yourself:
  `stack exec -- pacman -Sy --noconfirm git`.
* Typing enter during --file-watch triggers a rebuild
  [#1023](https://github.com/commercialhaskell/stack/pull/1023)
* Use Haddock's `--hyperlinked-source` (crosslinked source), if available
  [#1070](https://github.com/commercialhaskell/stack/pull/1070)
* Use Stack-installed GHCs for `stack init --solver`
  [#1072](https://github.com/commercialhaskell/stack/issues/1072)
* Experimental: Add `stack query` command
  [#1087](https://github.com/commercialhaskell/stack/issues/1087)
* By default, Stack no longer rebuilds a package due to GHC options changes.
  This behavior can be tweaked with the `rebuild-ghc-options` setting.
  [#1089](https://github.com/commercialhaskell/stack/issues/1089)
* By default, ghc-options are applied to all local packages, not just targets.
  This behavior can be tweaked with the `apply-ghc-options` setting.
  [#1089](https://github.com/commercialhaskell/stack/issues/1089)
* Docker: download or override location of Stack executable to re-run in
  container [#974](https://github.com/commercialhaskell/stack/issues/974)
* Docker: when Docker Engine is remote, don't run containerized processes as
  host's UID/GID [#194](https://github.com/commercialhaskell/stack/issues/194)
* Docker: `set-user` option to enable/disable running containerized processes as
  host's UID/GID [#194](https://github.com/commercialhaskell/stack/issues/194)
* Custom Setup.hs files are now precompiled instead of interpreted. This should
  be a major performance win for certain edge cases (biggest example:
  [building Cabal itself](https://github.com/commercialhaskell/stack/issues/1041))
  while being either neutral or a minor slowdown for more common cases.
* `stack test --coverage` now also generates a unified coverage report for
  multiple test-suites / packages.  In the unified report, test-suites can
  contribute to the coverage of other packages.

Bug fixes:

* Ignore stack-built executables named `ghc`
  [#1052](https://github.com/commercialhaskell/stack/issues/1052)
* Fix quoting of output failed command line arguments
* Mark executable-only packages as installed when copied from cache
  [#1043](https://github.com/commercialhaskell/stack/pull/1043)
* Canonicalize temporary directory paths
  [#1047](https://github.com/commercialhaskell/stack/pull/1047)
* Put code page fix inside the build function itself
  [#1066](https://github.com/commercialhaskell/stack/issues/1066)
* Add `explicit-setup-deps` option
  [#1110](https://github.com/commercialhaskell/stack/issues/1110), and change
  the default to the old behavior of using any package in the global and
  snapshot database
  [#1025](https://github.com/commercialhaskell/stack/issues/1025)
* Precompiled cache checks full package IDs on Cabal < 1.22
  [#1103](https://github.com/commercialhaskell/stack/issues/1103)
* Pass -package-id to ghci
  [#867](https://github.com/commercialhaskell/stack/issues/867)
* Ignore global packages when copying precompiled packages
  [#1146](https://github.com/commercialhaskell/stack/issues/1146)

## 0.1.5.0 - 2015-09-24

Major changes:

* On Windows, we now use a full MSYS2 installation in place of the previous
  PortableGit. This gives you access to the pacman package manager for more
  easily installing libraries.
* Support for custom GHC binary distributions
  [#530](https://github.com/commercialhaskell/stack/issues/530)
    * `ghc-variant` option in `stack.yaml` to specify the variant (also
      `--ghc-variant` command-line option)
    * `setup-info` in `stack.yaml`, to specify where to download custom binary
      distributions (also `--ghc-bindist` command-line option)
    * Note: On systems with libgmp4 (aka `libgmp.so.3`), such as CentOS 6, you
      may need to re-run `stack setup` due to the centos6 GHC bindist being
      treated like a variant
* A new `--pvp-bounds` flag to the sdist and upload commands allows automatic
  adding of PVP upper and/or lower bounds to your dependencies

Other enhancements:

* Adapt to upcoming Cabal installed package identifier format change
  [#851](https://github.com/commercialhaskell/stack/issues/851)
* `stack setup` takes a `--stack-setup-yaml` argument
* `--file-watch` is more discerning about which files to rebuild for
  [#912](https://github.com/commercialhaskell/stack/issues/912)
* `stack path` now supports `--global-pkg-db` and `--ghc-package-path`
* `--reconfigure` flag
  [#914](https://github.com/commercialhaskell/stack/issues/914)
  [#946](https://github.com/commercialhaskell/stack/issues/946)
* Cached data is written with a checksum of its structure
  [#889](https://github.com/commercialhaskell/stack/issues/889)
* Fully removed `--optimizations` flag
* Added `--cabal-verbose` flag
* Added `--file-watch-poll` flag for polling instead of using filesystem events
  (useful for running tests in a Docker container while modifying code in the
  host environment. When code is injected into the container via a volume, the
  container won't propagate filesystem events).
* Give a preemptive error message when `-prof` is given as a GHC option
  [#1015](https://github.com/commercialhaskell/stack/issues/1015)
* Locking is now optional, and will be turned on by setting the `STACK_LOCK`
  environment variable to `true`
  [#950](https://github.com/commercialhaskell/stack/issues/950)
* Create default `stack.yaml` with documentation comments and commented out
  options [#226](https://github.com/commercialhaskell/stack/issues/226)
* Out of memory warning if Cabal exits with -9
  [#947](https://github.com/commercialhaskell/stack/issues/947)

Bug fixes:

* Hacky workaround for optparse-applicative issue with `stack exec --help`
  [#806](https://github.com/commercialhaskell/stack/issues/806)
* Build executables for local extra deps
  [#920](https://github.com/commercialhaskell/stack/issues/920)
* copyFile can't handle directories
  [#942](https://github.com/commercialhaskell/stack/pull/942)
* Support for spaces in Haddock interface files
  [fpco/minghc#85](https://github.com/fpco/minghc/issues/85)
* Temporarily building against a "shadowing" local package?
  [#992](https://github.com/commercialhaskell/stack/issues/992)
* Fix `Setup.exe` name for `--upgrade-cabal` on Windows
  [#1002](https://github.com/commercialhaskell/stack/issues/1002)
* Unlisted dependencies no longer trigger extraneous second build
  [#838](https://github.com/commercialhaskell/stack/issues/838)

## 0.1.4.1 - 2015-09-04

Fix stack's own Haddocks.  No changes to functionality (only comments updated).

## 0.1.4.0 - 2015-09-04

Major changes:

* You now have more control over how GHC versions are matched, e.g. "use exactly
  this version," "use the specified minor version, but allow patches," or "use
  the given minor version or any later minor in the given major release." The
  default has switched from allowing newer later minor versions to a specific
  minor version allowing patches. For more information, see
  [#736](https://github.com/commercialhaskell/stack/issues/736) and
  [#784](https://github.com/commercialhaskell/stack/pull/784).
* Support added for compiling with GHCJS
* Stack can now reuse prebuilt binaries between snapshots. That means that, if
  you build package foo in LTS-3.1, that binary version can be reused in
  LTS-3.2, assuming it uses the same dependencies and flags.
  [#878](https://github.com/commercialhaskell/stack/issues/878)

Other enhancements:

* Added the `--docker-env` argument, to set environment variables in Docker
  container.
* Set locale environment variables to UTF-8 encoding for builds to avoid
  "commitBuffer: invalid argument" errors from GHC
  [#793](https://github.com/commercialhaskell/stack/issues/793)
* Enable transliteration for encoding on stdout and stderr
  [#824](https://github.com/commercialhaskell/stack/issues/824)
* By default, `stack upgrade` automatically installs GHC as necessary
  [#797](https://github.com/commercialhaskell/stack/issues/797)
* Added the `ghc-options` field to `stack.yaml`
  [#796](https://github.com/commercialhaskell/stack/issues/796)
* Added the `extra-path` field to `stack.yaml`
* Code page changes on Windows only apply to the build command (and its
  synonyms), and can be controlled via a command line flag (still defaults to
  on) [#757](https://github.com/commercialhaskell/stack/issues/757)
* Implicitly add packages to extra-deps when a flag for them is set
  [#807](https://github.com/commercialhaskell/stack/issues/807)
* Use a precompiled Setup.hs for simple build types
  [#801](https://github.com/commercialhaskell/stack/issues/801)
* Set --enable-tests and --enable-benchmarks optimistically
  [#805](https://github.com/commercialhaskell/stack/issues/805)
* `--only-configure` option added
  [#820](https://github.com/commercialhaskell/stack/issues/820)
* Check for duplicate local package names
* Stop nagging people that call `stack test`
  [#845](https://github.com/commercialhaskell/stack/issues/845)
* `--file-watch` will ignore files that are in your VCS boring/ignore files
  [#703](https://github.com/commercialhaskell/stack/issues/703)
* Add `--numeric-version` option

Bug fixes:

* `stack init --solver` fails if `GHC_PACKAGE_PATH` is present
  [#860](https://github.com/commercialhaskell/stack/issues/860)
* `stack solver` and `stack init --solver` check for test suite and benchmark
  dependencies [#862](https://github.com/commercialhaskell/stack/issues/862)
* More intelligent logic for setting UTF-8 locale environment variables
  [#856](https://github.com/commercialhaskell/stack/issues/856)
* Create missing directories for `stack sdist`
* Don't ignore Cabal files with extra periods
  [#895](https://github.com/commercialhaskell/stack/issues/895)
* Deprecate unused `--optimizations` flag
* Truncated output on slow terminals
  [#413](https://github.com/commercialhaskell/stack/issues/413)

## 0.1.3.1 - 2015-08-12

Bug fixes:

* Ignore disabled executables
  [#763](https://github.com/commercialhaskell/stack/issues/763)

## 0.1.3.0 - 2015-08-12

Major changes:

* Detect when a module is compiled but not listed in the Cabal file
  ([#32](https://github.com/commercialhaskell/stack/issues/32))
    * A warning is displayed for any modules that should be added to
      `other-modules` in the Cabal file
    * These modules are taken into account when determining whether a package
      needs to be built
* Respect TemplateHaskell addDependentFile dependency changes
  ([#105](https://github.com/commercialhaskell/stack/issues/105))
    * TH dependent files are taken into account when determining whether a
      package needs to be built.
* Overhauled target parsing, added `--test` and `--bench` options
  [#651](https://github.com/commercialhaskell/stack/issues/651)
    * For details, see
      [Build commands documentation](http://docs.haskellstack.org/en/stable/build_command/)

Other enhancements:

* Set the `HASKELL_DIST_DIR` environment variable
  [#524](https://github.com/commercialhaskell/stack/pull/524)
* Track build status of tests and benchmarks
  [#525](https://github.com/commercialhaskell/stack/issues/525)
* `--no-run-tests` [#517](https://github.com/commercialhaskell/stack/pull/517)
* Targets outside of root dir don't build
  [#366](https://github.com/commercialhaskell/stack/issues/366)
* Upper limit on number of flag combinations to test
  [#543](https://github.com/commercialhaskell/stack/issues/543)
* Fuzzy matching support to give better error messages for close version numbers
  [#504](https://github.com/commercialhaskell/stack/issues/504)
* `--local-bin-path` global option. Use to change where binaries get placed on a
  `--copy-bins` [#342](https://github.com/commercialhaskell/stack/issues/342)
* Custom snapshots [#111](https://github.com/commercialhaskell/stack/issues/111)
* --force-dirty flag: Force treating all local packages as having dirty files
  (useful for cases where Stack can't detect a file change)
* GHC error messages: display file paths as absolute instead of relative for
  better editor integration
* Add the `--copy-bins` option
  [#569](https://github.com/commercialhaskell/stack/issues/569)
* Give warnings on unexpected config keys
  [#48](https://github.com/commercialhaskell/stack/issues/48)
* Remove Docker `pass-host` option
* Don't require `cabal-install` to upload
  [#313](https://github.com/commercialhaskell/stack/issues/313)
* Generate indexes for all deps and all installed snapshot packages
  [#143](https://github.com/commercialhaskell/stack/issues/143)
* Provide `--resolver global` option
  [#645](https://github.com/commercialhaskell/stack/issues/645)
    * Also supports `--resolver nightly`, `--resolver lts`, and
      `--resolver lts-X`
* Make `stack build --flag` error when flag or package is unknown
  [#617](https://github.com/commercialhaskell/stack/issues/617)
* Preserve file permissions when unpacking sources
  [#666](https://github.com/commercialhaskell/stack/pull/666)
* `stack build` etc work outside of a project
* `list-dependencies` command
  [#638](https://github.com/commercialhaskell/stack/issues/638)
* `--upgrade-cabal` option to `stack setup`
  [#174](https://github.com/commercialhaskell/stack/issues/174)
* `--exec` option [#651](https://github.com/commercialhaskell/stack/issues/651)
* `--only-dependencies` implemented correctly
  [#387](https://github.com/commercialhaskell/stack/issues/387)

Bug fixes:

* Extensions from the `other-extensions` field no longer enabled by default
  [#449](https://github.com/commercialhaskell/stack/issues/449)
* Fix: haddock forces rebuild of empty packages
  [#452](https://github.com/commercialhaskell/stack/issues/452)
* Don't copy over executables excluded by component selection
  [#605](https://github.com/commercialhaskell/stack/issues/605)
* Fix: Stack fails on Windows with git package in `stack.yaml` and no git binary
  on path [#712](https://github.com/commercialhaskell/stack/issues/712)
* Fixed GHCi issue: Specifying explicit package versions (#678)
* Fixed GHCi issue: Specifying -odir and -hidir as .stack-work/odir (#529)
* Fixed GHCi issue: Specifying A instead of A.ext for modules (#498)

## 0.1.2.0 - 2015-07-05

* Add `--prune` flag to `stack dot`
  [#487](https://github.com/commercialhaskell/stack/issues/487)
* Add `--[no-]external`,`--[no-]include-base` flags to `stack dot`
  [#437](https://github.com/commercialhaskell/stack/issues/437)
* Add `--ignore-subdirs` flag to init command
  [#435](https://github.com/commercialhaskell/stack/pull/435)
* Handle attempt to use non-existing resolver
  [#436](https://github.com/commercialhaskell/stack/pull/436)
* Add `--force` flag to `init` command
* exec style commands accept the `--package` option (see
  [Reddit discussion](http://www.reddit.com/r/haskell/comments/3bd66h/stack_runghc_turtle_as_haskell_script_solution/))
* `stack upload` without arguments doesn't do anything
  [#439](https://github.com/commercialhaskell/stack/issues/439)
* Print latest version of packages on conflicts
  [#450](https://github.com/commercialhaskell/stack/issues/450)
* Flag to avoid rerunning tests that haven't changed
  [#451](https://github.com/commercialhaskell/stack/issues/451)
* Stack can act as a script interpreter (see [Script interpreter]
  (https://github.com/commercialhaskell/stack/wiki/Script-interpreter) and
  [Reddit discussion](http://www.reddit.com/r/haskell/comments/3bd66h/stack_runghc_turtle_as_haskell_script_solution/))
* Add the __`--file-watch`__ flag to auto-rebuild on file changes
  [#113](https://github.com/commercialhaskell/stack/issues/113)
* Rename `stack docker exec` to `stack exec --plain`
* Add the `--skip-msys` flag
  [#377](https://github.com/commercialhaskell/stack/issues/377)
* `--keep-going`, turned on by default for tests and benchmarks
  [#478](https://github.com/commercialhaskell/stack/issues/478)
* `concurrent-tests: BOOL`
  [#492](https://github.com/commercialhaskell/stack/issues/492)
* Use hashes to check file dirtiness
  [#502](https://github.com/commercialhaskell/stack/issues/502)
* Install correct GHC build on systems with libgmp.so.3
  [#465](https://github.com/commercialhaskell/stack/issues/465)
* `stack upgrade` checks version before upgrading
  [#447](https://github.com/commercialhaskell/stack/issues/447)

## 0.1.1.0 - 2015-06-26

* Remove GHC uncompressed tar file after installation
  [#376](https://github.com/commercialhaskell/stack/issues/376)
* Put stackage snapshots JSON on S3
  [#380](https://github.com/commercialhaskell/stack/issues/380)
* Specifying flags for multiple packages
  [#335](https://github.com/commercialhaskell/stack/issues/335)
* single test suite failure should show entire log
  [#388](https://github.com/commercialhaskell/stack/issues/388)
* valid-wanted is a confusing option name
  [#386](https://github.com/commercialhaskell/stack/issues/386)
* `stack init` in multi-package project should use local packages for dependency
  checking [#384](https://github.com/commercialhaskell/stack/issues/384)
* Display information on why a snapshot was rejected
  [#381](https://github.com/commercialhaskell/stack/issues/381)
* Give a reason for unregistering packages
  [#389](https://github.com/commercialhaskell/stack/issues/389)
* `stack exec` accepts the `--no-ghc-package-path` parameter
* Don't require build plan to upload
  [#400](https://github.com/commercialhaskell/stack/issues/400)
* Specifying test components only builds/runs those tests
  [#398](https://github.com/commercialhaskell/stack/issues/398)
* `STACK_EXE` environment variable
* Add the `stack dot` command
* `stack upgrade` added
  [#237](https://github.com/commercialhaskell/stack/issues/237)
* `--stack-yaml` command line flag
  [#378](https://github.com/commercialhaskell/stack/issues/378)
* `--skip-ghc-check` command line flag
  [#423](https://github.com/commercialhaskell/stack/issues/423)

Bug fixes:

* Haddock links to global packages no longer broken on Windows
  [#375](https://github.com/commercialhaskell/stack/issues/375)
* Make flags case-insensitive
  [#397](https://github.com/commercialhaskell/stack/issues/397)
* Mark packages uninstalled before rebuilding
  [#365](https://github.com/commercialhaskell/stack/issues/365)

## 0.1.0.0 - 2015-06-23

* Fall back to Cabal dependency solver when a snapshot can't be found
* Basic implementation of `stack new`
  [#137](https://github.com/commercialhaskell/stack/issues/137)
* `stack solver` command
  [#364](https://github.com/commercialhaskell/stack/issues/364)
* `stack path` command
  [#95](https://github.com/commercialhaskell/stack/issues/95)
* Haddocks [#143](https://github.com/commercialhaskell/stack/issues/143):
    * Build for dependencies
    * Use relative links
    * Generate module contents and index for all packages in project

## 0.0.3 - 2015-06-17

* `--prefetch`
  [#297](https://github.com/commercialhaskell/stack/issues/297)
* `upload` command ported from stackage-upload
  [#225](https://github.com/commercialhaskell/stack/issues/225)
* `--only-snapshot`
  [#310](https://github.com/commercialhaskell/stack/issues/310)
* `--resolver` [#224](https://github.com/commercialhaskell/stack/issues/224)
* `stack init` [#253](https://github.com/commercialhaskell/stack/issues/253)
* `--extra-include-dirs` and `--extra-lib-dirs`
  [#333](https://github.com/commercialhaskell/stack/issues/333)
* Specify intra-package target
  [#201](https://github.com/commercialhaskell/stack/issues/201)

## 0.0.2 - 2015-06-14

* Fix some Windows specific bugs
  [#216](https://github.com/commercialhaskell/stack/issues/216)
* Improve output for package index updates
  [#227](https://github.com/commercialhaskell/stack/issues/227)
* Automatically update indices as necessary
  [#227](https://github.com/commercialhaskell/stack/issues/227)
* --verbose flag [#217](https://github.com/commercialhaskell/stack/issues/217)
* Remove packages (HTTPS and Git)
  [#199](https://github.com/commercialhaskell/stack/issues/199)
* Config values for system-ghc and install-ghc
* Merge `stack deps` functionality into `stack build`
* `install` command
  [#153](https://github.com/commercialhaskell/stack/issues/153) and
  [#272](https://github.com/commercialhaskell/stack/issues/272)
* overriding architecture value (useful to force 64-bit GHC on Windows, for
  example)
* Overhauled test running (allows cycles, avoids unnecessary recompilation, etc)

## 0.0.1 - 2015-06-09

* First public release, beta quality<|MERGE_RESOLUTION|>--- conflicted
+++ resolved
@@ -5,7 +5,6 @@
 Release notes:
 
 **Changes since v2.15.1:**
-<<<<<<< HEAD
 
 Major changes:
 
@@ -15,7 +14,7 @@
 
 Bug fixes:
 
-## v2.15.1
+## v2.15.1 - 2024-02-09
 
 Release notes:
 
@@ -25,10 +24,6 @@
   following the dropping of support for Cabal versions older than `1.24.0.0`.
 
 **Changes since v2.13.1:**
-=======
->>>>>>> 2828cc53
-
-Major changes:
 
 Behavior changes:
 
@@ -101,91 +96,6 @@
 
 Bug fixes:
 
-<<<<<<< HEAD
-=======
-## v2.15.1 - 2024-02-09
-
-Release notes:
-
-* After an upgrade from an earlier version of Stack, on first use only,
-  Stack 2.15.1 may warn that it had trouble loading the CompilerPaths cache.
-* The hash used as a key for Stack's pre-compiled package cache has changed,
-  following the dropping of support for Cabal versions older than `1.24.0.0`.
-
-**Changes since v2.13.1:**
-
-Behavior changes:
-
-* Stack does not leave `*.hi` or `*.o` files in the `setup-exe-src` directory of
-  the Stack root, and deletes any corresponding to a `setup-<hash>.hs` or
-  `setup-shim-<hash>.hs` file, to avoid GHC issue
-  [#21250](https://gitlab.haskell.org/ghc/ghc/-/issues/21250).
-* If Stack's Nix integration is not enabled, Stack will notify the user if a
-  `nix` executable is on the PATH. This usually indicates the Nix package
-  manager is available. In YAML configuration files, the `notify-if-nix-on-path`
-  key is introduced, to allow the notification to be muted if unwanted.
-* Drop support for Intero (end of life in November 2019).
-* `stack path --stack-root` no longer sets up Stack's environment and does not
-  load Stack's configuration.
-* Stack no longer locks on configuration, so packages (remote and local) can
-  be configured in parallel. This increases the effective concurrency of builds
-  that before would use fewer threads. Reconsider your `--jobs` setting
-  accordingly. See [#84](https://github.com/commercialhaskell/stack/issues/84).
-* Stack warns that its support for Cabal versions before `2.2.0.0` is deprecated
-  and may be removed in the next version of Stack. Removal would mean that
-  projects using snapshots earlier than `lts-12.0` or `nightly-2018-03-18`
-  (GHC 8.4.1) might no longer build. See
-  [#6377](https://github.com/commercialhaskell/stack/issues/6377).
-* If Stack's `--resolver` option is not specified, Stack's `unpack` command with
-  a package name will seek to update the package index before seeking to
-  download the most recent version of the package in the index.
-* If the version of Cabal (the library) provided with the specified GHC can copy
-  specific components, Stack will copy only the components built and will not
-  build all executable components at least once.
-
-Other enhancements:
-
-* Consider GHC 9.8 to be a tested compiler and remove warnings.
-* Stack can build packages with dependencies on public sub-libraries of other
-  packages.
-* Add flag `--no-init` to Stack's `new` command to skip the initialisation of
-  the newly-created project for use with Stack.
-* The HTML file paths produced at the end of `stack haddock` are printed on
-  separate lines and without a trailing dot.
-* Add option of the form `--doctest-option=<argument>` to `stack build`, where
-  `doctest` is a program recognised by versions of the Cabal library from
-  `1.24.0.0`.
-* Experimental: Add flag `--haddock-for-hackage` to Stack's `build` command
-  (including the `haddock` synonym for `build --haddock`) to enable building
-  local packages with flags to generate Haddock documentation, and an archive
-  file, suitable for upload to Hackage. The form of the Haddock documentation
-  generated for other packages is unaffected.
-* Experimental: Add flag `--documentation` (`-d` for short) to Stack's `upload`
-  command to allow uploading of documentation for packages to Hackage.
-* `stack new` no longer rejects project templates that specify a `package.yaml`
-  in a subdirectory of the project directory.
-* Stack will notify the user if Stack has not been tested with the version of
-  GHC that is being user or a version of Cabal (the library) that has been
-  found. In YAML configuration files, the `notify-if-ghc-untested` and
-  `notify-if-cabal-untested` keys are introduced, to allow the notification to
-  be muted if unwanted.
-* The compiler version is included in Stack's build message (e.g.
-  `stack> build (lib + exe + test) with ghc-9.6.4`).
-* Add flag `--candidate` to Stack's `unpack` command, to allow package
-  candidates to be unpacked locally.
-* Stack will notify the user if a specified architecture value is unknown to
-  Cabal (the library). In YAML configuration files, the `notify-if-arch-unknown`
-  key is introduced, to allow the notification to be muted if unwanted.
-* Add option `--filter <item>` to Stack's `ls dependencies text` command to
-  filter out an item from the results, if present. The item can be `$locals` for
-  all local packages.
-* Add option `--snapshot` as synonym for `--resolver`.
-* Add the `config set snapshot` command, corresponding to the
-  `config set resolver` command.
-
-Bug fixes:
-
->>>>>>> 2828cc53
 * Fix the `Curator` instance of `ToJSON`, as regards `expect-haddock-failure`.
 * Better error message if a `resolver:` or `snapshot:` value is, in error, a
   YAML number.
