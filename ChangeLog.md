--- conflicted
+++ resolved
@@ -2,20 +2,17 @@
 
 Major changes:
 
-<<<<<<< HEAD
-* "stack setup" now supports building and booting GHCJS from source tarball
-* Rename config files and clarify their purposes (#969)
-    * `~/.stack/stack.yaml` --> `~/.stack/config.yaml`
-    * `~/.stack/global` --> `~/.stack/global-project`
-    * `/etc/stack/config` --> `/etc/stack/config.yaml`
-    * Old locations still supported, with deprecation warnings
-=======
 * "stack setup" now supports building and booting GHCJS from source tarball.
 * On Windows, build directories no longer display "pretty" information
   (like x86_64-windows/Cabal-1.22.4.0), but rather a hash of that
   content. The reason is to avoid the 260 character path limitation on
   Windows. See
   [#1027](https://github.com/commercialhaskell/stack/pull/1027)
+* Rename config files and clarify their purposes [#969](https://github.com/commercialhaskell/stack/issues/969)
+    * `~/.stack/stack.yaml` --> `~/.stack/config.yaml`
+    * `~/.stack/global` --> `~/.stack/global-project`
+    * `/etc/stack/config` --> `/etc/stack/config.yaml`
+    * Old locations still supported, with deprecation warnings
 
 Other enhancements:
 
@@ -32,7 +29,6 @@
 * Fix quoting of output failed command line arguments
 * Mark executable-only packages as installed when copied from cache [#1043](https://github.com/commercialhaskell/stack/pull/1043)
 * Canonicalize temporary directory paths [#1047](https://github.com/commercialhaskell/stack/pull/1047)
->>>>>>> 761bb8dd
 
 ## 0.1.5.0
 
