# Changelog


## Unreleased changes

Release notes:

Major changes:

* Switch over to pantry for managing packages. This is a major change
  to Stack's internals, and affects user-visible behavior in a few
  places. Some highlights:
    * Drop support for multiple package indices and legacy
      `00-index.tar` style indices. See
      [#4137](https://github.com/commercialhaskell/stack/issues/4137).
    * Support for archives and repos in the `packages` section has
      been removed. Instead, you must use `extra-deps` for such
      dependencies. `packages` now only supports local filepaths.
    * Add support for Git repositories containing (recursive) submodules.
    * Addition of new configuration options for specifying a "pantry
      tree" key, which provides more reproducibility around builds,
      and (in the future) will be used for more efficient package
      content downloads. You can also specify package name and version
      for more efficient config parsing.
          * __NOTE__ The new `stack freeze` command provides support
            for automatically generating this additional
            information.
    * Package contents and metadata are stored in an SQLite database
      in place of files on the filesystem. The `pantry` library can be
      used for interacting with these contents.
    * Internally, Stack has changed many datatypes, including moving
      to Cabal's definition of many data types. As a result of such
      changes, existing cache files will in general be invalidated,
      resulting in Stack needing to rebuild many previously cached
      builds in the new version. Sorry :(.
    * A new command, `stack freeze` has been added which outputs
      project and snapshot definitions with dependencies pinned to
      their exact versions.
    * The `ignore-revision-mismatch` setting is no longer needed, and
      has been removed.
    * Overriding GHC boot packages results in any other GHC boot
      packages depending on it being no longer available as a dependency,
      such packages need to be added explicitly when needed. See
      [#4510] (https://github.com/commercialhaskell/stack/issues/4510).
* Upgrade to Cabal 2.4
    * Note that, in this process, the behavior of file globbing has
      been modified to match that of Cabal. In particular, this means
      that for Cabal spec versions less than 2.4, `*.txt` will
      match `foo.txt`, but not `foo.2.txt`.
* Remove the `stack image` command. With the advent of Docker multistage
  builds, this functionality is no longer useful. For an example, please see
  [Building Haskell Apps with
  Docker](https://www.fpcomplete.com/blog/2017/12/building-haskell-apps-with-docker).

Behavior changes:
* `stack.yaml` now supports `snapshot`: a synonym for `resolver`. See [#4256](https://github.com/commercialhaskell/stack/issues/4256)

* `stack script` now passes `-i -idir` in to the `ghc`
  invocation. This makes it so that the script can import local
  modules, and fixes an issue where `.hs` files in the current
  directory could affect interpretation of the script. See
  [#4538](https://github.com/commercialhaskell/stack/pull/4538)

* When using `stack script`, custom snapshot files will be resolved
  relative to the directory containing the script.

* Remove the deprecated `--upgrade-cabal` flag to `stack setup`.

Other enhancements:

* Defer loading up of files for local packages. This allows us to get
  plan construction errors much faster, and avoid some unnecessary
  work when only building a subset of packages. This is especially
  useful for the curator use case.
* Existing global option `--color=WHEN` is now also available as a
  non-project-specific yaml configuration parameter `color:`.
* Adopt the standard proposed at http://no-color.org/, that color should not be
  added by default if the `NO_COLOR` environment variable is present.
* New command `stack ls stack-colors` lists the styles and the associated 'ANSI'
  control character sequences that stack uses to color some of its output. See
  `stack ls stack-colors --help` for more information.
* New global option `--stack-colors=STYLES`, also available as a
  non-project-specific yaml configuration parameter, allows a stack user to
  redefine the default styles that stack uses to color some of its output. See
  `stack --help` for more information.
* British English spelling of 'color' (colour) accepted as an alias for
  `--color`, `--stack-colors`, `stack ls stack-colors` at the command line and
  for `color:` and `stack-colors:` in yaml configuration files.
* New build option `--ddump-dir`. (See [#4225](https://github.com/commercialhaskell/stack/issues/4225))
* Stack parses and respects the `preferred-versions` information from
  Hackage for choosing latest version of a package in some cases,
  e.g. `stack unpack packagename`.
* The components output in the `The main module to load is ambiguous` message
  now include package names so they can be more easily copy-pasted.
* Git repos are shared across multiple projects. See
  [#3551](https://github.com/commercialhaskell/stack/issues/3551)
* Use en_US.UTF-8 locale by default in pure Nix mode so programs won't
  crash because of Unicode in their output
  [#4095](https://github.com/commercialhaskell/stack/issues/4095)
* Add `--tree` to `ls dependencies` to list dependencies as tree.
  [#4101](https://github.com/commercialhaskell/stack/issues/4101)
* Add `--pedantic` to `ghci` to run with `-Wall` and `-Werror`
  [#4463](https://github.com/commercialhaskell/stack/issues/4463)
* Add `--cabal-files` flag to `stack ide targets` command.
* Add `--stdout` flag to all `stack ide` subcommands.
<<<<<<< HEAD
* Use batches when unregistering packages with `ghc-pkg`.
  (See [#2662](https://github.com/commercialhaskell/stack/issues/2662))
* `get-stack` script now works on Windows CI machines of Appveyor,
  Travis and Azure Pipelines. See
  [#4535](https://github.com/commercialhaskell/stack/issues/4535)/
* Show snapshot being used when `stack ghci` is invoked outside of a project directory. See
  [#3651](https://github.com/commercialhaskell/stack/issues/3651)
* The script interpreter now accepts a `--extra-dep` flag for adding
  packages not present in the snapshot. Currently, this only works
  with packages from Hackage, not Git repos or archives.
* When using the script interpreter with `--optimize` or `--compile`,
  Stack will perform an optimization of checking whether a newer
  executable exists, making reruns significantly faster. There's a
  downside to this, however: if you have a multifile script, and
  change one of the dependency modules, Stack will not automatically
  detect and recompile.
* `stack clean` will delete the entire `.stack-work/dist` directory,
  not just the relevant subdirectory for the current GHC version. See
  [#4480](https://github.com/commercialhaskell/stack/issues/4480).
* Add `stack purge` as a shortcut for `stack clean --full`. See
  [#3863](https://github.com/commercialhaskell/stack/issues/3863).
* Both `stack dot` and `stack ls dependencies` accept a
  `--global-hints` flag to bypass the need for an installed GHC. See
  [#4390](https://github.com/commercialhaskell/stack/issues/4390).
* Add the `stack config env` command for getting shell script environment
  variables. See [#620](https://github.com/commercialhaskell/stack/issues/620).
* Less verbose output from `stack setup` on Windows. See
  [#1212](https://github.com/commercialhaskell/stack/issues/1212).
* Add an optional `ignore-expiry` flag to the `hackage-security`
  section of the `~/.stack/config.yaml`. It allows to disable timestamp
  expiration verification just like `cabal --ignore-expiry` does.
  The flag is not enabled by default so that the default functionality
  is not changed.
* Include default values for most command line flags in the `--help`
  output. See
  [#893](https://github.com/commercialhaskell/stack/issues/893).
* environment variable `GHC_ENVIRONMENT` is set to specify dependency
  packages explicitly when running test. This is done to prevent
  ambiguous module name errors in `doctest` tests.

Bug fixes:

* Ignore duplicate files for a single module when a Haskell module was
  generated from a preprocessor file. See
  [#4076](https://github.com/commercialhaskell/stack/issues/4076).
* Only track down components in current directory if there are no
  hs-source-dirs found. This eliminates a number of false-positive
  warnings, similar to
  [#4076](https://github.com/commercialhaskell/stack/issues/4076).
* Handle a change in GHC's hi-dump format around `addDependentFile`,
  which now includes a hash. See
  [yesodweb/yesod#1551](https://github.com/yesodweb/yesod/issues/1551)
* Fix `subdirs` for git repos in `extra-deps` to match whole directory names.
  Also fixes for `subdirs: .`. See
  [#4292](https://github.com/commercialhaskell/stack/issues/4292)
* Fix for git packages to update submodules to the correct state. See
  [#4314](https://github.com/commercialhaskell/stack/pull/4314)
* Add `--cabal-files` flag to `stack ide targets` command.
* Don't download ghc when using `stack clean`.
* Support loading in GHCi definitions from symlinked C files. Without this
  patch, Stack will try to find object files in the directory pointed to
  by symlinks, while GCC will produce the object files in the original
  directory. See
  [#4402](https://github.com/commercialhaskell/stack/pull/4402)
* Fix handling of GitHub and URL templates on Windows. See
  [commercialhaskell/stack#4394](https://github.com/commercialhaskell/stack/issues/4394)
* Fix `--file-watch` not responding to file modifications when running
  inside docker on Mac. See
  [#4506](https://github.com/commercialhaskell/stack/issues/4506)
* Using `--ghc-options` with `stack script --compile` now works.
* Ensure the detailed-0.9 type tests work.
  See [#4453](https://github.com/commercialhaskell/stack/issues/4453).
* Extra include and lib dirs are now order-dependent. See
  [#4527](https://github.com/commercialhaskell/stack/issues/4527).
* Apply GHC options when building a `Setup.hs` file. See
  [#4526](https://github.com/commercialhaskell/stack/issues/4526).
=======
- Document the way stack interacts with the Cabal library.
* `get-stack` script now works on Windows CI machines of Appveyor,
  Travis and Azure Pipelines. See
  [#4535](https://github.com/commercialhaskell/stack/issues/4535)

Bug fixes:

- Stack handles ABI changes in FreeBSD 12 by differentiating that version from previous.
- Help text for the `templates` subcommand now reflects behaviour in stack 1.9 — that it
  downloads and shows a help file, rather than listing available templates.
- Fix detection of aarch64 platform (this broke when we upgraded to a newer Cabal version).
- Docker: fix detecting and pulling missing images with `--docker-auto-pull`, see
  [#4598](https://github.com/commercialhaskell/stack/issues/4598)
>>>>>>> 78238c5a

## v1.9.3

Bug fixes:

* Stack can now be compiled again inside a directory that does not
  contain a `.git` directory, see
  [#4364](https://github.com/commercialhaskell/stack/issues/4364#issuecomment-431600841)
* Handle a change in GHC's hi-dump format around `addDependentFile`,
  which now includes a hash. See
  [yesodweb/yesod#1551](https://github.com/yesodweb/yesod/issues/1551)
* Allow variables to appear in template file names.


## v1.9.1.1

Hackage-only release with no user facing changes.

* Stack can now be compiled again inside a directory that does not
  contain a `.git` directory, see
  [#4364](https://github.com/commercialhaskell/stack/issues/4364#issuecomment-431600841)


## v1.9.1

Release notes:

* Statically linked Linux bindists are back again, thanks to [@nh2](https://github.com/nh2).
* We will be deleting the Ubuntu, Debian, CentOS, Fedora, and Arch package repos from `download.fpcomplete.com` soon.  These have been deprecated for over a year and have not received new releases, but were left in place for compatibility with older scripts.

Major changes:

* Upgrade to Cabal 2.4
    * Note that, in this process, the behavior of file globbing has
      been modified to match that of Cabal. In particular, this means
      that for Cabal spec versions less than 2.4, `*.txt` will
      match `foo.txt`, but not `foo.2.txt`.
* `GHCJS` support is being downgraded to 'experimental'. A warning notifying the user of the experimental status of `GHCJS` will be displayed.

Behavior changes:

* `ghc-options` from `stack.yaml` are now appended to `ghc-options` from
  `config.yaml`, whereas before they would be replaced.
* `stack build` will now announce when sublibraries of a package are being
  build, in the same way executables, tests, benchmarks and libraries are
  announced
* `stack sdist` will now announce the destination of the generated tarball,
    regardless of whether or not it passed the sanity checks
* The `--upgrade-cabal` option to `stack setup` has been
  deprecated. This feature no longer works with GHC 8.2 and
  later. Furthermore, the reason for this flag originally being
  implemented was drastically lessened once Stack started using the
  snapshot's `Cabal` library for custom setups. See:
  [#4070](https://github.com/commercialhaskell/stack/issues/4070).
* With the new namespaced template feature, `stack templates` is no
  longer able to meaningfully display a list of all templates
  available. Instead, the command will download and display a
  [help file](https://github.com/commercialhaskell/stack-templates/blob/master/STACK_HELP.md)
  with more information on how to discover templates. See:
  [#4039](https://github.com/commercialhaskell/stack/issues/4039)
* Build tools are now handled in a similar way to `cabal-install`. In
  particular, for legacy `build-tools` fields, we use a hard-coded
  list of build tools in place of looking up build tool packages in a
  tool map. This both brings Stack's behavior closer into line with
  `cabal-install`, avoids some bugs, and opens up some possible
  optimizations/laziness. See:
  [#4125](https://github.com/commercialhaskell/stack/issues/4125).
* Mustache templating is not applied to large files (over 50kb) to
  avoid performance degredation. See:
  [#4133](https://github.com/commercialhaskell/stack/issues/4133).
* `stack upload` signs the package by default, as documented. `--no-signature`
  turns the signing off.
  [#3739](https://github.com/commercialhaskell/stack/issues/3739)
* In case there is a network connectivity issue while trying to
  download a template, stack will check whether that template had
  been downloaded before. In that case, the cached version will be
  used. See [#3850](https://github.com/commercialhaskell/stack/issues/3850).

Other enhancements:

* On Windows before Windows 10, --color=never is the default on terminals that
  can support ANSI color codes in output only by emulation
* On Windows, recognise a 'mintty' (false) terminal as a terminal, by default
* `stack build` issues a warning when `base` is explicitly listed in
  `extra-deps` of `stack.yaml`
* `stack build` suggests trying another GHC version should the build
  plan end up requiring unattainable `base` version.
* A new sub command `run` has been introduced to build and run a specified executable
  similar to `cabal run`. If no executable is provided as the first argument, it
  defaults to the first available executable in the project.
* `stack build` missing dependency suggestions (on failure to construct a valid
  build plan because of missing deps) are now printed with their latest
  cabal file revision hash. See
  [#4068](https://github.com/commercialhaskell/stack/pull/4068).
* Added new `--tar-dir` option to `stack sdist`, that allows to copy
  the resulting tarball to the specified directory.
* Introduced the `--interleaved-output` command line option and
  `build.interleaved-output` config value which causes multiple concurrent
  builds to dump to stderr at the same time with a `packagename> ` prefix. See
  [#3225](https://github.com/commercialhaskell/stack/issues/3225).
* The default retry strategy has changed to exponential backoff.
  This should help with
  [#3510](https://github.com/commercialhaskell/stack/issues/3510).
* `stack new` now allows template names of the form `username/foo` to
  download from a user other than `commercialstack` on Github, and can be prefixed
  with the service `github:`, `gitlab:`, or `bitbucket:`.  [#4039](https://github.com/commercialhaskell/stack/issues/4039)
* Switch to `githash` to include some unmerged bugfixes in `gitrev`
  Suggestion to add `'allow-newer': true` now shows path to user config
  file where this flag should be put into [#3685](https://github.com/commercialhaskell/stack/issues/3685)
* `stack ghci` now asks which main target to load before doing the build,
  rather than after
* Bump to hpack 0.29.0
* With GHC 8.4 and later, Haddock is given the `--quickjump` flag.
* It is possible to specify the Hackage base URL to upload packages to, instead
  of the default of `https://hackage.haskell.org/`, by using `hackage-base-url`
  configuration option.
* When using Nix, if a specific minor version of GHC is not requested, the
  latest minor version in the given major branch will be used automatically.

Bug fixes:

* `stack ghci` now does not invalidate `.o` files on repeated runs,
  meaning any modules compiled with `-fobject-code` will be cached
  between ghci runs. See
  [#4038](https://github.com/commercialhaskell/stack/pull/4038).
* `~/.stack/config.yaml` and `stack.yaml` terminating by newline
* The previous released caused a regression where some `stderr` from the
  `ghc-pkg` command showed up in the terminal. This output is now silenced.
* A regression in recompilation checking introduced in v1.7.1 has been fixed.
  See [#4001](https://github.com/commercialhaskell/stack/issues/4001)
* `stack ghci` on a package with internal libraries was erroneously looking
  for a wrong package corresponding to the internal library and failing to
  load any module. This has been fixed now and changes to the code in the
  library and the sublibrary are properly tracked. See
  [#3926](https://github.com/commercialhaskell/stack/issues/3926).
* For packages with internal libraries not depended upon, `stack build` used
  to fail the build process since the internal library was not built but it
  was tried to be registered. This is now fixed by always building internal
  libraries. See
  [#3996](https://github.com/commercialhaskell/stack/issues/3996).
* `--no-nix` was not respected under NixOS
* Fix a regression which might use a lot of RAM. See
  [#4027](https://github.com/commercialhaskell/stack/issues/4027).
* Order of commandline arguments does not matter anymore.
  See [#3959](https://github.com/commercialhaskell/stack/issues/3959)
* When prompting users about saving their Hackage credentials on upload,
  flush to stdout before waiting for the response so the prompt actually
  displays. Also fixes a similar issue with ghci target selection prompt.
* If `cabal` is not on PATH, running `stack solver` now prompts the user
  to run `stack install cabal-install`
* `stack build` now succeeds in building packages which contain sublibraries
  which are dependencies of executables, tests or benchmarks but not of the
  main library. See
  [#3787](https://github.com/commercialhaskell/stack/issues/3787).
* Sublibraries are now properly considered for coverage reports when the test
  suite depends on the internal library. Before, stack was erroring when
  trying to generate the coverage report, see
  [#4105](https://github.com/commercialhaskell/stack/issues/4105).
* Sublibraries are now added to the precompiled cache and recovered from there
  when the snapshot gets updated. Previously, updating the snapshot when there
  was a package with a sublibrary in the snapshot resulted in broken builds.
  This is now fixed, see
  [#4071](https://github.com/commercialhaskell/stack/issues/4071).
* [#4114](https://github.com/commercialhaskell/stack/issues/4114) Stack pretty prints error messages with proper `error` logging
  level instead of `warning` now. This also fixes self-executing scripts
  not piping plan construction errors from runhaskell to terminal (issue
  [#3942](https://github.com/commercialhaskell/stack/issues/3942)).
* Fix invalid "While building Setup.hs" when Cabal calls fail. See:
  [#3934](https://github.com/commercialhaskell/stack/issues/3934)
* `stack upload` signs the package by default, as documented. `--no-signature`
  turns the signing off.
  [#3739](https://github.com/commercialhaskell/stack/issues/3739)


## v1.7.1

Release notes:

* aarch64 (64-bit ARM) bindists are now available for the first time.
* Statically linked Linux bindists are no longer available, due to difficulty with GHC 8.2.2 on Alpine Linux.
* 32-bit Linux GMP4 bindists for CentOS 6 are no longer available, since GHC 8.2.2 is no longer being built for that platform.

Major changes:

* Upgrade from Cabal 2.0 to Cabal 2.2

Behavior changes:

* `stack setup` no longer uses different GHC configure options on Linux
  distributions that use GCC with PIE enabled by default.  GHC detects
  this itself since ghc-8.0.2, and Stack's attempted workaround for older
  versions caused more problems than it solved.
* `stack new` no longer initializes a project if the project template contains
   a stack.yaml file.

Other enhancements:

* A new sub command `ls` has been introduced to stack to view
  local and remote snapshots present in the system. Use `stack ls
  snapshots --help` to get more details about it.
* `list-dependencies` has been deprecated. The functionality has
  to accessed through the new `ls dependencies` interface. See
  [#3669](https://github.com/commercialhaskell/stack/issues/3669)
  for details.
* Specify User-Agent HTTP request header on every HTTP request.
  See [#3628](https://github.com/commercialhaskell/stack/issues/3628) for details.
* `stack setup` looks for GHC bindists and installations by any OS key
  that is compatible (rather than only checking a single one).   This is
  relevant on Linux where different distributions may have different
  combinations of libtinfo 5/6, ncurses 5/6, and gmp 4/5, and will allow
  simpifying the setup-info metadata YAML for future GHC releases.
* The build progress bar reports names of packages currently building.
* `stack setup --verbose` causes verbose output of GHC configure process.
  See [#3716](https://github.com/commercialhaskell/stack/issues/3716)
* Improve the error message when an `extra-dep` from a path or git reference can't be found
  See [#3808](https://github.com/commercialhaskell/stack/pull/3808)
* Nix integration is now disabled on windows even if explicitly enabled,
  since it isn't supported. See
  [#3600](https://github.com/commercialhaskell/stack/issues/3600)
* `stack build` now supports a new flag `--keep-tmp-files` to retain intermediate
  files and directories for the purpose of debugging.
  It is best used with ghc's equivalent flag,
  i.e. `stack build --keep-tmp-files --ghc-options=-keep-tmp-files`.
  See [#3857](https://github.com/commercialhaskell/stack/issues/3857)
* Improved error messages for snapshot parse exceptions
* `stack unpack` now supports a `--to /target/directory` option to
  specify where to unpack the package into
* `stack hoogle` now supports a new flag `--server` that launches local
  Hoogle server on port 8080. See
  [#2310](https://github.com/commercialhaskell/stack/issues/2310)

Bug fixes:

* The script interpreter's implicit file arguments are now passed before other
  arguments. See [#3658](https://github.com/commercialhaskell/stack/issues/3658).
  In particular, this makes it possible to pass `-- +RTS ... -RTS` to specify
  RTS arguments used when running the script.
* Don't ignore the template `year` parameter in config files, and clarify the
  surrounding documentation. See
  [#2275](https://github.com/commercialhaskell/stack/issues/2275).
* Benchmarks used to be run concurrently with other benchmarks
  and build steps. This is non-ideal because CPU usage of other processes
  may interfere with benchmarks. It also prevented benchmark output from
  being displayed by default. This is now fixed. See
  [#3663](https://github.com/commercialhaskell/stack/issues/3663).
* `stack ghci` now allows loading multiple packages with the same
  module name, as long as they have the same filepath. See
  [#3776](https://github.com/commercialhaskell/stack/pull/3776).
* `stack ghci` no longer always adds a dependency on `base`. It is
  now only added when there are no local targets. This allows it to
  be to load code that uses replacements for `base`. See
  [#3589](https://github.com/commercialhaskell/stack/issues/3589#issuecomment)
* `stack ghci` now uses correct paths for autogen files with
  [#3791](https://github.com/commercialhaskell/stack/issues/3791)
* When a package contained sublibraries, stack was always recompiling the
  package. This has been fixed now, no recompilation is being done because of
  sublibraries. See [#3899](https://github.com/commercialhaskell/stack/issues/3899).
* The `get-stack.sh` install script now matches manual instructions
  when it comes to Debian/Fedora/CentOS install dependencies.
* Compile Cabal-simple with gmp when using Nix.
  See [#2944](https://github.com/commercialhaskell/stack/issues/2944)
* `stack ghci` now replaces the stack process with ghci. This improves
  signal handling behavior. In particular, handling of Ctrl-C.  To make
  this possible, the generated files are now left behind after exit.
  The paths are based on hashing file contents, and it's stored in the
  system temporary directory, so this shouldn't result in too much
  garbage. See
  [#3821](https://github.com/commercialhaskell/stack/issues/3821).


## v1.6.5

Bug fixes:

* Some unnecessary rebuilds when no files were changed are now avoided, by
  having a separate build cache for each component of a package. See
  [#3732](https://github.com/commercialhaskell/stack/issues/3732).
* Correct the behavior of promoting a package from snapshot to local
  package. This would get triggered when version bounds conflicted in
  a snapshot, which could be triggered via Hackage revisions for old
  packages. This also should allow custom snapshots to define
  conflicting versions of packages without issue. See
  [Stackage issue #3185](https://github.com/fpco/stackage/issues/3185).
* When promoting packages from snapshot to local, we were
  occassionally discarding the actual package location content and
  instead defaulting to pulling the package from the index. We now
  correctly retain this information. Note that if you were affected by
  this bug, you will likely need to delete the binary build cache
  associated with the relevant custom snapshot. See
  [#3714](https://github.com/commercialhaskell/stack/issues/3714).
* `--no-rerun-tests` has been fixed. Previously, after running a test
  we were forgetting to record the result, which meant that all tests
  always ran even if they had already passed before. See
  [#3770](https://github.com/commercialhaskell/stack/pull/3770).
* Includes a patched version of `hackage-security` which fixes both
  some issues around asynchronous exception handling, and moves from
  directory locking to file locking, making the update mechanism
  resilient against SIGKILL and machine failure. See
  [hackage-security #187](https://github.com/haskell/hackage-security/issues/187)
  and [#3073](https://github.com/commercialhaskell/stack/issues/3073).


## v1.6.3.1

Hackage-only release with no user facing changes (updated to build with
newer version of hpack dependency).


## v1.6.3

Enhancements:

* In addition to supporting `.tar.gz` and `.zip` files as remote archives,
  plain `.tar` files are now accepted too. This will additionally help with
  cases where HTTP servers mistakenly set the transfer encoding to `gzip`. See
  [#3647](https://github.com/commercialhaskell/stack/issues/3647).
* Links to docs.haskellstack.org ignore Stack version patchlevel.
* Downloading Docker-compatible `stack` binary ignores Stack version patchlevel.

Bug fixes:

* For versions of Cabal before 1.24, ensure that the dependencies of
  non-buildable components are part of the build plan to work around an old
  Cabal bug. See [#3631](https://github.com/commercialhaskell/stack/issues/3631).
* Run the Cabal file checking in the `sdist` command more reliably by
  allowing the Cabal library to flatten the
  `GenericPackageDescription` itself.


## v1.6.1.1

Hackage-only release with no user facing changes (updated to build with
newer dependency versions).


## v1.6.1

Major changes:

* Complete overhaul of how snapshots are defined, the `packages` and
  `extra-deps` fields, and a number of related items. For full
  details, please see
  [the writeup on these changes](https://www.fpcomplete.com/blog/2017/07/stacks-new-extensible-snapshots). [PR #3249](https://github.com/commercialhaskell/stack/pull/3249),
  see the PR description for a number of related issues.
* Upgraded to version 2.0 of the Cabal library.

Behavior changes:

* The `--install-ghc` flag is now on by default. For example, if you
  run `stack build` in a directory requiring a GHC that you do not
  currently have, Stack will automatically download and install that
  GHC. You can explicitly set `install-ghc: false` or pass the flag
  `--no-install-ghc` to regain the previous behavior.
* `stack ghci` no longer loads modules grouped by package. This is
  always an improvement for plain ghci - it makes loading faster and
  less noisy. For intero, this has the side-effect that it will no
  longer load multiple packages that depend on TH loading relative
  paths.  TH relative paths will still work when loading a single
  package into intero. See
  [#3309](https://github.com/commercialhaskell/stack/issues/3309)
* Setting GHC options for a package via `ghc-options:` in your
  `stack.yaml` will promote it to a local package, providing for more
  consistency with flags and better reproducibility. See:
  [#849](https://github.com/commercialhaskell/stack/issues/849)
* The `package-indices` setting with Hackage no longer works with the
  `00-index.tar.gz` tarball, but must use the `01-index.tar.gz` file
  to allow revised packages to be found.
* Options passed via `--ghci-options` are now passed to the end of the
  invocation of ghci, instead of the middle.  This allows using `+RTS`
  without an accompanying `-RTS`.
* When auto-detecting `--ghc-build`, `tinfo6` is now preferred over
  `standard` if both versions of libtinfo are installed
* Addition of `stack build --copy-compiler-tool`, to allow tools like
  intero to be installed globally for a particular compiler.
  [#2643](https://github.com/commercialhaskell/stack/issues/2643)
* Stack will ask before saving hackage credentials to file. This new
  prompt can be avoided by using the `save-hackage-creds` setting. Please
  see [#2159](https://github.com/commercialhaskell/stack/issues/2159).
* The `GHCRTS` environment variable will no longer be passed through to
  every program stack runs. Instead, it will only be passed through
  commands like `exec`, `runghc`, `script`, `ghci`, etc.
  See [#3444](https://github.com/commercialhaskell/stack/issues/3444).
* `ghc-options:` for specific packages will now come after the options
  specified for all packages / particular sets of packages. See
  [#3573](https://github.com/commercialhaskell/stack/issues/3573).
* The `pvp-bounds` feature is no longer fully functional, due to some
  issues with the Cabal library's printer. See
  [#3550](https://github.com/commercialhaskell/stack/issues/3550).

Other enhancements:

* The `with-hpack` configuration option specifies an Hpack executable to use
  instead of the Hpack bundled with Stack. Please
  see [#3179](https://github.com/commercialhaskell/stack/issues/3179).
* It's now possible to skip tests and benchmarks using `--skip`
  flag
* `GitSHA1` is now `StaticSHA256` and is implemented using the `StaticSize 64 ByteString` for improved performance.
  See [#3006](https://github.com/commercialhaskell/stack/issues/3006)
* Dependencies via HTTP(S) archives have been generalized to allow
  local file path archives, as well as to support setting a
  cryptographic hash (SHA256) of the contents for better
  reproducibility.
* Allow specifying `--git-branch` when upgrading
* When running `stack upgrade` from a file which is different from the
  default executable path (e.g., on POSIX systems,
  `~/.local/bin/stack`), it will now additionally copy the new
  executable over the currently running `stack` executable. If
  permission is denied (such as in `/usr/local/bin/stack`), the user
  will be prompted to try again using `sudo`. This is intended to
  assist with the user experience when the `PATH` environment variable
  has not been properly configured, see
  [#3232](https://github.com/commercialhaskell/stack/issues/3232).
* `stack setup` for ghcjs will now install `alex` and `happy` if
  they are not present.  See
  [#3109](https://github.com/commercialhaskell/stack/issues/3232).
* Added `stack ghci --only-main` flag, to skip loading / importing
  all but main modules. See the ghci documentation page
  for further info.
* Allow GHC's colored output to show through. GHC colors output
  starting with version 8.2.1, for older GHC this does nothing.
  Sometimes GHC's heuristics would work fine even before this change,
  for example in `stack ghci`, but this override's GHC's heuristics
  when they're broken by our collecting and processing GHC's output.
* Extended the `ghc-options` field to support `$locals`, `$targets`,
  and `$everything`. See:
  [#3329](https://github.com/commercialhaskell/stack/issues/3329)
* Better error message for case that `stack ghci` file targets are
  combined with invalid package targets. See:
  [#3342](https://github.com/commercialhaskell/stack/issues/3342)
* For profiling now uses `-fprof-auto -fprof-cafs` instead of
  the deprecated `-auto-all -caf-all`. See:
  [#3360](https://github.com/commercialhaskell/stack/issues/3360)
* Better descriptions are now available for `stack upgrade --help`. See:
  [#3070](https://github.com/commercialhaskell/stack/issues/3070)
* When using Nix, nix-shell now depends always on gcc to prevent build errors
  when using the FFI. As ghc depends on gcc anyway, this doesn't increase the
  dependency footprint.
* `--cwd DIR` can now be passed to `stack exec` in order to execute the
  program in a different directory. See:
  [#3264](https://github.com/commercialhaskell/stack/issues/3264)
* Plan construction will detect if you add an executable-only package
  as a library dependency, resulting in much clearer error
  messages. See:
  [#2195](https://github.com/commercialhaskell/stack/issues/2195).
* Addition of `--ghc-options` to `stack script` to pass options directly
  to GHC. See:
  [#3454](https://github.com/commercialhaskell/stack/issues/3454)
* Add hpack `package.yaml` to build Stack itself
* Add `ignore-revision-mismatch` setting. See:
  [#3520](https://github.com/commercialhaskell/stack/issues/3520).
* Log when each individual test suite finishes. See:
  [#3552](https://github.com/commercialhaskell/stack/issues/3552).
* Avoid spurious rebuilds when using `--file-watch` by not watching files for
  executable, test and benchmark components that aren't a target. See:
  [#3483](https://github.com/commercialhaskell/stack/issues/3483).
* Stack will now try to detect the width of the running terminal
  (only on POSIX for the moment) and use that to better display
  output messages. Work is ongoing, so some messages will not
  be optimal yet. The terminal width can be overridden with the
  new `--terminal-width` command-line option (this works even on
  non-POSIX).
* Passing non local packages as targets to `stack ghci` will now
  cause them to be used as `-package` args along with package
  hiding.
* Detect when user changed .cabal file instead of package.yaml. This
  was implemented upstream in hpack. See
  [#3383](https://github.com/commercialhaskell/stack/issues/3383).
* Automatically run `autoreconf -i` as necessary when a `configure`
  script is missing. See
  [#3534](https://github.com/commercialhaskell/stack/issues/3534)
* GHC bindists can now be identified by their SHA256 checksum in addition to
  their SHA1 checksum, allowing for more security in download.
* For filesystem setup-info paths, it's no longer assumed that the
  directory is writable, instead a temp dir is used.  See
  [#3188](https://github.com/commercialhaskell/stack/issues/3188).

Bug fixes:

* `stack hoogle` correctly generates Hoogle databases. See:
  [#3362](https://github.com/commercialhaskell/stack/issues/3362)
* `stack --docker-help` is now clearer about --docker implying
   system-ghc: true, rather than both --docker and --no-docker.
* `stack haddock` now includes package names for all modules in the
   Haddock index page. See:
  [#2886](https://github.com/commercialhaskell/stack/issues/2886)
* Fixed an issue where Stack wouldn't detect missing Docker images
  properly with newer Docker versions.
  [#3171](https://github.com/commercialhaskell/stack/pull/3171)
* Previously, cabal files with just test-suite could cause build to fail
  ([#2862](https://github.com/commercialhaskell/stack/issues/2862))
* If an invalid snapshot file has been detected (usually due to
  mismatched hashes), Stack will delete the downloaded file and
  recommend either retrying or filing an issue upstream. See
  [#3319](https://github.com/commercialhaskell/stack/issues/3319).
* Modified the flag parser within Stack to match the behavior of
  Cabal's flag parser, which allows multiple sequential dashes. See
  [#3345](https://github.com/commercialhaskell/stack/issues/3345)
* Now clears the hackage index cache if it is older than the
  downloaded index.  Fixes potential issue if stack was interrupted when
  updating index.
  See [#3033](https://github.com/commercialhaskell/stack/issues/3033)
* The Stack install script now respects the `-d` option.
  See [#3366](https://github.com/commercialhaskell/stack/pull/3366).
* `stack script` can now handle relative paths to source files.
  See [#3372](https://github.com/commercialhaskell/stack/issues/3372).
* Fixes explanation of why a target is needed by the build plan, when the
  target is an extra dependency from the commandline.
  See [#3378](https://github.com/commercialhaskell/stack/issues/3378).
* Previously, if you delete a yaml file from ~/.stack/build-plan, it would
  trust the etag and not re-download.  Fixed in this version.
* Invoking `stack --docker` in parallel now correctly locks the sqlite database.
  See [#3400](https://github.com/commercialhaskell/stack/issues/3400).
* docs.haskellstack.org RTD documentation search is replaced by the mkdocs
  search. Please see
  [#3376](https://github.com/commercialhaskell/stack/issues/3376).
* `stack clean` now works with nix.  See
  [#3468](https://github.com/commercialhaskell/stack/issues/3376).
* `stack build --only-dependencies` no longer builds local project packages
  that are depended on. See
  [#3476](https://github.com/commercialhaskell/stack/issues/3476).
* Properly handle relative paths stored in the precompiled cache files. See
  [#3431](https://github.com/commercialhaskell/stack/issues/3431).
* In some cases, Cabal does not realize that it needs to reconfigure, and must
  be told to do so automatically. This would manifest as a "shadowed
  dependency" error message. We now force a reconfigure whenever a dependency is
  built, even if the package ID remained the same. See
  [#2781](https://github.com/commercialhaskell/stack/issues/2781).
* When `--pvp-bounds` is enabled for sdist or upload, internal
  dependencies could cause errors when uploaded to hackage.  This is
  fixed, see [#3290](https://github.com/commercialhaskell/stack/issues/3290)
* Fixes a bug where nonexistent hackage versions would cause stack to
  suggest the same package name, without giving version info. See
  [#3562](https://github.com/commercialhaskell/stack/issues/3562)
* Fixes a bug that has existed since 1.5.0, where
  `stack setup --upgrade-cabal` would say that Cabal is already the latest
  version, when it wasn't.
* Ensure that an `extra-dep` from a local directory is not treated as
  a `$locals` for GHC options purposes. See
  [#3574](https://github.com/commercialhaskell/stack/issues/3574).
* Building all executables only happens once instead of every
  time. See
  [#3229](https://github.com/commercialhaskell/stack/issues/3229) for
  more info.


## 1.5.1

Bug fixes:

* Stack eagerly tries to parse all cabal files related to a
  snapshot. Starting with Stackage Nightly 2017-07-31, snapshots are
  using GHC 8.2.1, and the `ghc.cabal` file implicitly referenced uses
  the (not yet supported) Cabal 2.0 file format. Future releases of
  Stack will both be less eager about cabal file parsing and support
  Cabal 2.0. This patch simply bypasses the error for invalid parsing.


## 1.5.0

Behavior changes:

* `stack profile` and `stack trace` now add their extra RTS arguments for
  benchmarks and tests to the beginning of the args, instead of the end.
  See [#2399](https://github.com/commercialhaskell/stack/issues/2399)
* Support for Git-based indices has been removed.

Other enhancements:

* `stack setup` allow to control options passed to ghcjs-boot with
  `--ghcjs-boot-options` (one word at a time) and `--[no-]ghcjs-boot-clean`
* `stack setup` now accepts a `--install-cabal VERSION` option which
  will install a specific version of the Cabal library globally.
* Updates to store-0.4.1, which has improved performance and better error
  reporting for version tags.  A side-effect of this is that all of
  stack's binary caches will be invalidated.
* `stack solver` will now warn about unexpected cabal-install versions.
  See [#3044](https://github.com/commercialhaskell/stack/issues/3044)
* Upstream packages unpacked to a temp dir are now deleted as soon as
  possible to avoid running out of space in `/tmp`.
  See [#3018](https://github.com/commercialhaskell/stack/issues/3018)
* Add short synonyms for `test-arguments` and `benchmark-arguments` options.
* Adds `STACK_WORK` environment variable, to specify work dir.
  See [#3063](https://github.com/commercialhaskell/stack/issues/3063)
* Can now use relative paths for `extra-include-dirs` and `extra-lib-dirs`.
  See [#2830](https://github.com/commercialhaskell/stack/issues/2830)
* Improved bash completion for many options, including `--ghc-options`,
  `--flag`, targets, and project executables for `exec`.
* `--haddock-arguments` is actually used now when `haddock` is invoked
  during documentation generation.
* `--[no-]haddock-hyperlink-source` flag added which allows toggling
  of sources being included in Haddock output.
  See [#3099](https://github.com/commercialhaskell/stack/issues/3099)
* `stack ghci` will now skip building all local targets, even if they have
  downstream deps, as long as it's registered in the DB.
* The pvp-bounds feature now supports adding `-revision` to the end of
  each value, e.g. `pvp-bounds: both-revision`. This means that, when
  uploading to Hackage, Stack will first upload your tarball with an
  unmodified `.cabal` file, and then upload a cabal file revision with
  the PVP bounds added. This can be useful&mdash;especially combined
  with the
  [Stackage no-revisions feature](http://www.snoyman.com/blog/2017/04/stackages-no-revisions-field)&mdash;as
  a method to ensure PVP compliance without having to proactively fix
  bounds issues for Stackage maintenance.
* Expose a `save-hackage-creds` configuration option
* On GHC <= 7.8, filters out spurious linker warnings on windows
  See [#3127](https://github.com/commercialhaskell/stack/pull/3127)
* Better error messages when creating or building packages which alias
  wired-in packages. See
  [#3172](https://github.com/commercialhaskell/stack/issues/3172).
* MinGW bin folder now is searched for dynamic libraries. See [#3126](https://github.com/commercialhaskell/stack/issues/3126)
* When using Nix, nix-shell now depends always on git to prevent runtime errors
  while fetching metadata
* The `stack unpack` command now accepts a form where an explicit
  Hackage revision hash is specified, e.g. `stack unpack
  foo-1.2.3@gitsha1:deadbeef`. Note that this should be considered
  _experimental_, Stack will likely move towards a different hash
  format in the future.
* Binary "stack upgrade" will now warn if the installed executable is not
  on the PATH or shadowed by another entry.
* Allow running tests on tarball created by sdist and upload
  [#717](https://github.com/commercialhaskell/stack/issues/717).

Bug fixes:

* Fixes case where `stack build --profile` might not cause executables /
  tests / benchmarks to be rebuilt.
  See [#2984](https://github.com/commercialhaskell/stack/issues/2984)
* `stack ghci file.hs` now loads the file even if it isn't part of
  your project.
* `stack clean --full` now works when docker is enabled.
  See [#2010](https://github.com/commercialhaskell/stack/issues/2010)
* Fixes an issue where cyclic deps can cause benchmarks or tests to be run
  before they are built.
  See [#2153](https://github.com/commercialhaskell/stack/issues/2153)
* Fixes `stack build --file-watch` in cases where a directory is removed
  See [#1838](https://github.com/commercialhaskell/stack/issues/1838)
* Fixes `stack dot` and `stack list-dependencies` to use info from the
  package database for wired-in-packages (ghc, base, etc).
  See [#3084](https://github.com/commercialhaskell/stack/issues/3084)
* Fixes `stack --docker build` when user is part of libvirt/libvirtd
  groups on Ubuntu Yakkety (16.10).
  See [#3092](https://github.com/commercialhaskell/stack/issues/3092)
* Switching a package between extra-dep and local package now forces
  rebuild (previously it wouldn't if versions were the same).
  See [#2147](https://github.com/commercialhaskell/stack/issues/2147)
* `stack upload` no longer reveals your password when you type it on
  MinTTY-based Windows shells, such as Cygwin and MSYS2.
  See [#3142](https://github.com/commercialhaskell/stack/issues/3142)
* `stack script`'s import parser will now properly parse files that
  have Windows-style line endings (CRLF)


## 1.4.0

Release notes:

* Docker images:
  [fpco/stack-full](https://hub.docker.com/r/fpco/stack-full/) and
  [fpco/stack-run](https://hub.docker.com/r/fpco/stack-run/)
  are no longer being built for LTS 8.0 and above.
  [fpco/stack-build](https://hub.docker.com/r/fpco/stack-build/)
  images continue to be built with a
  [simplified process](https://github.com/commercialhaskell/stack/tree/master/etc/dockerfiles/stack-build).
  [#624](https://github.com/commercialhaskell/stack/issues/624)

Major changes:

* A new command, `script`, has been added, intended to make the script
  interpreter workflow more reliable, easier to use, and more
  efficient. This command forces the user to provide a `--resolver`
  value, ignores all config files for more reproducible results, and
  optimizes the existing package check to make the common case of all
  packages already being present much faster. This mode does require
  that all packages be present in a snapshot, however.
  [#2805](https://github.com/commercialhaskell/stack/issues/2805)

Behavior changes:

* The default package metadata backend has been changed from Git to
  the 01-index.tar.gz file, from the hackage-security project. This is
  intended to address some download speed issues from Github for
  people in certain geographic regions. There is now full support for
  checking out specific cabal file revisions from downloaded tarballs
  as well. If you manually specify a package index with only a Git
  URL, Git will still be used. See
  [#2780](https://github.com/commercialhaskell/stack/issues/2780)
* When you provide the `--resolver` argument to the `stack unpack`
  command, any packages passed in by name only will be looked up in
  the given snapshot instead of taking the latest version. For
  example, `stack --resolver lts-7.14 unpack mtl` will get version
  2.2.1 of `mtl`, regardless of the latest version available in the
  package indices. This will also force the same cabal file revision
  to be used as is specified in the snapshot.

    Unpacking via a package identifier (e.g. `stack --resolver lts-7.14
    unpack mtl-2.2.1`) will ignore any settings in the snapshot and take
    the most recent revision.

    For backwards compatibility with tools relying on the presence of a
    `00-index.tar`, Stack will copy the `01-index.tar` file to
    `00-index.tar`. Note, however, that these files are different; most
    importantly, 00-index contains only the newest revisions of cabal
    files, while 01-index contains all versions. You may still need to
    update your tooling.
* Passing `--(no-)nix-*` options now no longer implies `--nix`, except for
  `--nix-pure`, so that the user preference whether or not to use Nix is
  honored even in the presence of options that change the Nix behavior.

Other enhancements:

* Internal cleanup: configuration types are now based much more on lenses
* `stack build` and related commands now allow the user to disable debug symbol stripping
  with new `--no-strip`, `--no-library-stripping`, and `--no-executable-shipping` flags,
  closing [#877](https://github.com/commercialhaskell/stack/issues/877).
  Also turned error message for missing targets more readable ([#2384](https://github.com/commercialhaskell/stack/issues/2384))
* `stack haddock` now shows index.html paths when documentation is already up to
  date. Resolved [#781](https://github.com/commercialhaskell/stack/issues/781)
* Respects the `custom-setup` field introduced in Cabal 1.24. This
  supercedes any `explicit-setup-deps` settings in your `stack.yaml`
  and trusts the package's `.cabal` file to explicitly state all its
  dependencies.
* If system package installation fails, `get-stack.sh` will fail as well. Also
  shows warning suggesting to run `apt-get update` or similar, depending on the
  OS.
  ([#2898](https://github.com/commercialhaskell/stack/issues/2898))
* When `stack ghci` is run with a config with no packages (e.g. global project),
  it will now look for source files in the current work dir.
  ([#2878](https://github.com/commercialhaskell/stack/issues/2878))
* Bump to hpack 0.17.0 to allow `custom-setup` and `!include "..."` in `package.yaml`.
* The script interpreter will now output error logging.  In particular,
  this means it will output info about plan construction errors.
  ([#2879](https://github.com/commercialhaskell/stack/issues/2879))
* `stack ghci` now takes `--flag` and `--ghc-options` again (inadvertently
  removed in 1.3.0).
  ([#2986](https://github.com/commercialhaskell/stack/issues/2986))
* `stack exec` now takes `--rts-options` which passes the given arguments inside of
  `+RTS ... args .. -RTS` to the executable. This works around stack itself consuming
  the RTS flags on Windows. ([#2640](https://github.com/commercialhaskell/stack/issues/2640))
* Upgraded `http-client-tls` version, which now offers support for the
  `socks5://` and `socks5h://` values in the `http_proxy` and `https_proxy`
  environment variables.

Bug fixes:

* Bump to hpack 0.16.0 to avoid character encoding issues when reading and
  writing on non-UTF8 systems.
* `stack ghci` will no longer ignore hsSourceDirs that contain `..`. ([#2895](https://github.com/commercialhaskell/stack/issues/2895))
* `stack list-dependencies --license` now works for wired-in-packages,
  like base. ([#2871](https://github.com/commercialhaskell/stack/issues/2871))
* `stack setup` now correctly indicates when it uses system ghc
  ([#2963](https://github.com/commercialhaskell/stack/issues/2963))
* Fix to `stack config set`, in 1.3.2 it always applied to
  the global project.
  ([#2709](https://github.com/commercialhaskell/stack/issues/2709))
* Previously, cabal files without exe or lib would fail on the "copy" step.
  ([#2862](https://github.com/commercialhaskell/stack/issues/2862))
* `stack upgrade --git` now works properly.  Workaround for affected
  versions (>= 1.3.0) is to instead run `stack upgrade --git --source-only`.
  ([#2977](https://github.com/commercialhaskell/stack/issues/2977))
* Added support for GHC 8's slightly different warning format for
  dumping warnings from logs.
* Work around a bug in Cabal/GHC in which package IDs are not unique
  for different source code, leading to Stack not always rebuilding
  packages depending on local packages which have
  changed. ([#2904](https://github.com/commercialhaskell/stack/issues/2904))

## 1.3.2

Bug fixes:

* `stack config set` can now be used without a compiler installed
  [#2852](https://github.com/commercialhaskell/stack/issues/2852).
* `get-stack.sh` now installs correct binary on ARM for generic linux and raspbian,
  closing [#2856](https://github.com/commercialhaskell/stack/issues/2856).
* Correct the testing of whether a package database exists by checking
  for the `package.cache` file itself instead of the containing
  directory.
* Revert a change in the previous release which made it impossible to
  set local extra-dep packages as targets. This was overkill; we
  really only wanted to disable their test suites, which was already
  handled by a later
  patch. [#2849](https://github.com/commercialhaskell/stack/issues/2849)
* `stack new` always treats templates as being UTF-8 encoding,
  ignoring locale settings on a local machine. See
  [Yesod mailing list discussion](https://groups.google.com/d/msg/yesodweb/ZyWLsJOtY0c/aejf9E7rCAAJ)

## 1.3.0

Release notes:

* For the _next_ stack release after this one, we are planning
  changes to our Linux releases, including dropping our Ubuntu,
  Debian, CentOS, and Fedora package repositories and switching to
  statically linked binaries. See
  [#2534](https://github.com/commercialhaskell/stack/issues/2534).
  Note that upgrading without a package manager has gotten easier
  with new binary upgrade support in `stack upgrade` (see the Major
  Changes section below for more information). In addition, the
  get.haskellstack.org script no longer installs from Ubuntu,
  Debian, CentOS, or Fedora package repositories. Instead it places
  a generic binary in /usr/local/bin.

Major changes:

* Stack will now always use its own GHC installation, even when a suitable GHC
  installation is available on the PATH. To get the old behaviour, use
  the `--system-ghc` flag or run `stack config set system-ghc --global true`.
  Docker- and Nix-enabled projects continue to use the GHC installations
  in their environment by default.

    NB: Scripts that previously used stack in combination with a system GHC
    installation should now include a `stack setup` line or use the `--install-ghc`
    flag.
    [#2221](https://github.com/commercialhaskell/stack/issues/2221)

* `stack ghci` now defaults to skipping the build of target packages, because
  support has been added for invoking "initial build steps", which create
  autogen files and run preprocessors. The `--no-build` flag is now deprecated
  because it should no longer be necessary. See
  [#1364](https://github.com/commercialhaskell/stack/issues/1364)

* Stack is now capable of doing binary upgrades instead of always
  recompiling a new version from source. Running `stack upgrade` will
  now default to downloading a binary version of Stack from the most
  recent release, if one is available. See `stack upgrade --help` for
  more options.
  [#1238](https://github.com/commercialhaskell/stack/issues/1238)

Behavior changes:

* Passing `--resolver X` with a Stack command which forces creation of a global
  project config, will pass resolver X into the initial config.
  See [#2579](https://github.com/commercialhaskell/stack/issues/2229).

* Switch the "Run from outside project" messages to debug-level, to
  avoid spamming users in the normal case of non-project usage

* If a remote package is specified (such as a Git repo) without an explicit
  `extra-dep` setting, a warning is given to the user to provide one
  explicitly.

Other enhancements:

* `stack haddock` now supports `--haddock-internal`. See
  [#2229](https://github.com/commercialhaskell/stack/issues/2229)
* Add support for `system-ghc` and `install-ghc` fields to `stack config set` command.
* Add `ghc-build` option to override autodetected GHC build to use (e.g. gmp4,
  tinfo6, nopie) on Linux.
* `stack setup` detects systems where gcc enables PIE by default (such as Ubuntu
  16.10 and Hardened Gentoo) and adjusts the GHC `configure` options accordingly.
  [#2542](https://github.com/commercialhaskell/stack/issues/2542)
* Upload to Hackage with HTTP digest instead of HTTP basic.
* Make `stack list-dependencies` understand all of the `stack dot` options too.
* Add the ability for `stack list-dependencies` to list dependency licenses by
  passing the `--license` flag.
* Dump logs that contain warnings for any local non-dependency packages
  [#2545](https://github.com/commercialhaskell/stack/issues/2545)
* Add the `dump-logs` config option and `--dump-logs` command line
  option to get full build output on the
  console. [#426](https://github.com/commercialhaskell/stack/issues/426)
* Add the `--open` option to "stack hpc report" command, causing the report to
  be opened in the browser.
* The `stack config set` command now accepts a `--global` flag for suitable fields
  which causes it to modify the global user configuration (`~/.stack/config.yaml`)
  instead of the project configuration.
  [#2675](https://github.com/commercialhaskell/stack/pull/2675)
* Information on the latest available snapshots is now downloaded from S3 instead of
  stackage.org, increasing reliability in case of stackage.org outages.
  [#2653](https://github.com/commercialhaskell/stack/pull/2653)
* `stack dot` and `stack list-dependencies` now take targets and flags.
  [#1919](https://github.com/commercialhaskell/stack/issues/1919)
* Deprecate `stack setup --stack-setup-yaml` for `--setup-info-yaml` based
  on discussion in [#2647](https://github.com/commercialhaskell/stack/issues/2647).
* The `--main-is` flag for GHCI now implies the TARGET, fixing
  [#1845](https://github.com/commercialhaskell/stack/issues/1845).
* `stack ghci` no longer takes all build options, as many weren't useful
  [#2199](https://github.com/commercialhaskell/stack/issues/2199)
* `--no-time-in-log` option, to make verbose logs more diffable
  [#2727](https://github.com/commercialhaskell/stack/issues/2727)
* `--color` option added to override auto-detection of ANSI support
  [#2725](https://github.com/commercialhaskell/stack/issues/2725)
* Missing extra-deps are now warned about, adding a degree of typo detection
  [#1521](https://github.com/commercialhaskell/stack/issues/1521)
* No longer warns about missing build-tools if they are on the PATH.
  [#2235](https://github.com/commercialhaskell/stack/issues/2235)
* Replace enclosed-exceptions with safe-exceptions.
  [#2768](https://github.com/commercialhaskell/stack/issues/2768)
* The install location for GHC and other programs can now be configured with the
  `local-programs-path` option in `config.yaml`.
  [#1644](https://github.com/commercialhaskell/stack/issues/1644)
* Added option to add nix dependencies as nix GC roots
* Proper pid 1 (init) process for `stack exec` with Docker
* Dump build logs if they contain warnings.
  [#2545](https://github.com/commercialhaskell/stack/issues/2545)
* Docker: redirect stdout of `docker pull` to stderr so that
  it will not interfere with output of other commands.
* Nix & docker can be activated at the same time, in order to run stack in a nix-shell
  in a container, preferably from an image already containing the nix dependencies
  in its /nix/store
* Stack/nix: Dependencies can be added as nix GC roots, so they are not removed
  when running `nix-collect-garbage`

Bug fixes:

* Fixed a gnarly bug where programs and package tarballs sometimes have
  corrupted downloads. See
  [#2657](https://github.com/commercialhaskell/stack/issues/2568).
* Add proper support for non-ASCII characters in file paths for the `sdist` command.
  See [#2549](https://github.com/commercialhaskell/stack/issues/2549)
* Never treat `extra-dep` local packages as targets. This ensures
  things like test suites are not run for these packages, and that
  build output is not hidden due to their presence.
* Fix a resource leak in `sinkProcessStderrStdout` which could affect
  much of the codebase, in particular copying precompiled
  packages. [#1979](https://github.com/commercialhaskell/stack/issues/1979)
* Docker: ensure that interrupted extraction process does not cause corrupt file
  when downloading a Docker-compatible Stack executable
  [#2568](https://github.com/commercialhaskell/stack/issues/2568)
* Fixed running `stack hpc report` on package targets.
  [#2664](https://github.com/commercialhaskell/stack/issues/2664)
* Fix a long-standing performance regression where stack would parse the .dump-hi
  files of the library components of local packages twice.
  [#2658](https://github.com/commercialhaskell/stack/pull/2658)
* Fixed a regression in "stack ghci --no-load", where it would prompt for a main
  module to load. [#2603](https://github.com/commercialhaskell/stack/pull/2603)
* Build Setup.hs files with the threaded RTS, mirroring the behavior of
  cabal-install and enabling more complex build systems in those files.
* Fixed a bug in passing along `--ghc-options` to ghcjs.  They were being
  provided as `--ghc-options` to Cabal, when it needs to be `--ghcjs-options`.
  [#2714](https://github.com/commercialhaskell/stack/issues/2714)
* Launch Docker from the project root regardless of the working
  directory Stack is invoked from. This means paths relative to the project root
  (e.g. environment files) can be specified in `stack.yaml`'s docker `run-args`.
* `stack setup --reinstall` now behaves as expected.
  [#2554](https://github.com/commercialhaskell/stack/issues/2554)

## 1.2.0

Release notes:

* On many Un*x systems, Stack can now be installed with a simple
  one-liner:

        wget -qO- https://get.haskellstack.org/ | sh

* The fix for
  [#2175](https://github.com/commercialhaskell/stack/issues/2175)
  entails that stack must perform a full clone of a large Git repo of
  Hackage meta-information. The total download size is about 200 MB.
  Please be aware of this when upgrading your stack installation.

* If you use Mac OS X, you may want to delay upgrading to macOS Sierra as there
  are reports of GHC panics when building some packages (including Stack
  itself). See [#2577](https://github.com/commercialhaskell/stack/issues/2577)

* This version of Stack does not build on ARM or PowerPC systems (see
  [store#37](https://github.com/fpco/store/issues/37)).  Please stay with
  version 1.1.2 for now on those architectures.  This will be rectified soon!

* We are now releasing a
  [statically linked Stack binary for 64-bit Linux](https://get.haskellstack.org/stable/linux-x86_64-static.tar.gz).
  Please try it and let us know if you run into any trouble on your platform.

* We are planning some changes to our Linux releases, including dropping our
  Ubuntu, Debian, CentOS, and Fedora package repositories and switching to
  statically linked binaries.  We would value your feedback in
  [#2534](https://github.com/commercialhaskell/stack/issues/2534).

Major changes:

* Add `stack hoogle` command.
  [#55](https://github.com/commercialhaskell/stack/issues/55)
* Support for absolute file path in `url` field of `setup-info` or `--ghc-bindist`
* Add support for rendering GHCi scripts targeting different GHCi like
  applications
  [#2457](https://github.com/commercialhaskell/stack/pull/2457)

Behavior changes:

* Remove `stack ide start` and `stack ide load-targets` commands.
  [#2178](https://github.com/commercialhaskell/stack/issues/2178)
* Support .buildinfo files in `stack ghci`.
  [#2242](https://github.com/commercialhaskell/stack/pull/2242)
* Support -ferror-spans syntax in GHC error messages.
* Avoid unpacking ghc to `/tmp`
  [#996](https://github.com/commercialhaskell/stack/issues/996)
* The Linux `gmp4` GHC bindist is no longer considered a full-fledged GHC
  variant and can no longer be specified using the `ghc-variant` option,
  and instead is treated more like a slightly different platform.

Other enhancements:

* Use the `store` package for binary serialization of most caches.
* Only require minor version match for Docker stack exe.
  This way, we can make patch releases for version bounds and similar
  build issues without needing to upload new binaries for Docker.
* Stack/Nix: Passes the right ghc derivation as an argument to the `shell.nix` when a
  custom `shell.nix` is used
  See [#2243](https://github.com/commercialhaskell/stack/issues/2243)
* Stack/Nix: Sets `LD_LIBRARY_PATH` so packages using C libs for Template Haskell can work
  (See _e.g._ [this HaskellR issue](https://github.com/tweag/HaskellR/issues/253))
* Parse CLI arguments and configuration files into less permissive types,
  improving error messages for bad inputs.
  [#2267](https://github.com/commercialhaskell/stack/issues/2267)
* Add the ability to explicitly specify a gcc executable.
  [#593](https://github.com/commercialhaskell/stack/issues/593)
* Nix: No longer uses LTS mirroring in nixpkgs. Gives to nix-shell a derivation
  like `haskell.compiler.ghc801`
  See [#2259](https://github.com/commercialhaskell/stack/issues/2259)
* Perform some subprocesses during setup concurrently, slightly speeding up most
  commands. [#2346](https://github.com/commercialhaskell/stack/pull/2346)
* `stack setup` no longer unpacks to the system temp dir on posix systems.
  [#996](https://github.com/commercialhaskell/stack/issues/996)
* `stack setup` detects libtinfo6 and ncurses6 and can download alternate GHC
  bindists [#257](https://github.com/commercialhaskell/stack/issues/257)
  [#2302](https://github.com/commercialhaskell/stack/issues/2302).
* `stack setup` detects Linux ARMv7 downloads appropriate GHC bindist
  [#2103](https://github.com/commercialhaskell/stack/issues/2103)
* Custom `stack` binaries list dependency versions in output for `--version`.
  See [#2222](https://github.com/commercialhaskell/stack/issues/2222)
  and [#2450](https://github.com/commercialhaskell/stack/issues/2450).
* Use a pretty printer to output dependency resolution errors.
  [#1912](https://github.com/commercialhaskell/stack/issues/1912)
* Remove the `--os` flag
  [#2227](https://github.com/commercialhaskell/stack/issues/2227)
* Add 'netbase' and 'ca-certificates' as dependency for .deb packages.
  [#2293](https://github.com/commercialhaskell/stack/issues/2293).
* Add `stack ide targets` command.
* Enhance debug logging with subprocess timings.
* Pretty-print YAML parse errors
  [#2374](https://github.com/commercialhaskell/stack/issues/2374)
* Clarify confusing `stack setup` output
  [#2314](https://github.com/commercialhaskell/stack/issues/2314)
* Delete `Stack.Types` multimodule to improve build times
  [#2405](https://github.com/commercialhaskell/stack/issues/2405)
* Remove spurious newlines in build logs
  [#2418](https://github.com/commercialhaskell/stack/issues/2418)
* Interpreter: Provide a way to hide implicit packages
  [#1208](https://github.com/commercialhaskell/stack/issues/1208)
* Check executability in exec lookup
  [#2489](https://github.com/commercialhaskell/stack/issues/2489)

Bug fixes:

* Fix cabal warning about use of a deprecated cabal flag
  [#2350](https://github.com/commercialhaskell/stack/issues/2350)
* Support most executable extensions on Windows
  [#2225](https://github.com/commercialhaskell/stack/issues/2225)
* Detect resolver change in `stack solver`
  [#2252](https://github.com/commercialhaskell/stack/issues/2252)
* Fix a bug in docker image creation where the wrong base image was
  selected
  [#2376](https://github.com/commercialhaskell/stack/issues/2376)
* Ignore special entries when unpacking tarballs
  [#2361](https://github.com/commercialhaskell/stack/issues/2361)
* Fixes src directory pollution of `style.css` and `highlight.js` with GHC 8's
  haddock [#2429](https://github.com/commercialhaskell/stack/issues/2429)
* Handle filepaths with spaces in `stack ghci`
  [#2266](https://github.com/commercialhaskell/stack/issues/2266)
* Apply ghc-options to snapshot packages
  [#2289](https://github.com/commercialhaskell/stack/issues/2289)
* stack sdist: Fix timestamp in tarball
  [#2394](https://github.com/commercialhaskell/stack/pull/2394)
* Allow global Stack arguments with a script
  [#2316](https://github.com/commercialhaskell/stack/issues/2316)
* Inconsistency between ToJSON and FromJSON instances of PackageLocation
  [#2412](https://github.com/commercialhaskell/stack/pull/2412)
* Perform Unicode normalization on filepaths
  [#1810](https://github.com/commercialhaskell/stack/issues/1810)
* Solver: always keep ghc wired-in as hard constraints
  [#2453](https://github.com/commercialhaskell/stack/issues/2453)
* Support OpenBSD's tar where possible, require GNU tar for xz support
  [#2283](https://github.com/commercialhaskell/stack/issues/2283)
* Fix using --coverage with Cabal-1.24
  [#2424](https://github.com/commercialhaskell/stack/issues/2424)
* When marking exe installed, remove old version
  [#2373](https://github.com/commercialhaskell/stack/issues/2373)
* Stop truncating all-cabal-hashes git repo
  [#2175](https://github.com/commercialhaskell/stack/issues/2175)
* Handle non-ASCII filenames on Windows
  [#2491](https://github.com/commercialhaskell/stack/issues/2491)
* Avoid using multiple versions of a package in script interpreter
  by passing package-id to ghc/runghc
  [#1957](https://github.com/commercialhaskell/stack/issues/1957)
* Only pre-load compiler version when using nix integration
  [#2459](https://github.com/commercialhaskell/stack/issues/2459)
* Solver: parse cabal errors also on Windows
  [#2502](https://github.com/commercialhaskell/stack/issues/2502)
* Allow exec and ghci commands in interpreter mode.
  Scripts can now automatically open in the repl by using `exec ghci`
  instead of `runghc` in the shebang command.
  [#2510](https://github.com/commercialhaskell/stack/issues/2510)
* Now consider a package to be dirty when an extra-source-file is changed.
  See [#2040](https://github.com/commercialhaskell/stack/issues/2040)

## 1.1.2

Release notes:

* Official FreeBSD binaries are
  [now available](http://docs.haskellstack.org/en/stable/install_and_upgrade/#freebsd)
  [#1253](https://github.com/commercialhaskell/stack/issues/1253).

Major changes:

* Extensible custom snapshots implemented. These allow you to define snapshots
which extend other snapshots. See
[#863](https://github.com/commercialhaskell/stack/issues/863). Local file custom
snapshots can now be safely updated without changing their name.  Remote custom
snapshots should still be treated as immutable.

Behavior changes:

* `stack path --compiler` was added in the last release, to yield a path to the
  compiler. Unfortunately, `--compiler` is a global option that is useful to use
  with `stack path`. The same functionality is now provided by `stack path
  --compiler-exe`. See
  [#2123](https://github.com/commercialhaskell/stack/issues/2123)
* For packages specified in terms of a git or hg repo, the hash used in the
  location has changed.  This means that existing downloads from older stack
  versions won't be used.  This is a side-effect of the fix to
  [#2133](https://github.com/commercialhaskell/stack/issues/2133)
* `stack upgrade` no longer pays attention to local stack.yaml files, just the
  global config and CLI options.
  [#1392](https://github.com/commercialhaskell/stack/issues/1392)
* `stack ghci` now uses `:add` instead of `:load`, making it potentially work
  better with user scripts. See
  [#1888](https://github.com/commercialhaskell/stack/issues/1888)

Other enhancements:

* Grab Cabal files via Git SHA to avoid regressions from Hackage revisions
  [#2070](https://github.com/commercialhaskell/stack/pull/2070)
* Custom snapshots now support `ghc-options`.
* Package git repos are now re-used rather than re-cloned. See
  [#1620](https://github.com/commercialhaskell/stack/issues/1620)
* `DESTDIR` is filtered from environment when installing GHC. See
  [#1460](https://github.com/commercialhaskell/stack/issues/1460)
* `stack haddock` now supports `--hadock-arguments`. See
  [#2144](https://github.com/commercialhaskell/stack/issues/2144)
* Signing: warn if GPG_TTY is not set as per `man gpg-agent`

Bug fixes:

* Now ignore project config when doing `stack init` or `stack new`. See
  [#2110](https://github.com/commercialhaskell/stack/issues/2110)
* Packages specified by git repo can now have submodules. See
  [#2133](https://github.com/commercialhaskell/stack/issues/2133)
* Fix of hackage index fetch retry. See re-opening of
  [#1418](https://github.com/commercialhaskell/stack/issues/1418#issuecomment-217633843)
* HPack now picks up changes to filesystem other than package.yaml.  See
  [#2051](https://github.com/commercialhaskell/stack/issues/2051)
* "stack solver" no longer suggests --omit-packages. See
  [#2031](https://github.com/commercialhaskell/stack/issues/2031)
* Fixed an issue with building Cabal's Setup.hs. See
  [#1356](https://github.com/commercialhaskell/stack/issues/1356)
* Package dirtiness now pays attention to deleted files. See
  [#1841](https://github.com/commercialhaskell/stack/issues/1841)
* `stack ghci` now uses `extra-lib-dirs` and `extra-include-dirs`. See
  [#1656](https://github.com/commercialhaskell/stack/issues/1656)
* Relative paths outside of source dir added via `qAddDependentFile` are now
  checked for dirtiness. See
  [#1982](https://github.com/commercialhaskell/stack/issues/1982)
* Signing: always use `--with-fingerprints`

## 1.1.0

Release notes:

* Added Ubuntu 16.04 LTS (xenial) Apt repo.
* No longer uploading new versions to Fedora 21 repo.

Behavior changes:

* Snapshot packages are no longer built with executable profiling. See
  [#1179](https://github.com/commercialhaskell/stack/issues/1179).
* `stack init` now ignores symlinks when searching for cabal files. It also now
  ignores any directory that begins with `.` (as well as `dist` dirs) - before
  it would only ignore `.git`, `.stack-work`, and `dist`.
* The stack executable is no longer built with `-rtsopts`.  Before, when
  `-rtsopts` was enabled, stack would process `+RTS` options even when intended
  for some other program, such as when used with `stack exec -- prog +RTS`.
  See [#2022](https://github.com/commercialhaskell/stack/issues/2022).
* The `stack path --ghc-paths` option is deprecated and renamed to `--programs`.
  `--compiler` is added, which points directly at the compiler used in
  the current project.  `--compiler-bin` points to the compiler's bin dir.
* For consistency with the `$STACK_ROOT` environment variable, the
  `stack path --global-stack-root` flag and the `global-stack-root` field
  in the output of `stack path` are being deprecated and replaced with the
  `stack-root` flag and output field.
  Additionally, the stack root can now be specified via the
  `--stack-root` command-line flag. See
  [#1148](https://github.com/commercialhaskell/stack/issues/1148).
* `stack sig` GPG-related sub-commands were removed (folded into `upload` and
  `sdist`)
* GPG signing of packages while uploading to Hackage is now the default. Use
  `upload --no-signature` if you would rather not contribute your package
  signature. If you don't yet have a GPG keyset, read this
  [blog post on GPG keys](https://fpcomplete.com/blog/2016/05/stack-security-gnupg-keys).
  We can add a stack.yaml config setting to disable signing if some people
  desire it. We hope that people will sign. Later we will be adding GPG
  signature verification options.
* `stack build pkg-1.2.3` will now build even if the snapshot has a different
  package version - it is treated as an extra-dep. `stack build local-pkg-1.2.3`
  is an error even if the version number matches the local package
  [#2028](https://github.com/commercialhaskell/stack/issues/2028).
* Having a `nix:` section no longer implies enabling nix build. This allows the
  user to globally configure whether nix is used (unless the project overrides
  the default explicitly). See
  [#1924](https://github.com/commercialhaskell/stack/issues/1924).
* Remove deprecated valid-wanted field.
* Docker: mount home directory in container [#1949](https://github.com/commercialhaskell/stack/issues/1949).
* Deprecate `--local-bin-path` instead `--local-bin`.
* `stack image`: allow absolute source paths for `add`.

Other enhancements:

* `stack haddock --open [PACKAGE]` opens the local haddocks in the browser.
* Fix too much rebuilding when enabling/disabling profiling flags.
* `stack build pkg-1.0` will now build `pkg-1.0` even if the snapshot specifies
  a different version (it introduces a temporary extra-dep)
* Experimental support for `--split-objs` added
  [#1284](https://github.com/commercialhaskell/stack/issues/1284).
* `git` packages with submodules are supported by passing the `--recursive`
  flag to `git clone`.
* When using [hpack](https://github.com/sol/hpack), only regenerate cabal files
  when hpack files change.
* hpack files can now be used in templates
* `stack ghci` now runs ghci as a separate process
  [#1306](https://github.com/commercialhaskell/stack/issues/1306)
* Retry when downloading snapshots and package indices
* Many build options are configurable now in `stack.yaml`:
```
  build:
    library-profiling: true
    executable-profiling: true
    haddock: true
    haddock-deps: true
    copy-bins: true
    prefetch: true
    force-dirty: true
    keep-going: true
    test: true
    test-arguments:
      rerun-tests: true
      additional-args: ['-fprof']
      coverage: true
      no-run-tests: true
    bench: true
    benchmark-opts:
      benchmark-arguments: -O2
      no-run-benchmarks: true
    reconfigure: true
    cabal-verbose: true
```
* A number of URLs are now configurable, useful for firewalls. See
  [#1794](https://github.com/commercialhaskell/stack/issues/1884).
* Suggest causes when executables are missing.
* Allow `--omit-packages` even without `--solver`.
* Improve the generated stack.yaml.
* Improve ghci results after :load Main module collision with main file path.
* Only load the hackage index if necessary
  [#1883](https://github.com/commercialhaskell/stack/issues/1883), [#1892](https://github.com/commercialhaskell/stack/issues/1892).
* init: allow local packages to be deps of deps
  [#1965](https://github.com/commercialhaskell/stack/issues/1965).
* Always use full fingerprints from GPG
  [#1952](https://github.com/commercialhaskell/stack/issues/1952).
* Default to using `gpg2` and fall back to `gpg`
  [#1976](https://github.com/commercialhaskell/stack/issues/1976).
* Add a flag for --verbosity silent.
* Add `haddock --open` flag [#1396](https://github.com/commercialhaskell/stack/issues/1396).

Bug fixes:

* Package tarballs would fail to unpack.
  [#1884](https://github.com/commercialhaskell/stack/issues/1884).
* Fixed errant warnings about missing modules, after deleted and removed from
  cabal file [#921](https://github.com/commercialhaskell/stack/issues/921)
  [#1805](https://github.com/commercialhaskell/stack/issues/1805).
* Now considers a package to dirty when the hpack file is changed
  [#1819](https://github.com/commercialhaskell/stack/issues/1819).
* Nix: cancelling a stack build now exits properly rather than dropping into a
  nix-shell [#1778](https://github.com/commercialhaskell/stack/issues/1778).
* `allow-newer: true` now causes `--exact-configuration` to be passed to Cabal.
  See [#1579](https://github.com/commercialhaskell/stack/issues/1579).
* `stack solver` no longer fails with `InvalidRelFile` for relative package
  paths including `..`. See
  [#1954](https://github.com/commercialhaskell/stack/issues/1954).
* Ignore emacs lock files when finding .cabal
  [#1897](https://github.com/commercialhaskell/stack/issues/1897).
* Use lenient UTF-8 decode for build output
  [#1945](https://github.com/commercialhaskell/stack/issues/1945).
* Clear index cache whenever index updated
  [#1962](https://github.com/commercialhaskell/stack/issues/1962).
* Fix: Building a container image drops a .stack-work dir in the current working
  (sub)directory
  [#1975](https://github.com/commercialhaskell/stack/issues/1975).
* Fix: Rebuilding when disabling profiling
  [#2023](https://github.com/commercialhaskell/stack/issues/2023).

## 1.0.4.3

Bug fixes:

* Don't delete contents of ~/.ssh when using `stack clean --full` with Docker
  enabled [#2000](https://github.com/commercialhaskell/stack/issues/2000)

## 1.0.4.2

Build with path-io-1.0.0. There are no changes in behaviour from 1.0.4,
so no binaries are released for this version.

## 1.0.4.1

Fixes build with aeson-0.11.0.0. There are no changes in behaviour from 1.0.4,
so no binaries are released for this version.

## 1.0.4

Major changes:

* Some notable changes in `stack init`:
    * Overall it should now be able to initialize almost all existing cabal
      packages out of the box as long as the package itself is consistently
      defined.
    * Choose the best possible snapshot and add extra dependencies on top
      of a snapshot resolver rather than a compiler resolver -
      [#1583](https://github.com/commercialhaskell/stack/pull/1583)
    * Automatically omit a package (`--omit-packages`) when it is compiler
      incompatible or when there are packages with conflicting dependency
      requirements - [#1674](https://github.com/commercialhaskell/stack/pull/1674).
    * Some more changes for a better user experience. Please refer to
      the doc guide for details.
* Add support for hpack, alternative package description format
  [#1679](https://github.com/commercialhaskell/stack/issues/1679)

Other enhancements:

* Docker: pass ~/.ssh and SSH auth socket into container, so that git repos
  work [#1358](https://github.com/commercialhaskell/stack/issues/1358).
* Docker: strip suffix from docker --version.
  [#1653](https://github.com/commercialhaskell/stack/issues/1653)
* Docker: pass USER and PWD environment variables into container.
* On each run, stack will test the stack root directory (~/.stack), and the
  project and package work directories (.stack-work) for whether they are
  owned by the current user and abort if they are not. This precaution can
  be disabled with the `--allow-different-user` flag or `allow-different-user`
  option in the global config (~/.stack/config.yaml).
  [#471](https://github.com/commercialhaskell/stack/issues/471)
* Added `stack clean --full` option for full working dir cleanup.
* YAML config: support Zip archives.
* Redownload build plan if parsing fails
  [#1702](https://github.com/commercialhaskell/stack/issues/1702).
* Give mustache templates access to a 'year' tag
  [#1716](https://github.com/commercialhaskell/stack/pull/1716).
* Have "stack ghci" warn about module name aliasing.
* Add "stack ghci --load-local-deps".
* Build Setup.hs with -rtsopts
  [#1687](https://github.com/commercialhaskell/stack/issues/1687).
* `stack init` accepts a list of directories.
* Add flag infos to DependencyPlanFailures (for better error output in case of
  flags) [#713](https://github.com/commercialhaskell/stack/issues/713)
* `stack new --bare` complains for overwrites, and add `--force` option
  [#1597](https://github.com/commercialhaskell/stack/issues/1597).

Bug fixes:

* Previously, `stack ghci` would fail with `cannot satisfy -package-id` when the
  implicit build step changes the package key of some dependency.
* Fix: Building with ghcjs: "ghc-pkg: Prelude.chr: bad argument: 2980338"
  [#1665](https://github.com/commercialhaskell/stack/issues/1665).
* Fix running test / bench with `--profile` / `--trace`.
* Fix: build progress counter is no longer visible
  [#1685](https://github.com/commercialhaskell/stack/issues/1685).
* Use "-RTS" w/ profiling to allow extra args
  [#1772](https://github.com/commercialhaskell/stack/issues/1772).
* Fix withUnpackedTarball7z to find name of srcDir after unpacking
  (fixes `stack setup` fails for ghcjs project on windows)
  [#1774](https://github.com/commercialhaskell/stack/issues/1774).
* Add space before auto-generated bench opts (makes profiling options work
  uniformly for applications and benchmark suites)
  [#1771](https://github.com/commercialhaskell/stack/issues/1771).
* Don't try to find plugin if it resembles flag.
* Setup.hs changes cause package dirtiness
  [#1711](https://github.com/commercialhaskell/stack/issues/1711).
* Send "stack templates" output to stdout
  [#1792](https://github.com/commercialhaskell/stack/issues/1792).

## 1.0.2

Release notes:

- Arch Linux: Stack has been adopted into the
  [official community repository](https://www.archlinux.org/packages/community/x86_64/stack/),
  so we will no longer be updating the AUR with new versions. See the
  [install/upgrade guide](http://docs.haskellstack.org/en/stable/install_and_upgrade/#arch-linux)
  for current download instructions.

Major changes:

- `stack init` and `solver` overhaul
  [#1583](https://github.com/commercialhaskell/stack/pull/1583)

Other enhancements:

- Disable locale/codepage hacks when GHC >=7.10.3
  [#1552](https://github.com/commercialhaskell/stack/issues/1552)
- Specify multiple images to build for `stack image container`
  [docs](http://docs.haskellstack.org/en/stable/yaml_configuration/#image)
- Specify which executables to include in images for `stack image container`
  [docs](http://docs.haskellstack.org/en/stable/yaml_configuration/#image)
- Docker: pass supplementary groups and umask into container
- If git fetch fails wipe the directory and try again from scratch
  [#1418](https://github.com/commercialhaskell/stack/issues/1418)
- Warn if newly installed executables won't be available on the PATH
  [#1362](https://github.com/commercialhaskell/stack/issues/1362)
- stack.yaml: for `stack image container`, specify multiple images to generate,
  and which executables should be added to those images
- GHCI: add interactive Main selection
  [#1068](https://github.com/commercialhaskell/stack/issues/1068)
- Care less about the particular name of a GHCJS sdist folder
  [#1622](https://github.com/commercialhaskell/stack/issues/1622)
- Unified Enable/disable help messaging
  [#1613](https://github.com/commercialhaskell/stack/issues/1613)

Bug fixes:

- Don't share precompiled packages between GHC/platform variants and Docker
  [#1551](https://github.com/commercialhaskell/stack/issues/1551)
- Properly redownload corrupted downloads with the correct file size.
  [Mailing list discussion](https://groups.google.com/d/msg/haskell-stack/iVGDG5OHYxs/FjUrR5JsDQAJ)
- Gracefully handle invalid paths in error/warning messages
  [#1561](https://github.com/commercialhaskell/stack/issues/1561)
- Nix: select the correct GHC version corresponding to the snapshot
  even when an abstract resolver is passed via `--resolver` on the
  command-line.
  [#1641](https://github.com/commercialhaskell/stack/issues/1641)
- Fix: Stack does not allow using an external package from ghci
  [#1557](https://github.com/commercialhaskell/stack/issues/1557)
- Disable ambiguous global '--resolver' option for 'stack init'
  [#1531](https://github.com/commercialhaskell/stack/issues/1531)
- Obey `--no-nix` flag
- Fix: GHCJS Execute.hs: Non-exhaustive patterns in lambda
  [#1591](https://github.com/commercialhaskell/stack/issues/1591)
- Send file-watch and sticky logger messages to stderr
  [#1302](https://github.com/commercialhaskell/stack/issues/1302)
  [#1635](https://github.com/commercialhaskell/stack/issues/1635)
- Use globaldb path for querying Cabal version
  [#1647](https://github.com/commercialhaskell/stack/issues/1647)

## 1.0.0

Release notes:

*  We're calling this version 1.0.0 in preparation for Stackage
   LTS 4.  Note, however, that this does not mean the code's API
   will be stable as this is primarily an end-user tool.

Enhancements:

* Added flag `--profile` flag: passed with `stack build`, it will
  enable profiling, and for `--bench` and `--test` it will generate a
  profiling report by passing `+RTS -p` to the executable(s). Great
  for using like `stack build --bench --profile` (remember that
  enabling profile will slow down your benchmarks by >4x). Run `stack
  build --bench` again to disable the profiling and get proper speeds
* Added flag `--trace` flag: just like `--profile`, it enables
  profiling, but instead of generating a report for `--bench` and
  `--test`, prints out a stack trace on exception. Great for using
  like `stack build --test --trace`
* Nix: all options can be overridden on command line
  [#1483](https://github.com/commercialhaskell/stack/issues/1483)
* Nix: build environments (shells) are now pure by default.
* Make verbosity silent by default in script interpreter mode
  [#1472](https://github.com/commercialhaskell/stack/issues/1472)
* Show a message when resetting git commit fails
  [#1453](https://github.com/commercialhaskell/stack/issues/1453)
* Improve Unicode handling in project/package names
  [#1337](https://github.com/commercialhaskell/stack/issues/1337)
* Fix ambiguity between a stack command and a filename to execute (prefer
  `stack` subcommands)
  [#1471](https://github.com/commercialhaskell/stack/issues/1471)
* Support multi line interpreter directive comments
  [#1394](https://github.com/commercialhaskell/stack/issues/1394)
* Handle space separated pids in ghc-pkg dump (for GHC HEAD)
  [#1509](https://github.com/commercialhaskell/stack/issues/1509)
* Add ghci --no-package-hiding option
  [#1517](https://github.com/commercialhaskell/stack/issues/1517)
* `stack new` can download templates from URL
  [#1466](https://github.com/commercialhaskell/stack/issues/1466)

Bug fixes:

* Nix: stack exec options are passed properly to the stack sub process
  [#1538](https://github.com/commercialhaskell/stack/issues/1538)
* Nix: specifying a shell-file works in any current working directory
  [#1547](https://github.com/commercialhaskell/stack/issues/1547)
* Nix: use `--resolver` argument
* Docker: fix missing image message and '--docker-auto-pull'
* No HTML escaping for "stack new" template params
  [#1475](https://github.com/commercialhaskell/stack/issues/1475)
* Set permissions for generated .ghci script
  [#1480](https://github.com/commercialhaskell/stack/issues/1480)
* Restrict commands allowed in interpreter mode
  [#1504](https://github.com/commercialhaskell/stack/issues/1504)
* stack ghci doesn't see preprocessed files for executables
  [#1347](https://github.com/commercialhaskell/stack/issues/1347)
* All test suites run even when only one is requested
  [#1550](https://github.com/commercialhaskell/stack/pull/1550)
* Edge cases in broken templates give odd errors
  [#1535](https://github.com/commercialhaskell/stack/issues/1535)
* Fix test coverage bug on windows

## 0.1.10.1

Bug fixes:

* `stack image container` did not actually build an image
  [#1473](https://github.com/commercialhaskell/stack/issues/1473)

## 0.1.10.0

Release notes:

* The Stack home page is now at [haskellstack.org](http://haskellstack.org),
  which shows the documentation rendered by readthedocs.org. Note: this
  has necessitated some changes to the links in the documentation's markdown
  source code, so please check the links on the website before submitting a PR
  to fix them.
* The locations of the
  [Ubuntu](http://docs.haskellstack.org/en/stable/install_and_upgrade/#ubuntu)
  and
  [Debian](http://docs.haskellstack.org/en/stable/install_and_upgrade/#debian)
  package repositories have changed to have correct URL semantics according to
  Debian's guidelines
  [#1378](https://github.com/commercialhaskell/stack/issues/1378). The old
  locations will continue to work for some months, but we suggest that you
  adjust your `/etc/apt/sources.list.d/fpco.list` to the new location to avoid
  future disruption.
* [openSUSE and SUSE Linux Enterprise](http://docs.haskellstack.org/en/stable/install_and_upgrade/#suse)
  packages are now available, thanks to [@mimi1vx](https://github.com/mimi1vx).
  Note: there will be some lag before these pick up new versions, as they are
  based on Stackage LTS.

Major changes:

* Support for building inside a Nix-shell providing system dependencies
  [#1285](https://github.com/commercialhaskell/stack/pull/1285)
* Add optional GPG signing on `stack upload --sign` or with
  `stack sig sign ...`

Other enhancements:

* Print latest applicable version of packages on conflicts
  [#508](https://github.com/commercialhaskell/stack/issues/508)
* Support for packages located in Mercurial repositories
  [#1397](https://github.com/commercialhaskell/stack/issues/1397)
* Only run benchmarks specified as build targets
  [#1412](https://github.com/commercialhaskell/stack/issues/1412)
* Support git-style executable fall-through (`stack something` executes
  `stack-something` if present)
  [#1433](https://github.com/commercialhaskell/stack/issues/1433)
* GHCi now loads intermediate dependencies
  [#584](https://github.com/commercialhaskell/stack/issues/584)
* `--work-dir` option for overriding `.stack-work`
  [#1178](https://github.com/commercialhaskell/stack/issues/1178)
* Support `detailed-0.9` tests
  [#1429](https://github.com/commercialhaskell/stack/issues/1429)
* Docker: improved POSIX signal proxying to containers
  [#547](https://github.com/commercialhaskell/stack/issues/547)

Bug fixes:

* Show absolute paths in error messages in multi-package builds
  [#1348](https://github.com/commercialhaskell/stack/issues/1348)
* Docker-built binaries and libraries in different path
  [#911](https://github.com/commercialhaskell/stack/issues/911)
  [#1367](https://github.com/commercialhaskell/stack/issues/1367)
* Docker: `--resolver` argument didn't effect selected image tag
* GHCi: Spaces in filepaths caused module loading issues
  [#1401](https://github.com/commercialhaskell/stack/issues/1401)
* GHCi: cpp-options in cabal files weren't used
  [#1419](https://github.com/commercialhaskell/stack/issues/1419)
* Benchmarks couldn't be run independently of each other
  [#1412](https://github.com/commercialhaskell/stack/issues/1412)
* Send output of building setup to stderr
  [#1410](https://github.com/commercialhaskell/stack/issues/1410)

## 0.1.8.0

Major changes:

* GHCJS can now be used with stackage snapshots via the new `compiler` field.
* Windows installers are now available:
  [download them here](http://docs.haskellstack.org/en/stable/install_and_upgrade/#windows)
  [#613](https://github.com/commercialhaskell/stack/issues/613)
* Docker integration works with non-FPComplete generated images
  [#531](https://github.com/commercialhaskell/stack/issues/531)

Other enhancements:

* Added an `allow-newer` config option
  [#922](https://github.com/commercialhaskell/stack/issues/922)
  [#770](https://github.com/commercialhaskell/stack/issues/770)
* When a Hackage revision invalidates a build plan in a snapshot, trust the
  snapshot [#770](https://github.com/commercialhaskell/stack/issues/770)
* Added a `stack config set resolver RESOLVER` command. Part of work on
  [#115](https://github.com/commercialhaskell/stack/issues/115)
* `stack setup` can now install GHCJS on windows. See
  [#1145](https://github.com/commercialhaskell/stack/issues/1145) and
  [#749](https://github.com/commercialhaskell/stack/issues/749)
* `stack hpc report` command added, which generates reports for HPC tix files
* `stack ghci` now accepts all the flags accepted by `stack build`. See
  [#1186](https://github.com/commercialhaskell/stack/issues/1186)
* `stack ghci` builds the project before launching GHCi. If the build fails,
  try to launch GHCi anyway. Use `stack ghci --no-build` option to disable
  [#1065](https://github.com/commercialhaskell/stack/issues/1065)
* `stack ghci` now detects and warns about various circumstances where it is
  liable to fail. See
  [#1270](https://github.com/commercialhaskell/stack/issues/1270)
* Added `require-docker-version` configuration option
* Packages will now usually be built along with their tests and benchmarks. See
  [#1166](https://github.com/commercialhaskell/stack/issues/1166)
* Relative `local-bin-path` paths will be relative to the project's root
  directory, not the current working directory.
  [#1340](https://github.com/commercialhaskell/stack/issues/1340)
* `stack clean` now takes an optional `[PACKAGE]` argument for use in
  multi-package projects. See
  [#583](https://github.com/commercialhaskell/stack/issues/583)
* Ignore cabal_macros.h as a dependency
  [#1195](https://github.com/commercialhaskell/stack/issues/1195)
* Pad timestamps and show local time in --verbose output
  [#1226](https://github.com/commercialhaskell/stack/issues/1226)
* GHCi: Import all modules after loading them
  [#995](https://github.com/commercialhaskell/stack/issues/995)
* Add subcommand aliases: `repl` for `ghci`, and `runhaskell` for `runghc`
  [#1241](https://github.com/commercialhaskell/stack/issues/1241)
* Add typo recommendations for unknown package identifiers
  [#158](https://github.com/commercialhaskell/stack/issues/158)
* Add `stack path --local-hpc-root` option
* Overhaul dependencies' haddocks copying
  [#1231](https://github.com/commercialhaskell/stack/issues/1231)
* Support for extra-package-dbs in 'stack ghci'
  [#1229](https://github.com/commercialhaskell/stack/pull/1229)
* `stack new` disallows package names with "words" consisting solely of numbers
  [#1336](https://github.com/commercialhaskell/stack/issues/1336)
* `stack build --fast` turns off optimizations
* Show progress while downloading package index
  [#1223](https://github.com/commercialhaskell/stack/issues/1223).

Bug fixes:

* Fix: Haddocks not copied for dependencies
  [#1105](https://github.com/commercialhaskell/stack/issues/1105)
* Fix: Global options did not work consistently after subcommand
  [#519](https://github.com/commercialhaskell/stack/issues/519)
* Fix: 'stack ghci' doesn't notice that a module got deleted
  [#1180](https://github.com/commercialhaskell/stack/issues/1180)
* Rebuild when cabal file is changed
* Fix: Paths in GHC warnings not canonicalized, nor those for packages in
  subdirectories or outside the project root
  [#1259](https://github.com/commercialhaskell/stack/issues/1259)
* Fix: unlisted files in tests and benchmarks trigger extraneous second build
  [#838](https://github.com/commercialhaskell/stack/issues/838)

## 0.1.6.0

Major changes:

* `stack setup` now supports building and booting GHCJS from source tarball.
* On Windows, build directories no longer display "pretty" information
  (like x86_64-windows/Cabal-1.22.4.0), but rather a hash of that
  content. The reason is to avoid the 260 character path limitation on
  Windows. See
  [#1027](https://github.com/commercialhaskell/stack/pull/1027)
* Rename config files and clarify their purposes [#969](https://github.com/commercialhaskell/stack/issues/969)
    * `~/.stack/stack.yaml` --> `~/.stack/config.yaml`
    * `~/.stack/global` --> `~/.stack/global-project`
    * `/etc/stack/config` --> `/etc/stack/config.yaml`
    * Old locations still supported, with deprecation warnings
* New command "stack eval CODE", which evaluates to "stack exec ghc -- -e CODE".

Other enhancements:

* No longer install `git` on Windows
  [#1046](https://github.com/commercialhaskell/stack/issues/1046). You
  can still get this behavior by running the following yourself:
  `stack exec -- pacman -Sy --noconfirm git`.
* Typing enter during --file-watch triggers a rebuild [#1023](https://github.com/commercialhaskell/stack/pull/1023)
* Use Haddock's `--hyperlinked-source` (crosslinked source), if available [#1070](https://github.com/commercialhaskell/stack/pull/1070)
* Use Stack-installed GHCs for `stack init --solver` [#1072](https://github.com/commercialhaskell/stack/issues/1072)
* New experimental `stack query` command [#1087](https://github.com/commercialhaskell/stack/issues/1087)
* By default, stack no longer rebuilds a package due to GHC options changes. This behavior can be tweaked with the `rebuild-ghc-options` setting. [#1089](https://github.com/commercialhaskell/stack/issues/1089)
* By default, ghc-options are applied to all local packages, not just targets. This behavior can be tweaked with the `apply-ghc-options` setting. [#1089](https://github.com/commercialhaskell/stack/issues/1089)
* Docker: download or override location of stack executable to re-run in container [#974](https://github.com/commercialhaskell/stack/issues/974)
* Docker: when Docker Engine is remote, don't run containerized processes as host's UID/GID [#194](https://github.com/commercialhaskell/stack/issues/194)
* Docker: `set-user` option to enable/disable running containerized processes as host's UID/GID [#194](https://github.com/commercialhaskell/stack/issues/194)
* Custom Setup.hs files are now precompiled instead of interpreted. This should be a major performance win for certain edge cases (biggest example: [building Cabal itself](https://github.com/commercialhaskell/stack/issues/1041)) while being either neutral or a minor slowdown for more common cases.
* `stack test --coverage` now also generates a unified coverage report for multiple test-suites / packages.  In the unified report, test-suites can contribute to the coverage of other packages.

Bug fixes:

* Ignore stack-built executables named `ghc`
  [#1052](https://github.com/commercialhaskell/stack/issues/1052)
* Fix quoting of output failed command line arguments
* Mark executable-only packages as installed when copied from cache [#1043](https://github.com/commercialhaskell/stack/pull/1043)
* Canonicalize temporary directory paths [#1047](https://github.com/commercialhaskell/stack/pull/1047)
* Put code page fix inside the build function itself [#1066](https://github.com/commercialhaskell/stack/issues/1066)
* Add `explicit-setup-deps` option [#1110](https://github.com/commercialhaskell/stack/issues/1110), and change the default to the old behavior of using any package in the global and snapshot database [#1025](https://github.com/commercialhaskell/stack/issues/1025)
* Precompiled cache checks full package IDs on Cabal < 1.22 [#1103](https://github.com/commercialhaskell/stack/issues/1103)
* Pass -package-id to ghci [#867](https://github.com/commercialhaskell/stack/issues/867)
* Ignore global packages when copying precompiled packages [#1146](https://github.com/commercialhaskell/stack/issues/1146)

## 0.1.5.0

Major changes:

* On Windows, we now use a full MSYS2 installation in place of the previous PortableGit. This gives you access to the pacman package manager for more easily installing libraries.
* Support for custom GHC binary distributions [#530](https://github.com/commercialhaskell/stack/issues/530)
    * `ghc-variant` option in stack.yaml to specify the variant (also
      `--ghc-variant` command-line option)
    * `setup-info` in stack.yaml, to specify where to download custom binary
      distributions (also `--ghc-bindist` command-line option)
    * Note: On systems with libgmp4 (aka `libgmp.so.3`), such as CentOS 6, you
      may need to re-run `stack setup` due to the centos6 GHC bindist being
      treated like a variant
* A new `--pvp-bounds` flag to the sdist and upload commands allows automatic adding of PVP upper and/or lower bounds to your dependencies

Other enhancements:

* Adapt to upcoming Cabal installed package identifier format change [#851](https://github.com/commercialhaskell/stack/issues/851)
* `stack setup` takes a `--stack-setup-yaml` argument
* `--file-watch` is more discerning about which files to rebuild for [#912](https://github.com/commercialhaskell/stack/issues/912)
* `stack path` now supports `--global-pkg-db` and `--ghc-package-path`
* `--reconfigure` flag [#914](https://github.com/commercialhaskell/stack/issues/914) [#946](https://github.com/commercialhaskell/stack/issues/946)
* Cached data is written with a checksum of its structure [#889](https://github.com/commercialhaskell/stack/issues/889)
* Fully removed `--optimizations` flag
* Added `--cabal-verbose` flag
* Added `--file-watch-poll` flag for polling instead of using filesystem events (useful for running tests in a Docker container while modifying code in the host environment. When code is injected into the container via a volume, the container won't propagate filesystem events).
* Give a preemptive error message when `-prof` is given as a GHC option [#1015](https://github.com/commercialhaskell/stack/issues/1015)
* Locking is now optional, and will be turned on by setting the `STACK_LOCK` environment variable to `true` [#950](https://github.com/commercialhaskell/stack/issues/950)
* Create default stack.yaml with documentation comments and commented out options [#226](https://github.com/commercialhaskell/stack/issues/226)
* Out of memory warning if Cabal exits with -9 [#947](https://github.com/commercialhaskell/stack/issues/947)

Bug fixes:

* Hacky workaround for optparse-applicative issue with `stack exec --help` [#806](https://github.com/commercialhaskell/stack/issues/806)
* Build executables for local extra deps [#920](https://github.com/commercialhaskell/stack/issues/920)
* copyFile can't handle directories [#942](https://github.com/commercialhaskell/stack/pull/942)
* Support for spaces in Haddock interface files [fpco/minghc#85](https://github.com/fpco/minghc/issues/85)
* Temporarily building against a "shadowing" local package? [#992](https://github.com/commercialhaskell/stack/issues/992)
* Fix Setup.exe name for --upgrade-cabal on Windows [#1002](https://github.com/commercialhaskell/stack/issues/1002)
* Unlisted dependencies no longer trigger extraneous second build [#838](https://github.com/commercialhaskell/stack/issues/838)

## 0.1.4.1

Fix stack's own Haddocks.  No changes to functionality (only comments updated).

## 0.1.4.0

Major changes:

* You now have more control over how GHC versions are matched, e.g. "use exactly this version," "use the specified minor version, but allow patches," or "use the given minor version or any later minor in the given major release." The default has switched from allowing newer later minor versions to a specific minor version allowing patches. For more information, see [#736](https://github.com/commercialhaskell/stack/issues/736) and [#784](https://github.com/commercialhaskell/stack/pull/784).
* Support added for compiling with GHCJS
* stack can now reuse prebuilt binaries between snapshots. That means that, if you build package foo in LTS-3.1, that binary version can be reused in LTS-3.2, assuming it uses the same dependencies and flags. [#878](https://github.com/commercialhaskell/stack/issues/878)

Other enhancements:

* Added the `--docker-env` argument, to set environment variables in Docker container.
* Set locale environment variables to UTF-8 encoding for builds to avoid "commitBuffer: invalid argument" errors from GHC [#793](https://github.com/commercialhaskell/stack/issues/793)
* Enable transliteration for encoding on stdout and stderr [#824](https://github.com/commercialhaskell/stack/issues/824)
* By default, `stack upgrade` automatically installs GHC as necessary [#797](https://github.com/commercialhaskell/stack/issues/797)
* Added the `ghc-options` field to stack.yaml [#796](https://github.com/commercialhaskell/stack/issues/796)
* Added the `extra-path` field to stack.yaml
* Code page changes on Windows only apply to the build command (and its synonyms), and can be controlled via a command line flag (still defaults to on) [#757](https://github.com/commercialhaskell/stack/issues/757)
* Implicitly add packages to extra-deps when a flag for them is set [#807](https://github.com/commercialhaskell/stack/issues/807)
* Use a precompiled Setup.hs for simple build types [#801](https://github.com/commercialhaskell/stack/issues/801)
* Set --enable-tests and --enable-benchmarks optimistically [#805](https://github.com/commercialhaskell/stack/issues/805)
* `--only-configure` option added [#820](https://github.com/commercialhaskell/stack/issues/820)
* Check for duplicate local package names
* Stop nagging people that call `stack test` [#845](https://github.com/commercialhaskell/stack/issues/845)
* `--file-watch` will ignore files that are in your VCS boring/ignore files [#703](https://github.com/commercialhaskell/stack/issues/703)
* Add `--numeric-version` option

Bug fixes:

* `stack init --solver` fails if `GHC_PACKAGE_PATH` is present [#860](https://github.com/commercialhaskell/stack/issues/860)
* `stack solver` and `stack init --solver` check for test suite and benchmark dependencies [#862](https://github.com/commercialhaskell/stack/issues/862)
* More intelligent logic for setting UTF-8 locale environment variables [#856](https://github.com/commercialhaskell/stack/issues/856)
* Create missing directories for `stack sdist`
* Don't ignore .cabal files with extra periods [#895](https://github.com/commercialhaskell/stack/issues/895)
* Deprecate unused `--optimizations` flag
* Truncated output on slow terminals [#413](https://github.com/commercialhaskell/stack/issues/413)

## 0.1.3.1

Bug fixes:

* Ignore disabled executables [#763](https://github.com/commercialhaskell/stack/issues/763)

## 0.1.3.0

Major changes:

* Detect when a module is compiled but not listed in the cabal file ([#32](https://github.com/commercialhaskell/stack/issues/32))
    * A warning is displayed for any modules that should be added to `other-modules` in the .cabal file
    * These modules are taken into account when determining whether a package needs to be built
* Respect TemplateHaskell addDependentFile dependency changes ([#105](https://github.com/commercialhaskell/stack/issues/105))
    * TH dependent files are taken into account when determining whether a package needs to be built.
* Overhauled target parsing, added `--test` and `--bench` options [#651](https://github.com/commercialhaskell/stack/issues/651)
    * For details, see [Build commands documentation](http://docs.haskellstack.org/en/stable/build_command/)

Other enhancements:

* Set the `HASKELL_DIST_DIR` environment variable [#524](https://github.com/commercialhaskell/stack/pull/524)
* Track build status of tests and benchmarks [#525](https://github.com/commercialhaskell/stack/issues/525)
* `--no-run-tests` [#517](https://github.com/commercialhaskell/stack/pull/517)
* Targets outside of root dir don't build [#366](https://github.com/commercialhaskell/stack/issues/366)
* Upper limit on number of flag combinations to test [#543](https://github.com/commercialhaskell/stack/issues/543)
* Fuzzy matching support to give better error messages for close version numbers [#504](https://github.com/commercialhaskell/stack/issues/504)
* `--local-bin-path` global option. Use to change where binaries get placed on a `--copy-bins` [#342](https://github.com/commercialhaskell/stack/issues/342)
* Custom snapshots [#111](https://github.com/commercialhaskell/stack/issues/111)
* --force-dirty flag: Force treating all local packages as having dirty files (useful for cases where stack can't detect a file change)
* GHC error messages: display file paths as absolute instead of relative for better editor integration
* Add the `--copy-bins` option [#569](https://github.com/commercialhaskell/stack/issues/569)
* Give warnings on unexpected config keys [#48](https://github.com/commercialhaskell/stack/issues/48)
* Remove Docker `pass-host` option
* Don't require cabal-install to upload [#313](https://github.com/commercialhaskell/stack/issues/313)
* Generate indexes for all deps and all installed snapshot packages [#143](https://github.com/commercialhaskell/stack/issues/143)
* Provide `--resolver global` option [#645](https://github.com/commercialhaskell/stack/issues/645)
    * Also supports `--resolver nightly`, `--resolver lts`, and `--resolver lts-X`
* Make `stack build --flag` error when flag or package is unknown [#617](https://github.com/commercialhaskell/stack/issues/617)
* Preserve file permissions when unpacking sources [#666](https://github.com/commercialhaskell/stack/pull/666)
* `stack build` etc work outside of a project
* `list-dependencies` command [#638](https://github.com/commercialhaskell/stack/issues/638)
* `--upgrade-cabal` option to `stack setup` [#174](https://github.com/commercialhaskell/stack/issues/174)
* `--exec` option [#651](https://github.com/commercialhaskell/stack/issues/651)
* `--only-dependencies` implemented correctly [#387](https://github.com/commercialhaskell/stack/issues/387)

Bug fixes:

* Extensions from the `other-extensions` field no longer enabled by default [#449](https://github.com/commercialhaskell/stack/issues/449)
* Fix: haddock forces rebuild of empty packages [#452](https://github.com/commercialhaskell/stack/issues/452)
* Don't copy over executables excluded by component selection [#605](https://github.com/commercialhaskell/stack/issues/605)
* Fix: stack fails on Windows with git package in stack.yaml and no git binary on path [#712](https://github.com/commercialhaskell/stack/issues/712)
* Fixed GHCi issue: Specifying explicit package versions (#678)
* Fixed GHCi issue: Specifying -odir and -hidir as .stack-work/odir (#529)
* Fixed GHCi issue: Specifying A instead of A.ext for modules (#498)

## 0.1.2.0

* Add `--prune` flag to `stack dot` [#487](https://github.com/commercialhaskell/stack/issues/487)
* Add `--[no-]external`,`--[no-]include-base` flags to `stack dot` [#437](https://github.com/commercialhaskell/stack/issues/437)
* Add `--ignore-subdirs` flag to init command [#435](https://github.com/commercialhaskell/stack/pull/435)
* Handle attempt to use non-existing resolver [#436](https://github.com/commercialhaskell/stack/pull/436)
* Add `--force` flag to `init` command
* exec style commands accept the `--package` option (see [Reddit discussion](http://www.reddit.com/r/haskell/comments/3bd66h/stack_runghc_turtle_as_haskell_script_solution/))
* `stack upload` without arguments doesn't do anything [#439](https://github.com/commercialhaskell/stack/issues/439)
* Print latest version of packages on conflicts [#450](https://github.com/commercialhaskell/stack/issues/450)
* Flag to avoid rerunning tests that haven't changed [#451](https://github.com/commercialhaskell/stack/issues/451)
* stack can act as a script interpreter (see [Script interpreter] (https://github.com/commercialhaskell/stack/wiki/Script-interpreter) and [Reddit discussion](http://www.reddit.com/r/haskell/comments/3bd66h/stack_runghc_turtle_as_haskell_script_solution/))
* Add the __`--file-watch`__ flag to auto-rebuild on file changes [#113](https://github.com/commercialhaskell/stack/issues/113)
* Rename `stack docker exec` to `stack exec --plain`
* Add the `--skip-msys` flag [#377](https://github.com/commercialhaskell/stack/issues/377)
* `--keep-going`, turned on by default for tests and benchmarks [#478](https://github.com/commercialhaskell/stack/issues/478)
* `concurrent-tests: BOOL` [#492](https://github.com/commercialhaskell/stack/issues/492)
* Use hashes to check file dirtiness [#502](https://github.com/commercialhaskell/stack/issues/502)
* Install correct GHC build on systems with libgmp.so.3 [#465](https://github.com/commercialhaskell/stack/issues/465)
* `stack upgrade` checks version before upgrading [#447](https://github.com/commercialhaskell/stack/issues/447)

## 0.1.1.0

* Remove GHC uncompressed tar file after installation [#376](https://github.com/commercialhaskell/stack/issues/376)
* Put stackage snapshots JSON on S3 [#380](https://github.com/commercialhaskell/stack/issues/380)
* Specifying flags for multiple packages [#335](https://github.com/commercialhaskell/stack/issues/335)
* single test suite failure should show entire log [#388](https://github.com/commercialhaskell/stack/issues/388)
* valid-wanted is a confusing option name [#386](https://github.com/commercialhaskell/stack/issues/386)
* stack init in multi-package project should use local packages for dependency checking [#384](https://github.com/commercialhaskell/stack/issues/384)
* Display information on why a snapshot was rejected [#381](https://github.com/commercialhaskell/stack/issues/381)
* Give a reason for unregistering packages [#389](https://github.com/commercialhaskell/stack/issues/389)
* `stack exec` accepts the `--no-ghc-package-path` parameter
* Don't require build plan to upload [#400](https://github.com/commercialhaskell/stack/issues/400)
* Specifying test components only builds/runs those tests [#398](https://github.com/commercialhaskell/stack/issues/398)
* `STACK_EXE` environment variable
* Add the `stack dot` command
* `stack upgrade` added [#237](https://github.com/commercialhaskell/stack/issues/237)
* `--stack-yaml` command line flag [#378](https://github.com/commercialhaskell/stack/issues/378)
* `--skip-ghc-check` command line flag [#423](https://github.com/commercialhaskell/stack/issues/423)

Bug fixes:

* Haddock links to global packages no longer broken on Windows [#375](https://github.com/commercialhaskell/stack/issues/375)
* Make flags case-insensitive [#397](https://github.com/commercialhaskell/stack/issues/397)
* Mark packages uninstalled before rebuilding [#365](https://github.com/commercialhaskell/stack/issues/365)

## 0.1.0.0

* Fall back to cabal dependency solver when a snapshot can't be found
* Basic implementation of `stack new` [#137](https://github.com/commercialhaskell/stack/issues/137)
* `stack solver` command [#364](https://github.com/commercialhaskell/stack/issues/364)
* `stack path` command [#95](https://github.com/commercialhaskell/stack/issues/95)
* Haddocks [#143](https://github.com/commercialhaskell/stack/issues/143):
    * Build for dependencies
    * Use relative links
    * Generate module contents and index for all packages in project

## 0.0.3

* `--prefetch` [#297](https://github.com/commercialhaskell/stack/issues/297)
* `upload` command ported from stackage-upload [#225](https://github.com/commercialhaskell/stack/issues/225)
* `--only-snapshot` [#310](https://github.com/commercialhaskell/stack/issues/310)
* `--resolver` [#224](https://github.com/commercialhaskell/stack/issues/224)
* `stack init` [#253](https://github.com/commercialhaskell/stack/issues/253)
* `--extra-include-dirs` and `--extra-lib-dirs` [#333](https://github.com/commercialhaskell/stack/issues/333)
* Specify intra-package target [#201](https://github.com/commercialhaskell/stack/issues/201)

## 0.0.2

* Fix some Windows specific bugs [#216](https://github.com/commercialhaskell/stack/issues/216)
* Improve output for package index updates [#227](https://github.com/commercialhaskell/stack/issues/227)
* Automatically update indices as necessary [#227](https://github.com/commercialhaskell/stack/issues/227)
* --verbose flag [#217](https://github.com/commercialhaskell/stack/issues/217)
* Remove packages (HTTPS and Git) [#199](https://github.com/commercialhaskell/stack/issues/199)
* Config values for system-ghc and install-ghc
* Merge `stack deps` functionality into `stack build`
* `install` command [#153](https://github.com/commercialhaskell/stack/issues/153) and [#272](https://github.com/commercialhaskell/stack/issues/272)
* overriding architecture value (useful to force 64-bit GHC on Windows, for example)
* Overhauled test running (allows cycles, avoids unnecessary recompilation, etc)

## 0.0.1

* First public release, beta quality<|MERGE_RESOLUTION|>--- conflicted
+++ resolved
@@ -103,7 +103,6 @@
   [#4463](https://github.com/commercialhaskell/stack/issues/4463)
 * Add `--cabal-files` flag to `stack ide targets` command.
 * Add `--stdout` flag to all `stack ide` subcommands.
-<<<<<<< HEAD
 * Use batches when unregistering packages with `ghc-pkg`.
   (See [#2662](https://github.com/commercialhaskell/stack/issues/2662))
 * `get-stack` script now works on Windows CI machines of Appveyor,
@@ -143,6 +142,10 @@
 * environment variable `GHC_ENVIRONMENT` is set to specify dependency
   packages explicitly when running test. This is done to prevent
   ambiguous module name errors in `doctest` tests.
+- Document the way stack interacts with the Cabal library.
+* `get-stack` script now works on Windows CI machines of Appveyor,
+  Travis and Azure Pipelines. See
+  [#4535](https://github.com/commercialhaskell/stack/issues/4535)
 
 Bug fixes:
 
@@ -180,21 +183,12 @@
   [#4527](https://github.com/commercialhaskell/stack/issues/4527).
 * Apply GHC options when building a `Setup.hs` file. See
   [#4526](https://github.com/commercialhaskell/stack/issues/4526).
-=======
-- Document the way stack interacts with the Cabal library.
-* `get-stack` script now works on Windows CI machines of Appveyor,
-  Travis and Azure Pipelines. See
-  [#4535](https://github.com/commercialhaskell/stack/issues/4535)
-
-Bug fixes:
-
 - Stack handles ABI changes in FreeBSD 12 by differentiating that version from previous.
 - Help text for the `templates` subcommand now reflects behaviour in stack 1.9 — that it
   downloads and shows a help file, rather than listing available templates.
 - Fix detection of aarch64 platform (this broke when we upgraded to a newer Cabal version).
 - Docker: fix detecting and pulling missing images with `--docker-auto-pull`, see
   [#4598](https://github.com/commercialhaskell/stack/issues/4598)
->>>>>>> 78238c5a
 
 ## v1.9.3
 
