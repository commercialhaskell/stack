# Changelog

## Unreleased changes

Release notes:

Major changes:

* Complete overhaul of how snapshots are defined, the `packages` and
  `extra-deps` fields, and a number of related items. For full
  details, please see
  [the writeup on these changes](https://www.fpcomplete.com/blog/2017/07/stacks-new-extensible-snapshots). [PR #3249](https://github.com/commercialhaskell/stack/pull/3249),
  see the PR description for a number of related issues.

Behavior changes:

* The `--install-ghc` flag is now on by default. For example, if you
  run `stack build` in a directory requiring a GHC that you do not
  currently have, Stack will automatically download and install that
  GHC. You can explicitly set `install-ghc: false` or pass the flag
  `--no-install-ghc` to regain the previous behavior.
* `stack ghci` no longer loads modules grouped by package. This is
  always an improvement for plain ghci - it makes loading faster and
  less noisy. For intero, this has the side-effect that it will no
  longer load multiple packages that depend on TH loading relative
  paths.  TH relative paths will still work when loading a single
  package into intero. See
  [#3309](https://github.com/commercialhaskell/stack/issues/3309)

Other enhancements:

* It's now possible to skip tests and benchmarks using `--skip`
  flag
* `GitSHA1` is now `StaticSHA256` and is implemented using the `StaticSize 64 ByteString` for improved performance.
  See [#3006](https://github.com/commercialhaskell/stack/issues/3006)
* Dependencies via HTTP(S) archives have been generalized to allow
  local file path archives, as well as to support setting a
  cryptographic hash (SHA256) of the contents for better
  reproducibility.
* Allow specifying `--git-branch` when upgrading
* When running `stack upgrade` from a file which is different from the
  default executable path (e.g., on POSIX systems,
  `~/.local/bin/stack`), it will now additionally copy the new
  executable over the currently running `stack` executable. If
  permission is denied (such as in `/usr/local/bin/stack`), the user
  will be prompted to try again using `sudo`. This is intended to
  assist with the user experience when the `PATH` environment variable
  has not been properly configured, see
  [#3232](https://github.com/commercialhaskell/stack/issues/3232).
* Introduce the `Stack.StaticBytes` module for more efficiently
  holding statically-known byte sizes.
<<<<<<< HEAD
* `--ghc-options` and `--ghcjs-boot-options` now parse their input, so
  multiple arguments can be passed in one option.
  See [#3315](https://github.com/commercialhaskell/stack/issues/3315)
=======
* Added `stack ghci --only-main` flag, to skip loading / importing
  all but main modules. See the ghci documentation page
  for further info.
>>>>>>> 838b1991

Bug fixes:

* `stack haddock` now includes package names for all modules in the
   Haddock index page. See:
  [#2886](https://github.com/commercialhaskell/stack/issues/2886)
* Fixed an issue where Stack wouldn't detect missing Docker images
  properly with newer Docker versions.
  [#3171](https://github.com/commercialhaskell/stack/pull/3171)
* Previously, cabal files with just test-suite could cause build to fail
  ([#2862](https://github.com/commercialhaskell/stack/issues/2862))


## 1.5.1

Bug fixes:

* Stack eagerly tries to parse all cabal files related to a
  snapshot. Starting with Stackage Nightly 2017-07-31, snapshots are
  using GHC 8.2.1, and the `ghc.cabal` file implicitly referenced uses
  the (not yet supported) Cabal 2.0 file format. Future releases of
  Stack will both be less eager about cabal file parsing and support
  Cabal 2.0. This patch simply bypasses the error for invalid parsing.


## 1.5.0

Behavior changes:

* `stack profile` and `stack trace` now add their extra RTS arguments for
  benchmarks and tests to the beginning of the args, instead of the end.
  See [#2399](https://github.com/commercialhaskell/stack/issues/2399)
* Support for Git-based indices has been removed.

Other enhancements:

* `stack setup` allow to control options passed to ghcjs-boot with
  `--ghcjs-boot-options` (one word at a time) and `--[no-]ghcjs-boot-clean`
* `stack setup` now accepts a `--install-cabal VERSION` option which
  will install a specific version of the Cabal library globally.
* Updates to store-0.4.1, which has improved performance and better error
  reporting for version tags.  A side-effect of this is that all of
  stack's binary caches will be invalidated.
* `stack solver` will now warn about unexpected cabal-install versions.
  See [#3044](https://github.com/commercialhaskell/stack/issues/3044)
* Upstream packages unpacked to a temp dir are now deleted as soon as
  possible to avoid running out of space in `/tmp`.
  See [#3018](https://github.com/commercialhaskell/stack/issues/3018)
* Add short synonyms for `test-arguments` and `benchmark-arguments` options.
* Adds `STACK_WORK` environment variable, to specify work dir.
  See [#3063](https://github.com/commercialhaskell/stack/issues/3063)
* Can now use relative paths for `extra-include-dirs` and `extra-lib-dirs`.
  See [#2830](https://github.com/commercialhaskell/stack/issues/2830)
* Improved bash completion for many options, including `--ghc-options`,
  `--flag`, targets, and project executables for `exec`.
* `--haddock-arguments` is actually used now when `haddock` is invoked
  during documentation generation.
* `--[no-]haddock-hyperlink-source` flag added which allows toggling
  of sources being included in Haddock output.
  See [#3099](https://github.com/commercialhaskell/stack/issues/3099)
* `stack ghci` will now skip building all local targets, even if they have
  downstream deps, as long as it's registered in the DB.
* The pvp-bounds feature now supports adding `-revision` to the end of
  each value, e.g. `pvp-bounds: both-revision`. This means that, when
  uploading to Hackage, Stack will first upload your tarball with an
  unmodified `.cabal` file, and then upload a cabal file revision with
  the PVP bounds added. This can be useful&mdash;especially combined
  with the
  [Stackage no-revisions feature](http://www.snoyman.com/blog/2017/04/stackages-no-revisions-field)&mdash;as
  a method to ensure PVP compliance without having to proactively fix
  bounds issues for Stackage maintenance.
* Expose a `save-hackage-creds` configuration option
* On GHC <= 7.8, filters out spurious linker warnings on windows
  See [#3127](https://github.com/commercialhaskell/stack/pull/3127)
* Better error messages when creating or building packages which alias
  wired-in packages. See
  [#3172](https://github.com/commercialhaskell/stack/issues/3172).
* MinGW bin folder now is searched for dynamic libraries. See [#3126](https://github.com/commercialhaskell/stack/issues/3126)
* When using Nix, nix-shell now depends always on git to prevent runtime errors
  while fetching metadata
* The `stack unpack` command now accepts a form where an explicit
  Hackage revision hash is specified, e.g. `stack unpack
  foo-1.2.3@gitsha1:deadbeef`. Note that this should be considered
  _experimental_, Stack will likely move towards a different hash
  format in the future.
* Binary "stack upgrade" will now warn if the installed executable is not
  on the PATH or shadowed by another entry.
* Allow running tests on tarball created by sdist and upload
  [#717](https://github.com/commercialhaskell/stack/issues/717).

Bug fixes:

* Building all executables only happens once instead of every
  time. See
  [#3229](https://github.com/commercialhaskell/stack/issues/3229) for
  more info.
* Fixes case where `stack build --profile` might not cause executables /
  tests / benchmarks to be rebuilt.
  See [#2984](https://github.com/commercialhaskell/stack/issues/2984)
* `stack ghci file.hs` now loads the file even if it isn't part of
  your project.
* `stack clean --full` now works when docker is enabled.
  See [#2010](https://github.com/commercialhaskell/stack/issues/2010)
* Fixes an issue where cyclic deps can cause benchmarks or tests to be run
  before they are built.
  See [#2153](https://github.com/commercialhaskell/stack/issues/2153)
* Fixes `stack build --file-watch` in cases where a directory is removed
  See [#1838](https://github.com/commercialhaskell/stack/issues/1838)
* Fixes `stack dot` and `stack list-dependencies` to use info from the
  package database for wired-in-packages (ghc, base, etc).
  See [#3084](https://github.com/commercialhaskell/stack/issues/3084)
* Fixes `stack --docker build` when user is part of libvirt/libvirtd
  groups on Ubuntu Yakkety (16.10).
  See [#3092](https://github.com/commercialhaskell/stack/issues/3092)
* Switching a package between extra-dep and local package now forces
  rebuild (previously it wouldn't if versions were the same).
  See [#2147](https://github.com/commercialhaskell/stack/issues/2147)
* `stack upload` no longer reveals your password when you type it on
  MinTTY-based Windows shells, such as Cygwin and MSYS2.
  See [#3142](https://github.com/commercialhaskell/stack/issues/3142)
* `stack script`'s import parser will now properly parse files that
  have Windows-style line endings (CRLF)


## 1.4.0

Release notes:

* Docker images:
  [fpco/stack-full](https://hub.docker.com/r/fpco/stack-full/) and
  [fpco/stack-run](https://hub.docker.com/r/fpco/stack-run/)
  are no longer being built for LTS 8.0 and above.
  [fpco/stack-build](https://hub.docker.com/r/fpco/stack-build/)
  images continue to be built with a
  [simplified process](https://github.com/commercialhaskell/stack/tree/master/etc/dockerfiles/stack-build).
  [#624](https://github.com/commercialhaskell/stack/issues/624)

Major changes:

* A new command, `script`, has been added, intended to make the script
  interpreter workflow more reliable, easier to use, and more
  efficient. This command forces the user to provide a `--resolver`
  value, ignores all config files for more reproducible results, and
  optimizes the existing package check to make the common case of all
  packages already being present much faster. This mode does require
  that all packages be present in a snapshot, however.
  [#2805](https://github.com/commercialhaskell/stack/issues/2805)

Behavior changes:

* The default package metadata backend has been changed from Git to
  the 01-index.tar.gz file, from the hackage-security project. This is
  intended to address some download speed issues from Github for
  people in certain geographic regions. There is now full support for
  checking out specific cabal file revisions from downloaded tarballs
  as well. If you manually specify a package index with only a Git
  URL, Git will still be used. See
  [#2780](https://github.com/commercialhaskell/stack/issues/2780)
* When you provide the `--resolver` argument to the `stack unpack`
  command, any packages passed in by name only will be looked up in
  the given snapshot instead of taking the latest version. For
  example, `stack --resolver lts-7.14 unpack mtl` will get version
  2.2.1 of `mtl`, regardless of the latest version available in the
  package indices. This will also force the same cabal file revision
  to be used as is specified in the snapshot.

    Unpacking via a package identifier (e.g. `stack --resolver lts-7.14
    unpack mtl-2.2.1`) will ignore any settings in the snapshot and take
    the most recent revision.

    For backwards compatibility with tools relying on the presence of a
    `00-index.tar`, Stack will copy the `01-index.tar` file to
    `00-index.tar`. Note, however, that these files are different; most
    importantly, 00-index contains only the newest revisions of cabal
    files, while 01-index contains all versions. You may still need to
    update your tooling.
* Passing `--(no-)nix-*` options now no longer implies `--nix`, except for
  `--nix-pure`, so that the user preference whether or not to use Nix is
  honored even in the presence of options that change the Nix behavior.

Other enhancements:

* Internal cleanup: configuration types are now based much more on lenses
* `stack build` and related commands now allow the user to disable debug symbol stripping
  with new `--no-strip`, `--no-library-stripping`, and `--no-executable-shipping` flags,
  closing [#877](https://github.com/commercialhaskell/stack/issues/877).
  Also turned error message for missing targets more readable ([#2384](https://github.com/commercialhaskell/stack/issues/2384))
* `stack haddock` now shows index.html paths when documentation is already up to
  date. Resolved [#781](https://github.com/commercialhaskell/stack/issues/781)
* Respects the `custom-setup` field introduced in Cabal 1.24. This
  supercedes any `explicit-setup-deps` settings in your `stack.yaml`
  and trusts the package's `.cabal` file to explicitly state all its
  dependencies.
* If system package installation fails, `get-stack.sh` will fail as well. Also
  shows warning suggesting to run `apt-get update` or similar, depending on the
  OS.
  ([#2898](https://github.com/commercialhaskell/stack/issues/2898))
* When `stack ghci` is run with a config with no packages (e.g. global project),
  it will now look for source files in the current work dir.
  ([#2878](https://github.com/commercialhaskell/stack/issues/2878))
* Bump to hpack 0.17.0 to allow `custom-setup` and `!include "..."` in `package.yaml`.
* The script interpreter will now output error logging.  In particular,
  this means it will output info about plan construction errors.
  ([#2879](https://github.com/commercialhaskell/stack/issues/2879))
* `stack ghci` now takes `--flag` and `--ghc-options` again (inadverently
  removed in 1.3.0).
  ([#2986](https://github.com/commercialhaskell/stack/issues/2986))
* `stack exec` now takes `--rts-options` which passes the given arguments inside of
  `+RTS ... args .. -RTS` to the executable. This works around stack itself consuming
  the RTS flags on Windows. ([#2986](https://github.com/commercialhaskell/stack/issues/2640))
* Upgraded `http-client-tls` version, which now offers support for the
  `socks5://` and `socks5h://` values in the `http_proxy` and `https_proxy`
  environment variables.

Bug fixes:

* Bump to hpack 0.16.0 to avoid character encoding issues when reading and
  writing on non-UTF8 systems.
* `stack ghci` will no longer ignore hsSourceDirs that contain `..`. ([#2895](https://github.com/commercialhaskell/stack/issues/2895))
* `stack list-dependencies --license` now works for wired-in-packages,
  like base. ([#2871](https://github.com/commercialhaskell/stack/issues/2871))
* `stack setup` now correctly indicates when it uses system ghc
  ([#2963](https://github.com/commercialhaskell/stack/issues/2963))
* Fix to `stack config set`, in 1.3.2 it always applied to
  the global project.
  ([#2709](https://github.com/commercialhaskell/stack/issues/2709))
* Previously, cabal files without exe or lib would fail on the "copy" step.
  ([#2862](https://github.com/commercialhaskell/stack/issues/2862))
* `stack upgrade --git` now works properly.  Workaround for affected
  versions (>= 1.3.0) is to instead run `stack upgrade --git --source-only`.
  ([#2977](https://github.com/commercialhaskell/stack/issues/2977))
* Added support for GHC 8's slightly different warning format for
  dumping warnings from logs.
* Work around a bug in Cabal/GHC in which package IDs are not unique
  for different source code, leading to Stack not always rebuilding
  packages depending on local packages which have
  changed. ([#2904](https://github.com/commercialhaskell/stack/issues/2904))

## 1.3.2

Bug fixes:

* `stack config set` can now be used without a compiler installed
  [#2852](https://github.com/commercialhaskell/stack/issues/2852).
* `get-stack.sh` now installs correct binary on ARM for generic linux and raspbian,
  closing [#2856](https://github.com/commercialhaskell/stack/issues/2856).
* Correct the testing of whether a package database exists by checking
  for the `package.cache` file itself instead of the containing
  directory.
* Revert a change in the previous release which made it impossible to
  set local extra-dep packages as targets. This was overkill; we
  really only wanted to disable their test suites, which was already
  handled by a later
  patch. [#2849](https://github.com/commercialhaskell/stack/issues/2849)
* `stack new` always treats templates as being UTF-8 encoding,
  ignoring locale settings on a local machine. See
  [Yesod mailing list discussion](https://groups.google.com/d/msg/yesodweb/ZyWLsJOtY0c/aejf9E7rCAAJ)

## 1.3.0

Release notes:

* For the _next_ stack release after this one, we are planning
  changes to our Linux releases, including dropping our Ubuntu,
  Debian, CentOS, and Fedora package repositories and switching to
  statically linked binaries. See
  [#2534](https://github.com/commercialhaskell/stack/issues/2534).
  Note that upgrading without a package manager has gotten easier
  with new binary upgrade support in `stack upgrade` (see the Major
  Changes section below for more information). In addition, the
  get.haskellstack.org script no longer installs from Ubuntu,
  Debian, CentOS, or Fedora package repositories. Instead it places
  a generic binary in /usr/local/bin.

Major changes:

* Stack will now always use its own GHC installation, even when a suitable GHC
  installation is available on the PATH. To get the old behaviour, use
  the `--system-ghc` flag or run `stack config set system-ghc --global true`.
  Docker- and Nix-enabled projects continue to use the GHC installations
  in their environment by default.

    NB: Scripts that previously used stack in combination with a system GHC
    installation should now include a `stack setup` line or use the `--install-ghc`
    flag.
    [#2221](https://github.com/commercialhaskell/stack/issues/2221)

* `stack ghci` now defaults to skipping the build of target packages, because
  support has been added for invoking "initial build steps", which create
  autogen files and run preprocessors. The `--no-build` flag is now deprecated
  because it should no longer be necessary. See
  [#1364](https://github.com/commercialhaskell/stack/issues/1364)

* Stack is now capable of doing binary upgrades instead of always
  recompiling a new version from source. Running `stack upgrade` will
  now default to downloading a binary version of Stack from the most
  recent release, if one is available. See `stack upgrade --help` for
  more options.
  [#1238](https://github.com/commercialhaskell/stack/issues/1238)

Behavior changes:

* Passing `--resolver X` with a Stack command which forces creation of a global
  project config, will pass resolver X into the initial config.
  See [#2579](https://github.com/commercialhaskell/stack/issues/2229).

* Switch the "Run from outside project" messages to debug-level, to
  avoid spamming users in the normal case of non-project usage

* If a remote package is specified (such as a Git repo) without an explicit
  `extra-dep` setting, a warning is given to the user to provide one
  explicitly.

Other enhancements:

* `stack haddock` now supports `--haddock-internal`. See
  [#2229](https://github.com/commercialhaskell/stack/issues/2229)
* Add support for `system-ghc` and `install-ghc` fields to `stack config set` command.
* Add `ghc-build` option to override autodetected GHC build to use (e.g. gmp4,
  tinfo6, nopie) on Linux.
* `stack setup` detects systems where gcc enables PIE by default (such as Ubuntu
  16.10 and Hardened Gentoo) and adjusts the GHC `configure` options accordingly.
  [#2542](https://github.com/commercialhaskell/stack/issues/2542)
* Upload to Hackage with HTTP digest instead of HTTP basic.
* Make `stack list-dependencies` understand all of the `stack dot` options too.
* Add the ability for `stack list-dependencies` to list dependency licenses by
  passing the `--license` flag.
* Dump logs that contain warnings for any local non-dependency packages
  [#2545](https://github.com/commercialhaskell/stack/issues/2545)
* Add the `dump-logs` config option and `--dump-logs` command line
  option to get full build output on the
  console. [#426](https://github.com/commercialhaskell/stack/issues/426)
* Add the `--open` option to "stack hpc report" command, causing the report to
  be opened in the browser.
* The `stack config set` command now accepts a `--global` flag for suitable fields
  which causes it to modify the global user configuration (`~/.stack/config.yaml`)
  instead of the project configuration.
  [#2675](https://github.com/commercialhaskell/stack/pull/2675)
* Information on the latest available snapshots is now downloaded from S3 instead of
  stackage.org, increasing reliability in case of stackage.org outages.
  [#2653](https://github.com/commercialhaskell/stack/pull/2653)
* `stack dot` and `stack list-dependencies` now take targets and flags.
  [#1919](https://github.com/commercialhaskell/stack/issues/1919)
* Deprecate `stack setup --stack-setup-yaml` for `--setup-info-yaml` based
  on discussion in [#2647](https://github.com/commercialhaskell/stack/issues/2647).
* The `--main-is` flag for GHCI now implies the TARGET, fixing
  [#1845](https://github.com/commercialhaskell/stack/issues/1845).
* `stack ghci` no longer takes all build options, as many weren't useful
  [#2199](https://github.com/commercialhaskell/stack/issues/2199)
* `--no-time-in-log` option, to make verbose logs more diffable
  [#2727](https://github.com/commercialhaskell/stack/issues/2727)
* `--color` option added to override auto-detection of ANSI support
  [#2725](https://github.com/commercialhaskell/stack/issues/2725)
* Missing extra-deps are now warned about, adding a degree of typo detection
  [#1521](https://github.com/commercialhaskell/stack/issues/1521)
* No longer warns about missing build-tools if they are on the PATH.
  [#2235](https://github.com/commercialhaskell/stack/issues/2235)
* Replace enclosed-exceptions with safe-exceptions.
  [#2768](https://github.com/commercialhaskell/stack/issues/2768)
* The install location for GHC and other programs can now be configured with the
  `local-programs-path` option in `config.yaml`.
  [#1644](https://github.com/commercialhaskell/stack/issues/1644)
* Added option to add nix dependencies as nix GC roots
* Proper pid 1 (init) process for `stack exec` with Docker
* Dump build logs if they contain warnings.
  [#2545](https://github.com/commercialhaskell/stack/issues/2545)
* Docker: redirect stdout of `docker pull` to stderr so that
  it will not interfere with output of other commands.
* Nix & docker can be activated at the same time, in order to run stack in a nix-shell
  in a container, preferably from an image already containing the nix dependencies
  in its /nix/store
* Stack/nix: Dependencies can be added as nix GC roots, so they are not removed
  when running `nix-collect-garbage`

Bug fixes:

* Fixed a gnarly bug where programs and package tarballs sometimes have
  corrupted downloads. See
  [#2657](https://github.com/commercialhaskell/stack/issues/2568).
* Add proper support for non-ASCII characters in file paths for the `sdist` command.
  See [#2549](https://github.com/commercialhaskell/stack/issues/2549)
* Never treat `extra-dep` local packages as targets. This ensures
  things like test suites are not run for these packages, and that
  build output is not hidden due to their presence.
* Fix a resource leak in `sinkProcessStderrStdout` which could affect
  much of the codebase, in particular copying precompiled
  packages. [#1979](https://github.com/commercialhaskell/stack/issues/1979)
* Docker: ensure that interrupted extraction process does not cause corrupt file
  when downloading a Docker-compatible Stack executable
  [#2568](https://github.com/commercialhaskell/stack/issues/2568)
* Fixed running `stack hpc report` on package targets.
  [#2664](https://github.com/commercialhaskell/stack/issues/2664)
* Fix a long-standing performance regression where stack would parse the .dump-hi
  files of the library components of local packages twice.
  [#2658](https://github.com/commercialhaskell/stack/pull/2658)
* Fixed a regression in "stack ghci --no-load", where it would prompt for a main
  module to load. [#2603](https://github.com/commercialhaskell/stack/pull/2603)
* Build Setup.hs files with the threaded RTS, mirroring the behavior of
  cabal-install and enabling more complex build systems in those files.
* Fixed a bug in passing along `--ghc-options` to ghcjs.  They were being
  provided as `--ghc-options` to Cabal, when it needs to be `--ghcjs-options`.
  [#2714](https://github.com/commercialhaskell/stack/issues/2714)
* Launch Docker from the project root regardless of the working
  directory Stack is invoked from. This means paths relative to the project root
  (e.g. environment files) can be specified in `stack.yaml`'s docker `run-args`.
* `stack setup --reinstall` now behaves as expected.
  [#2554](https://github.com/commercialhaskell/stack/issues/2554)

## 1.2.0

Release notes:

* On many Un*x systems, Stack can now be installed with a simple
  one-liner:

        wget -qO- https://get.haskellstack.org/ | sh

* The fix for
  [#2175](https://github.com/commercialhaskell/stack/issues/2175)
  entails that stack must perform a full clone of a large Git repo of
  Hackage meta-information. The total download size is about 200 MB.
  Please be aware of this when upgrading your stack installation.

* If you use Mac OS X, you may want to delay upgrading to macOS Sierra as there
  are reports of GHC panics when building some packages (including Stack
  itself). See [#2577](https://github.com/commercialhaskell/stack/issues/2577)

* This version of Stack does not build on ARM or PowerPC systems (see
  [store#37](https://github.com/fpco/store/issues/37)).  Please stay with
  version 1.1.2 for now on those architectures.  This will be rectified soon!

* We are now releasing a
  [statically linked Stack binary for 64-bit Linux](https://www.stackage.org/stack/linux-x86_64-static).
  Please try it and let us know if you run into any trouble on your platform.

* We are planning some changes to our Linux releases, including dropping our
  Ubuntu, Debian, CentOS, and Fedora package repositories and switching to
  statically linked binaries.  We would value your feedback in
  [#2534](https://github.com/commercialhaskell/stack/issues/2534).

Major changes:

* Add `stack hoogle` command.
  [#55](https://github.com/commercialhaskell/stack/issues/55)
* Support for absolute file path in `url` field of `setup-info` or `--ghc-bindist`
* Add support for rendering GHCi scripts targeting different GHCi like
  applications
  [#2457](https://github.com/commercialhaskell/stack/pull/2457)

Behavior changes:

* Remove `stack ide start` and `stack ide load-targets` commands.
  [#2178](https://github.com/commercialhaskell/stack/issues/2178)
* Support .buildinfo files in `stack ghci`.
  [#2242](https://github.com/commercialhaskell/stack/pull/2242)
* Support -ferror-spans syntax in GHC error messages.
* Avoid unpacking ghc to `/tmp`
  [#996](https://github.com/commercialhaskell/stack/issues/996)
* The Linux `gmp4` GHC bindist is no longer considered a full-fledged GHC
  variant and can no longer be specified using the `ghc-variant` option,
  and instead is treated more like a slightly different platform.

Other enhancements:

* Use the `store` package for binary serialization of most caches.
* Only require minor version match for Docker stack exe.
  This way, we can make patch releases for version bounds and similar
  build issues without needing to upload new binaries for Docker.
* Stack/Nix: Passes the right ghc derivation as an argument to the `shell.nix` when a
  custom `shell.nix` is used
  See [#2243](https://github.com/commercialhaskell/stack/issues/2243)
* Stack/Nix: Sets `LD_LIBRARY_PATH` so packages using C libs for Template Haskell can work
  (See _e.g._ [this HaskellR issue](https://github.com/tweag/HaskellR/issues/253))
* Parse CLI arguments and configuration files into less permissive types,
  improving error messages for bad inputs.
  [#2267](https://github.com/commercialhaskell/stack/issues/2267)
* Add the ability to explictly specify a gcc executable.
  [#593](https://github.com/commercialhaskell/stack/issues/593)
* Nix: No longer uses LTS mirroring in nixpkgs. Gives to nix-shell a derivation
  like `haskell.compiler.ghc801`
  See [#2259](https://github.com/commercialhaskell/stack/issues/2259)
* Perform some subprocesses during setup concurrently, slightly speeding up most
  commands. [#2346](https://github.com/commercialhaskell/stack/pull/2346)
* `stack setup` no longer unpacks to the system temp dir on posix systems.
  [#996](https://github.com/commercialhaskell/stack/issues/996)
* `stack setup` detects libtinfo6 and ncurses6 and can download alternate GHC
  bindists [#257](https://github.com/commercialhaskell/stack/issues/257)
  [#2302](https://github.com/commercialhaskell/stack/issues/2302).
* `stack setup` detects Linux ARMv7 downloads appropriate GHC bindist
  [#2103](https://github.com/commercialhaskell/stack/issues/2103)
* Custom `stack` binaries list dependency versions in output for `--version`.
  See [#2222](https://github.com/commercialhaskell/stack/issues/2222)
  and [#2450](https://github.com/commercialhaskell/stack/issues/2450).
* Use a pretty printer to output dependency resolution errors.
  [#1912](https://github.com/commercialhaskell/stack/issues/1912)
* Remove the `--os` flag
  [#2227](https://github.com/commercialhaskell/stack/issues/2227)
* Add 'netbase' and 'ca-certificates' as dependency for .deb packages.
  [#2293](https://github.com/commercialhaskell/stack/issues/2293).
* Add `stack ide targets` command.
* Enhance debug logging with subprocess timings.
* Pretty-print YAML parse errors
  [#2374](https://github.com/commercialhaskell/stack/issues/2374)
* Clarify confusing `stack setup` output
  [#2314](https://github.com/commercialhaskell/stack/issues/2314)
* Delete `Stack.Types` multimodule to improve build times
  [#2405](https://github.com/commercialhaskell/stack/issues/2405)
* Remove spurious newlines in build logs
  [#2418](https://github.com/commercialhaskell/stack/issues/2418)
* Interpreter: Provide a way to hide implicit packages
  [#1208](https://github.com/commercialhaskell/stack/issues/1208)
* Check executability in exec lookup
  [#2489](https://github.com/commercialhaskell/stack/issues/2489)

Bug fixes:

* Fix cabal warning about use of a deprecated cabal flag
  [#2350](https://github.com/commercialhaskell/stack/issues/2350)
* Support most executable extensions on Windows
  [#2225](https://github.com/commercialhaskell/stack/issues/2225)
* Detect resolver change in `stack solver`
  [#2252](https://github.com/commercialhaskell/stack/issues/2252)
* Fix a bug in docker image creation where the wrong base image was
  selected
  [#2376](https://github.com/commercialhaskell/stack/issues/2376)
* Ignore special entries when unpacking tarballs
  [#2361](https://github.com/commercialhaskell/stack/issues/2361)
* Fixes src directory pollution of `style.css` and `highlight.js` with GHC 8's
  haddock [#2429](https://github.com/commercialhaskell/stack/issues/2429)
* Handle filepaths with spaces in `stack ghci`
  [#2266](https://github.com/commercialhaskell/stack/issues/2266)
* Apply ghc-options to snapshot packages
  [#2289](https://github.com/commercialhaskell/stack/issues/2289)
* stack sdist: Fix timestamp in tarball
  [#2394](https://github.com/commercialhaskell/stack/pull/2394)
* Allow global Stack arguments with a script
  [#2316](https://github.com/commercialhaskell/stack/issues/2316)
* Inconsistency between ToJSON and FromJSON instances of PackageLocation
  [#2412](https://github.com/commercialhaskell/stack/pull/2412)
* Perform Unicode normalization on filepaths
  [#1810](https://github.com/commercialhaskell/stack/issues/1810)
* Solver: always keep ghc wired-in as hard constraints
  [#2453](https://github.com/commercialhaskell/stack/issues/2453)
* Support OpenBSD's tar where possible, require GNU tar for xz support
  [#2283](https://github.com/commercialhaskell/stack/issues/2283)
* Fix using --coverage with Cabal-1.24
  [#2424](https://github.com/commercialhaskell/stack/issues/2424)
* When marking exe installed, remove old version
  [#2373](https://github.com/commercialhaskell/stack/issues/2373)
* Stop truncating all-cabal-hashes git repo
  [#2175](https://github.com/commercialhaskell/stack/issues/2175)
* Handle non-ASCII filenames on Windows
  [#2491](https://github.com/commercialhaskell/stack/issues/2491)
* Avoid using multiple versions of a package in script interpreter
  by passing package-id to ghc/runghc
  [#1957](https://github.com/commercialhaskell/stack/issues/1957)
* Only pre-load compiler version when using nix integration
  [#2459](https://github.com/commercialhaskell/stack/issues/2459)
* Solver: parse cabal errors also on Windows
  [#2502](https://github.com/commercialhaskell/stack/issues/2502)
* Allow exec and ghci commands in interpreter mode.
  Scripts can now automatically open in the repl by using `exec ghci`
  instead of `runghc` in the shebang command.
  [#2510](https://github.com/commercialhaskell/stack/issues/2510)
* Now consider a package to be dirty when an extra-source-file is changed.
  See [#2040](https://github.com/commercialhaskell/stack/issues/2040)

## 1.1.2

Release notes:

* Official FreeBSD binaries are
  [now available](http://docs.haskellstack.org/en/stable/install_and_upgrade/#freebsd)
  [#1253](https://github.com/commercialhaskell/stack/issues/1253).

Major changes:

* Extensible custom snapshots implemented. These allow you to define snapshots
which extend other snapshots. See
[#863](https://github.com/commercialhaskell/stack/issues/863). Local file custom
snapshots can now be safely updated without changing their name.  Remote custom
snapshots should still be treated as immutable.

Behavior changes:

* `stack path --compiler` was added in the last release, to yield a path to the
  compiler. Unfortunately, `--compiler` is a global option that is useful to use
  with `stack path`. The same functionality is now provided by `stack path
  --compiler-exe`. See
  [#2123](https://github.com/commercialhaskell/stack/issues/2123)
* For packages specified in terms of a git or hg repo, the hash used in the
  location has changed.  This means that existing downloads from older stack
  versions won't be used.  This is a side-effect of the fix to
  [#2133](https://github.com/commercialhaskell/stack/issues/2133)
* `stack upgrade` no longer pays attention to local stack.yaml files, just the
  global config and CLI options.
  [#1392](https://github.com/commercialhaskell/stack/issues/1392)
* `stack ghci` now uses `:add` instead of `:load`, making it potentially work
  better with user scripts. See
  [#1888](https://github.com/commercialhaskell/stack/issues/1888)

Other enhancements:

* Grab Cabal files via Git SHA to avoid regressions from Hackage revisions
  [#2070](https://github.com/commercialhaskell/stack/pull/2070)
* Custom snapshots now support `ghc-options`.
* Package git repos are now re-used rather than re-cloned. See
  [#1620](https://github.com/commercialhaskell/stack/issues/1620)
* `DESTDIR` is filtered from environment when installing GHC. See
  [#1460](https://github.com/commercialhaskell/stack/issues/1460)
* `stack haddock` now supports `--hadock-arguments`. See
  [#2144](https://github.com/commercialhaskell/stack/issues/2144)
* Signing: warn if GPG_TTY is not set as per `man gpg-agent`

Bug fixes:

* Now ignore project config when doing `stack init` or `stack new`. See
  [#2110](https://github.com/commercialhaskell/stack/issues/2110)
* Packages specified by git repo can now have submodules. See
  [#2133](https://github.com/commercialhaskell/stack/issues/2133)
* Fix of hackage index fetch retry. See re-opening of
  [#1418](https://github.com/commercialhaskell/stack/issues/1418#issuecomment-217633843)
* HPack now picks up changes to filesystem other than package.yaml.  See
  [#2051](https://github.com/commercialhaskell/stack/issues/2051)
* "stack solver" no longer suggests --omit-packages. See
  [#2031](https://github.com/commercialhaskell/stack/issues/2031)
* Fixed an issue with building Cabal's Setup.hs. See
  [#1356](https://github.com/commercialhaskell/stack/issues/1356)
* Package dirtiness now pays attention to deleted files. See
  [#1841](https://github.com/commercialhaskell/stack/issues/1841)
* `stack ghci` now uses `extra-lib-dirs` and `extra-include-dirs`. See
  [#1656](https://github.com/commercialhaskell/stack/issues/1656)
* Relative paths outside of source dir added via `qAddDependentFile` are now
  checked for dirtiness. See
  [#1982](https://github.com/commercialhaskell/stack/issues/1982)
* Signing: always use `--with-fingerprints`

## 1.1.0

Release notes:

* Added Ubuntu 16.04 LTS (xenial) Apt repo.
* No longer uploading new versions to Fedora 21 repo.

Behavior changes:

* Snapshot packages are no longer built with executable profiling. See
  [#1179](https://github.com/commercialhaskell/stack/issues/1179).
* `stack init` now ignores symlinks when searching for cabal files. It also now
  ignores any directory that begins with `.` (as well as `dist` dirs) - before
  it would only ignore `.git`, `.stack-work`, and `dist`.
* The stack executable is no longer built with `-rtsopts`.  Before, when
  `-rtsopts` was enabled, stack would process `+RTS` options even when intended
  for some other program, such as when used with `stack exec -- prog +RTS`.
  See [#2022](https://github.com/commercialhaskell/stack/issues/2022).
* The `stack path --ghc-paths` option is deprecated and renamed to `--programs`.
  `--compiler` is added, which points directly at the compiler used in
  the current project.  `--compiler-bin` points to the compiler's bin dir.
* For consistency with the `$STACK_ROOT` environment variable, the
  `stack path --global-stack-root` flag and the `global-stack-root` field
  in the output of `stack path` are being deprecated and replaced with the
  `stack-root` flag and output field.
  Additionally, the stack root can now be specified via the
  `--stack-root` command-line flag. See
  [#1148](https://github.com/commercialhaskell/stack/issues/1148).
* `stack sig` GPG-related sub-commands were removed (folded into `upload` and
  `sdist`)
* GPG signing of packages while uploading to Hackage is now the default. Use
  `upload --no-signature` if you would rather not contribute your package
  signature. If you don't yet have a GPG keyset, read this
  [blog post on GPG keys](https://fpcomplete.com/blog/2016/05/stack-security-gnupg-keys).
  We can add a stack.yaml config setting to disable signing if some people
  desire it. We hope that people will sign. Later we will be adding GPG
  signature verification options.
* `stack build pkg-1.2.3` will now build even if the snapshot has a different
  package version - it is treated as an extra-dep. `stack build local-pkg-1.2.3`
  is an error even if the version number matches the local package
  [#2028](https://github.com/commercialhaskell/stack/issues/2028).
* Having a `nix:` section no longer implies enabling nix build. This allows the
  user to globally configure whether nix is used (unless the project overrides
  the default explicitly). See
  [#1924](https://github.com/commercialhaskell/stack/issues/1924).
* Remove deprecated valid-wanted field.
* Docker: mount home directory in container [#1949](https://github.com/commercialhaskell/stack/issues/1949).
* Deprecate `--local-bin-path` instead `--local-bin`.
* `stack image`: allow absolute source paths for `add`.

Other enhancements:

* `stack haddock --open [PACKAGE]` opens the local haddocks in the browser.
* Fix too much rebuilding when enabling/disabling profiling flags.
* `stack build pkg-1.0` will now build `pkg-1.0` even if the snapshot specifies
  a different version (it introduces a temporary extra-dep)
* Experimental support for `--split-objs` added
  [#1284](https://github.com/commercialhaskell/stack/issues/1284).
* `git` packages with submodules are supported by passing the `--recursive`
  flag to `git clone`.
* When using [hpack](https://github.com/sol/hpack), only regenerate cabal files
  when hpack files change.
* hpack files can now be used in templates
* `stack ghci` now runs ghci as a separate process
  [#1306](https://github.com/commercialhaskell/stack/issues/1306)
* Retry when downloading snapshots and package indices
* Many build options are configurable now in `stack.yaml`:
```
  build:
    library-profiling: true
    executable-profiling: true
    haddock: true
    haddock-deps: true
    copy-bins: true
    prefetch: true
    force-dirty: true
    keep-going: true
    test: true
    test-arguments:
      rerun-tests: true
      additional-args: ['-fprof']
      coverage: true
      no-run-tests: true
    bench: true
    benchmark-opts:
      benchmark-arguments: -O2
      no-run-benchmarks: true
    reconfigure: true
    cabal-verbose: true
```
* A number of URLs are now configurable, useful for firewalls. See
  [#1794](https://github.com/commercialhaskell/stack/issues/1884).
* Suggest causes when executables are missing.
* Allow `--omit-packages` even without `--solver`.
* Improve the generated stack.yaml.
* Improve ghci results after :load Main module collision with main file path.
* Only load the hackage index if necessary
  [#1883](https://github.com/commercialhaskell/stack/issues/1883), [#1892](https://github.com/commercialhaskell/stack/issues/1892).
* init: allow local packages to be deps of deps
  [#1965](https://github.com/commercialhaskell/stack/issues/1965).
* Always use full fingerprints from GPG
  [#1952](https://github.com/commercialhaskell/stack/issues/1952).
* Default to using `gpg2` and fall back to `gpg`
  [#1976](https://github.com/commercialhaskell/stack/issues/1976).
* Add a flag for --verbosity silent.
* Add `haddock --open` flag [#1396](https://github.com/commercialhaskell/stack/issues/1396).

Bug fixes:

* Package tarballs would fail to unpack.
  [#1884](https://github.com/commercialhaskell/stack/issues/1884).
* Fixed errant warnings about missing modules, after deleted and removed from
  cabal file [#921](https://github.com/commercialhaskell/stack/issues/921)
  [#1805](https://github.com/commercialhaskell/stack/issues/1805).
* Now considers a package to dirty when the hpack file is changed
  [#1819](https://github.com/commercialhaskell/stack/issues/1819).
* Nix: cancelling a stack build now exits properly rather than dropping into a
  nix-shell [#1778](https://github.com/commercialhaskell/stack/issues/1778).
* `allow-newer: true` now causes `--exact-configuration` to be passed to Cabal.
  See [#1579](https://github.com/commercialhaskell/stack/issues/1579).
* `stack solver` no longer fails with `InvalidRelFile` for relative package
  paths including `..`. See
  [#1954](https://github.com/commercialhaskell/stack/issues/1954).
* Ignore emacs lock files when finding .cabal
  [#1897](https://github.com/commercialhaskell/stack/issues/1897).
* Use lenient UTF-8 decode for build output
  [#1945](https://github.com/commercialhaskell/stack/issues/1945).
* Clear index cache whenever index updated
  [#1962](https://github.com/commercialhaskell/stack/issues/1962).
* Fix: Building a container image drops a .stack-work dir in the current working
  (sub)directory
  [#1975](https://github.com/commercialhaskell/stack/issues/1975).
* Fix: Rebuilding when disabling profiling
  [#2023](https://github.com/commercialhaskell/stack/issues/2023).

## 1.0.4.3

Bug fixes:

* Don't delete contents of ~/.ssh when using `stack clean --full` with Docker
  enabled [#2000](https://github.com/commercialhaskell/stack/issues/2000)

## 1.0.4.2

Build with path-io-1.0.0. There are no changes in behaviour from 1.0.4,
so no binaries are released for this version.

## 1.0.4.1

Fixes build with aeson-0.11.0.0. There are no changes in behaviour from 1.0.4,
so no binaries are released for this version.

## 1.0.4

Major changes:

* Some notable changes in `stack init`:
    * Overall it should now be able to initialize almost all existing cabal
      packages out of the box as long as the package itself is consistently
      defined.
    * Choose the best possible snapshot and add extra dependencies on top
      of a snapshot resolver rather than a compiler resolver -
      [#1583](https://github.com/commercialhaskell/stack/pull/1583)
    * Automatically omit a package (`--omit-packages`) when it is compiler
      incompatible or when there are packages with conflicting dependency
      requirements - [#1674](https://github.com/commercialhaskell/stack/pull/1674).
    * Some more changes for a better user experience. Please refer to
      the doc guide for details.
* Add support for hpack, alternative package description format
  [#1679](https://github.com/commercialhaskell/stack/issues/1679)

Other enhancements:

* Docker: pass ~/.ssh and SSH auth socket into container, so that git repos
  work [#1358](https://github.com/commercialhaskell/stack/issues/1358).
* Docker: strip suffix from docker --version.
  [#1653](https://github.com/commercialhaskell/stack/issues/1653)
* Docker: pass USER and PWD environment variables into container.
* On each run, stack will test the stack root directory (~/.stack), and the
  project and package work directories (.stack-work) for whether they are
  owned by the current user and abort if they are not. This precaution can
  be disabled with the `--allow-different-user` flag or `allow-different-user`
  option in the global config (~/.stack/config.yaml).
  [#471](https://github.com/commercialhaskell/stack/issues/471)
* Added `stack clean --full` option for full working dir cleanup.
* YAML config: support Zip archives.
* Redownload build plan if parsing fails
  [#1702](https://github.com/commercialhaskell/stack/issues/1702).
* Give mustache templates access to a 'year' tag
  [#1716](https://github.com/commercialhaskell/stack/pull/1716).
* Have "stack ghci" warn about module name aliasing.
* Add "stack ghci --load-local-deps".
* Build Setup.hs with -rtsopts
  [#1687](https://github.com/commercialhaskell/stack/issues/1687).
* `stack init` accepts a list of directories.
* Add flag infos to DependencyPlanFailures (for better error output in case of
  flags) [#713](https://github.com/commercialhaskell/stack/issues/713)
* `stack new --bare` complains for overwrites, and add `--force` option
  [#1597](https://github.com/commercialhaskell/stack/issues/1597).

Bug fixes:

* Previously, `stack ghci` would fail with `cannot satisfy -package-id` when the
  implicit build step changes the package key of some dependency.
* Fix: Building with ghcjs: "ghc-pkg: Prelude.chr: bad argument: 2980338"
  [#1665](https://github.com/commercialhaskell/stack/issues/1665).
* Fix running test / bench with `--profile` / `--trace`.
* Fix: build progress counter is no longer visible
  [#1685](https://github.com/commercialhaskell/stack/issues/1685).
* Use "-RTS" w/ profiling to allow extra args
  [#1772](https://github.com/commercialhaskell/stack/issues/1772).
* Fix withUnpackedTarball7z to find name of srcDir after unpacking
  (fixes `stack setup` fails for ghcjs project on windows)
  [#1774](https://github.com/commercialhaskell/stack/issues/1774).
* Add space before auto-generated bench opts (makes profiling options work
  uniformly for applications and benchmark suites)
  [#1771](https://github.com/commercialhaskell/stack/issues/1771).
* Don't try to find plugin if it resembles flag.
* Setup.hs changes cause package dirtiness
  [#1711](https://github.com/commercialhaskell/stack/issues/1711).
* Send "stack templates" output to stdout
  [#1792](https://github.com/commercialhaskell/stack/issues/1792).

## 1.0.2

Release notes:

- Arch Linux: Stack has been adopted into the
  [official community repository](https://www.archlinux.org/packages/community/x86_64/stack/),
  so we will no longer be updating the AUR with new versions. See the
  [install/upgrade guide](http://docs.haskellstack.org/en/stable/install_and_upgrade/#arch-linux)
  for current download instructions.

Major changes:

- `stack init` and `solver` overhaul
  [#1583](https://github.com/commercialhaskell/stack/pull/1583)

Other enhancements:

- Disable locale/codepage hacks when GHC >=7.10.3
  [#1552](https://github.com/commercialhaskell/stack/issues/1552)
- Specify multiple images to build for `stack image container`
  [docs](http://docs.haskellstack.org/en/stable/yaml_configuration/#image)
- Specify which executables to include in images for `stack image container`
  [docs](http://docs.haskellstack.org/en/stable/yaml_configuration/#image)
- Docker: pass supplemantary groups and umask into container
- If git fetch fails wipe the directory and try again from scratch
  [#1418](https://github.com/commercialhaskell/stack/issues/1418)
- Warn if newly installed executables won't be available on the PATH
  [#1362](https://github.com/commercialhaskell/stack/issues/1362)
- stack.yaml: for `stack image container`, specify multiple images to generate,
  and which executables should be added to those images
- GHCI: add interactive Main selection
  [#1068](https://github.com/commercialhaskell/stack/issues/1068)
- Care less about the particular name of a GHCJS sdist folder
  [#1622](https://github.com/commercialhaskell/stack/issues/1622)
- Unified Enable/disable help messaging
  [#1613](https://github.com/commercialhaskell/stack/issues/1613)

Bug fixes:

- Don't share precompiled packages between GHC/platform variants and Docker
  [#1551](https://github.com/commercialhaskell/stack/issues/1551)
- Properly redownload corrupted downloads with the correct file size.
  [Mailing list discussion](https://groups.google.com/d/msg/haskell-stack/iVGDG5OHYxs/FjUrR5JsDQAJ)
- Gracefully handle invalid paths in error/warning messages
  [#1561](https://github.com/commercialhaskell/stack/issues/1561)
- Nix: select the correct GHC version corresponding to the snapshot
  even when an abstract resolver is passed via `--resolver` on the
  command-line.
  [#1641](https://github.com/commercialhaskell/stack/issues/1641)
- Fix: Stack does not allow using an external package from ghci
  [#1557](https://github.com/commercialhaskell/stack/issues/1557)
- Disable ambiguous global '--resolver' option for 'stack init'
  [#1531](https://github.com/commercialhaskell/stack/issues/1531)
- Obey `--no-nix` flag
- Fix: GHCJS Execute.hs: Non-exhaustive patterns in lambda
  [#1591](https://github.com/commercialhaskell/stack/issues/1591)
- Send file-watch and sticky logger messages to stderr
  [#1302](https://github.com/commercialhaskell/stack/issues/1302)
  [#1635](https://github.com/commercialhaskell/stack/issues/1635)
- Use globaldb path for querying Cabal version
  [#1647](https://github.com/commercialhaskell/stack/issues/1647)

## 1.0.0

Release notes:

*  We're calling this version 1.0.0 in preparation for Stackage
   LTS 4.  Note, however, that this does not mean the code's API
   will be stable as this is primarily an end-user tool.

Enhancements:

* Added flag `--profile` flag: passed with `stack build`, it will
  enable profiling, and for `--bench` and `--test` it will generate a
  profiling report by passing `+RTS -p` to the executable(s). Great
  for using like `stack build --bench --profile` (remember that
  enabling profile will slow down your benchmarks by >4x). Run `stack
  build --bench` again to disable the profiling and get proper speeds
* Added flag `--trace` flag: just like `--profile`, it enables
  profiling, but instead of generating a report for `--bench` and
  `--test`, prints out a stack trace on exception. Great for using
  like `stack build --test --trace`
* Nix: all options can be overriden on command line
  [#1483](https://github.com/commercialhaskell/stack/issues/1483)
* Nix: build environments (shells) are now pure by default.
* Make verbosity silent by default in script interpreter mode
  [#1472](https://github.com/commercialhaskell/stack/issues/1472)
* Show a message when resetting git commit fails
  [#1453](https://github.com/commercialhaskell/stack/issues/1453)
* Improve Unicode handling in project/package names
  [#1337](https://github.com/commercialhaskell/stack/issues/1337)
* Fix ambiguity between a stack command and a filename to execute (prefer
  `stack` subcommands)
  [#1471](https://github.com/commercialhaskell/stack/issues/1471)
* Support multi line interpreter directive comments
  [#1394](https://github.com/commercialhaskell/stack/issues/1394)
* Handle space separated pids in ghc-pkg dump (for GHC HEAD)
  [#1509](https://github.com/commercialhaskell/stack/issues/1509)
* Add ghci --no-package-hiding option
  [#1517](https://github.com/commercialhaskell/stack/issues/1517)
* `stack new` can download templates from URL
  [#1466](https://github.com/commercialhaskell/stack/issues/1466)

Bug fixes:

* Nix: stack exec options are passed properly to the stack sub process
  [#1538](https://github.com/commercialhaskell/stack/issues/1538)
* Nix: specifying a shell-file works in any current working directory
  [#1547](https://github.com/commercialhaskell/stack/issues/1547)
* Nix: use `--resolver` argument
* Docker: fix missing image message and '--docker-auto-pull'
* No HTML escaping for "stack new" template params
  [#1475](https://github.com/commercialhaskell/stack/issues/1475)
* Set permissions for generated .ghci script
  [#1480](https://github.com/commercialhaskell/stack/issues/1480)
* Restrict commands allowed in interpreter mode
  [#1504](https://github.com/commercialhaskell/stack/issues/1504)
* stack ghci doesn't see preprocessed files for executables
  [#1347](https://github.com/commercialhaskell/stack/issues/1347)
* All test suites run even when only one is requested
  [#1550](https://github.com/commercialhaskell/stack/pull/1550)
* Edge cases in broken templates give odd errors
  [#1535](https://github.com/commercialhaskell/stack/issues/1535)
* Fix test coverage bug on windows

## 0.1.10.1

Bug fixes:

* `stack image container` did not actually build an image
  [#1473](https://github.com/commercialhaskell/stack/issues/1473)

## 0.1.10.0

Release notes:

* The Stack home page is now at [haskellstack.org](http://haskellstack.org),
  which shows the documentation rendered by readthedocs.org. Note: this
  has necessitated some changes to the links in the documentation's markdown
  source code, so please check the links on the website before submitting a PR
  to fix them.
* The locations of the
  [Ubuntu](http://docs.haskellstack.org/en/stable/install_and_upgrade/#ubuntu)
  and
  [Debian](http://docs.haskellstack.org/en/stable/install_and_upgrade/#debian)
  package repositories have changed to have correct URL semantics according to
  Debian's guidelines
  [#1378](https://github.com/commercialhaskell/stack/issues/1378). The old
  locations will continue to work for some months, but we suggest that you
  adjust your `/etc/apt/sources.list.d/fpco.list` to the new location to avoid
  future disruption.
* [openSUSE and SUSE Linux Enterprise](http://docs.haskellstack.org/en/stable/install_and_upgrade/#suse)
  packages are now available, thanks to [@mimi1vx](https://github.com/mimi1vx).
  Note: there will be some lag before these pick up new versions, as they are
  based on Stackage LTS.

Major changes:

* Support for building inside a Nix-shell providing system dependencies
  [#1285](https://github.com/commercialhaskell/stack/pull/1285)
* Add optional GPG signing on `stack upload --sign` or with
  `stack sig sign ...`

Other enhancements:

* Print latest applicable version of packages on conflicts
  [#508](https://github.com/commercialhaskell/stack/issues/508)
* Support for packages located in Mercurial repositories
  [#1397](https://github.com/commercialhaskell/stack/issues/1397)
* Only run benchmarks specified as build targets
  [#1412](https://github.com/commercialhaskell/stack/issues/1412)
* Support git-style executable fall-through (`stack something` executes
  `stack-something` if present)
  [#1433](https://github.com/commercialhaskell/stack/issues/1433)
* GHCi now loads intermediate dependencies
  [#584](https://github.com/commercialhaskell/stack/issues/584)
* `--work-dir` option for overriding `.stack-work`
  [#1178](https://github.com/commercialhaskell/stack/issues/1178)
* Support `detailed-0.9` tests
  [#1429](https://github.com/commercialhaskell/stack/issues/1429)
* Docker: improved POSIX signal proxying to containers
  [#547](https://github.com/commercialhaskell/stack/issues/547)

Bug fixes:

* Show absolute paths in error messages in multi-package builds
  [#1348](https://github.com/commercialhaskell/stack/issues/1348)
* Docker-built binaries and libraries in different path
  [#911](https://github.com/commercialhaskell/stack/issues/911)
  [#1367](https://github.com/commercialhaskell/stack/issues/1367)
* Docker: `--resolver` argument didn't effect selected image tag
* GHCi: Spaces in filepaths caused module loading issues
  [#1401](https://github.com/commercialhaskell/stack/issues/1401)
* GHCi: cpp-options in cabal files weren't used
  [#1419](https://github.com/commercialhaskell/stack/issues/1419)
* Benchmarks couldn't be run independently of eachother
  [#1412](https://github.com/commercialhaskell/stack/issues/1412)
* Send output of building setup to stderr
  [#1410](https://github.com/commercialhaskell/stack/issues/1410)

## 0.1.8.0

Major changes:

* GHCJS can now be used with stackage snapshots via the new `compiler` field.
* Windows installers are now available:
  [download them here](http://docs.haskellstack.org/en/stable/install_and_upgrade/#windows)
  [#613](https://github.com/commercialhaskell/stack/issues/613)
* Docker integration works with non-FPComplete generated images
  [#531](https://github.com/commercialhaskell/stack/issues/531)

Other enhancements:

* Added an `allow-newer` config option
  [#922](https://github.com/commercialhaskell/stack/issues/922)
  [#770](https://github.com/commercialhaskell/stack/issues/770)
* When a Hackage revision invalidates a build plan in a snapshot, trust the
  snapshot [#770](https://github.com/commercialhaskell/stack/issues/770)
* Added a `stack config set resolver RESOLVER` command. Part of work on
  [#115](https://github.com/commercialhaskell/stack/issues/115)
* `stack setup` can now install GHCJS on windows. See
  [#1145](https://github.com/commercialhaskell/stack/issues/1145) and
  [#749](https://github.com/commercialhaskell/stack/issues/749)
* `stack hpc report` command added, which generates reports for HPC tix files
* `stack ghci` now accepts all the flags accepted by `stack build`. See
  [#1186](https://github.com/commercialhaskell/stack/issues/1186)
* `stack ghci` builds the project before launching GHCi. If the build fails,
  optimistically launch GHCi anyway. Use `stack ghci --no-build` option to
  disable [#1065](https://github.com/commercialhaskell/stack/issues/1065)
* `stack ghci` now detects and warns about various circumstances where it is
  liable to fail. See
  [#1270](https://github.com/commercialhaskell/stack/issues/1270)
* Added `require-docker-version` configuration option
* Packages will now usually be built along with their tests and benchmarks. See
  [#1166](https://github.com/commercialhaskell/stack/issues/1166)
* Relative `local-bin-path` paths will be relative to the project's root
  directory, not the current working directory.
  [#1340](https://github.com/commercialhaskell/stack/issues/1340)
* `stack clean` now takes an optional `[PACKAGE]` argument for use in
  multi-package projects. See
  [#583](https://github.com/commercialhaskell/stack/issues/583)
* Ignore cabal_macros.h as a dependency
  [#1195](https://github.com/commercialhaskell/stack/issues/1195)
* Pad timestamps and show local time in --verbose output
  [#1226](https://github.com/commercialhaskell/stack/issues/1226)
* GHCi: Import all modules after loading them
  [#995](https://github.com/commercialhaskell/stack/issues/995)
* Add subcommand aliases: `repl` for `ghci`, and `runhaskell` for `runghc`
  [#1241](https://github.com/commercialhaskell/stack/issues/1241)
* Add typo recommendations for unknown package identifiers
  [#158](https://github.com/commercialhaskell/stack/issues/158)
* Add `stack path --local-hpc-root` option
* Overhaul dependencies' haddocks copying
  [#1231](https://github.com/commercialhaskell/stack/issues/1231)
* Support for extra-package-dbs in 'stack ghci'
  [#1229](https://github.com/commercialhaskell/stack/pull/1229)
* `stack new` disallows package names with "words" consisting solely of numbers
  [#1336](https://github.com/commercialhaskell/stack/issues/1336)
* `stack build --fast` turns off optimizations
* Show progress while downloading package index
  [#1223](https://github.com/commercialhaskell/stack/issues/1223).

Bug fixes:

* Fix: Haddocks not copied for dependencies
  [#1105](https://github.com/commercialhaskell/stack/issues/1105)
* Fix: Global options did not work consistently after subcommand
  [#519](https://github.com/commercialhaskell/stack/issues/519)
* Fix: 'stack ghci' doesn't notice that a module got deleted
  [#1180](https://github.com/commercialhaskell/stack/issues/1180)
* Rebuild when cabal file is changed
* Fix: Paths in GHC warnings not canonicalized, nor those for packages in
  subdirectories or outside the project root
  [#1259](https://github.com/commercialhaskell/stack/issues/1259)
* Fix: unlisted files in tests and benchmarks trigger extraneous second build
  [#838](https://github.com/commercialhaskell/stack/issues/838)

## 0.1.6.0

Major changes:

* `stack setup` now supports building and booting GHCJS from source tarball.
* On Windows, build directories no longer display "pretty" information
  (like x86_64-windows/Cabal-1.22.4.0), but rather a hash of that
  content. The reason is to avoid the 260 character path limitation on
  Windows. See
  [#1027](https://github.com/commercialhaskell/stack/pull/1027)
* Rename config files and clarify their purposes [#969](https://github.com/commercialhaskell/stack/issues/969)
    * `~/.stack/stack.yaml` --> `~/.stack/config.yaml`
    * `~/.stack/global` --> `~/.stack/global-project`
    * `/etc/stack/config` --> `/etc/stack/config.yaml`
    * Old locations still supported, with deprecation warnings
* New command "stack eval CODE", which evaluates to "stack exec ghc -- -e CODE".

Other enhancements:

* No longer install `git` on Windows
  [#1046](https://github.com/commercialhaskell/stack/issues/1046). You
  can still get this behavior by running the following yourself:
  `stack exec -- pacman -Sy --noconfirm git`.
* Typing enter during --file-watch triggers a rebuild [#1023](https://github.com/commercialhaskell/stack/pull/1023)
* Use Haddock's `--hyperlinked-source` (crosslinked source), if available [#1070](https://github.com/commercialhaskell/stack/pull/1070)
* Use Stack-installed GHCs for `stack init --solver` [#1072](https://github.com/commercialhaskell/stack/issues/1072)
* New experimental `stack query` command [#1087](https://github.com/commercialhaskell/stack/issues/1087)
* By default, stack no longer rebuilds a package due to GHC options changes. This behavior can be tweaked with the `rebuild-ghc-options` setting. [#1089](https://github.com/commercialhaskell/stack/issues/1089)
* By default, ghc-options are applied to all local packages, not just targets. This behavior can be tweaked with the `apply-ghc-options` setting. [#1089](https://github.com/commercialhaskell/stack/issues/1089)
* Docker: download or override location of stack executable to re-run in container [#974](https://github.com/commercialhaskell/stack/issues/974)
* Docker: when Docker Engine is remote, don't run containerized processes as host's UID/GID [#194](https://github.com/commercialhaskell/stack/issues/194)
* Docker: `set-user` option to enable/disable running containerized processes as host's UID/GID [#194](https://github.com/commercialhaskell/stack/issues/194)
* Custom Setup.hs files are now precompiled instead of interpreted. This should be a major performance win for certain edge cases (biggest example: [building Cabal itself](https://github.com/commercialhaskell/stack/issues/1041)) while being either neutral or a minor slowdown for more common cases.
* `stack test --coverage` now also generates a unified coverage report for multiple test-suites / packages.  In the unified report, test-suites can contribute to the coverage of other packages.

Bug fixes:

* Ignore stack-built executables named `ghc`
  [#1052](https://github.com/commercialhaskell/stack/issues/1052)
* Fix quoting of output failed command line arguments
* Mark executable-only packages as installed when copied from cache [#1043](https://github.com/commercialhaskell/stack/pull/1043)
* Canonicalize temporary directory paths [#1047](https://github.com/commercialhaskell/stack/pull/1047)
* Put code page fix inside the build function itself [#1066](https://github.com/commercialhaskell/stack/issues/1066)
* Add `explicit-setup-deps` option [#1110](https://github.com/commercialhaskell/stack/issues/1110), and change the default to the old behavior of using any package in the global and snapshot database [#1025](https://github.com/commercialhaskell/stack/issues/1025)
* Precompiled cache checks full package IDs on Cabal < 1.22 [#1103](https://github.com/commercialhaskell/stack/issues/1103)
* Pass -package-id to ghci [#867](https://github.com/commercialhaskell/stack/issues/867)
* Ignore global packages when copying precompiled packages [#1146](https://github.com/commercialhaskell/stack/issues/1146)

## 0.1.5.0

Major changes:

* On Windows, we now use a full MSYS2 installation in place of the previous PortableGit. This gives you access to the pacman package manager for more easily installing libraries.
* Support for custom GHC binary distributions [#530](https://github.com/commercialhaskell/stack/issues/530)
    * `ghc-variant` option in stack.yaml to specify the variant (also
      `--ghc-variant` command-line option)
    * `setup-info` in stack.yaml, to specify where to download custom binary
      distributions (also `--ghc-bindist` command-line option)
    * Note: On systems with libgmp4 (aka `libgmp.so.3`), such as CentOS 6, you
      may need to re-run `stack setup` due to the centos6 GHC bindist being
      treated like a variant
* A new `--pvp-bounds` flag to the sdist and upload commands allows automatic adding of PVP upper and/or lower bounds to your dependencies

Other enhancements:

* Adapt to upcoming Cabal installed package identifier format change [#851](https://github.com/commercialhaskell/stack/issues/851)
* `stack setup` takes a `--stack-setup-yaml` argument
* `--file-watch` is more discerning about which files to rebuild for [#912](https://github.com/commercialhaskell/stack/issues/912)
* `stack path` now supports `--global-pkg-db` and `--ghc-package-path`
* `--reconfigure` flag [#914](https://github.com/commercialhaskell/stack/issues/914) [#946](https://github.com/commercialhaskell/stack/issues/946)
* Cached data is written with a checksum of its structure [#889](https://github.com/commercialhaskell/stack/issues/889)
* Fully removed `--optimizations` flag
* Added `--cabal-verbose` flag
* Added `--file-watch-poll` flag for polling instead of using filesystem events (useful for running tests in a Docker container while modifying code in the host environment. When code is injected into the container via a volume, the container won't propagate filesystem events).
* Give a preemptive error message when `-prof` is given as a GHC option [#1015](https://github.com/commercialhaskell/stack/issues/1015)
* Locking is now optional, and will be turned on by setting the `STACK_LOCK` environment variable to `true` [#950](https://github.com/commercialhaskell/stack/issues/950)
* Create default stack.yaml with documentation comments and commented out options [#226](https://github.com/commercialhaskell/stack/issues/226)
* Out of memory warning if Cabal exits with -9 [#947](https://github.com/commercialhaskell/stack/issues/947)

Bug fixes:

* Hacky workaround for optparse-applicative issue with `stack exec --help` [#806](https://github.com/commercialhaskell/stack/issues/806)
* Build executables for local extra deps [#920](https://github.com/commercialhaskell/stack/issues/920)
* copyFile can't handle directories [#942](https://github.com/commercialhaskell/stack/pull/942)
* Support for spaces in Haddock interface files [fpco/minghc#85](https://github.com/fpco/minghc/issues/85)
* Temporarily building against a "shadowing" local package? [#992](https://github.com/commercialhaskell/stack/issues/992)
* Fix Setup.exe name for --upgrade-cabal on Windows [#1002](https://github.com/commercialhaskell/stack/issues/1002)
* Unlisted dependencies no longer trigger extraneous second build [#838](https://github.com/commercialhaskell/stack/issues/838)

## 0.1.4.1

Fix stack's own Haddocks.  No changes to functionality (only comments updated).

## 0.1.4.0

Major changes:

* You now have more control over how GHC versions are matched, e.g. "use exactly this version," "use the specified minor version, but allow patches," or "use the given minor version or any later minor in the given major release." The default has switched from allowing newer later minor versions to a specific minor version allowing patches. For more information, see [#736](https://github.com/commercialhaskell/stack/issues/736) and [#784](https://github.com/commercialhaskell/stack/pull/784).
* Support added for compiling with GHCJS
* stack can now reuse prebuilt binaries between snapshots. That means that, if you build package foo in LTS-3.1, that binary version can be reused in LTS-3.2, assuming it uses the same dependencies and flags. [#878](https://github.com/commercialhaskell/stack/issues/878)

Other enhancements:

* Added the `--docker-env` argument, to set environment variables in Docker container.
* Set locale environment variables to UTF-8 encoding for builds to avoid "commitBuffer: invalid argument" errors from GHC [#793](https://github.com/commercialhaskell/stack/issues/793)
* Enable translitation for encoding on stdout and stderr [#824](https://github.com/commercialhaskell/stack/issues/824)
* By default, `stack upgrade` automatically installs GHC as necessary [#797](https://github.com/commercialhaskell/stack/issues/797)
* Added the `ghc-options` field to stack.yaml [#796](https://github.com/commercialhaskell/stack/issues/796)
* Added the `extra-path` field to stack.yaml
* Code page changes on Windows only apply to the build command (and its synonyms), and can be controlled via a command line flag (still defaults to on) [#757](https://github.com/commercialhaskell/stack/issues/757)
* Implicitly add packages to extra-deps when a flag for them is set [#807](https://github.com/commercialhaskell/stack/issues/807)
* Use a precompiled Setup.hs for simple build types [#801](https://github.com/commercialhaskell/stack/issues/801)
* Set --enable-tests and --enable-benchmarks optimistically [#805](https://github.com/commercialhaskell/stack/issues/805)
* `--only-configure` option added [#820](https://github.com/commercialhaskell/stack/issues/820)
* Check for duplicate local package names
* Stop nagging people that call `stack test` [#845](https://github.com/commercialhaskell/stack/issues/845)
* `--file-watch` will ignore files that are in your VCS boring/ignore files [#703](https://github.com/commercialhaskell/stack/issues/703)
* Add `--numeric-version` option

Bug fixes:

* `stack init --solver` fails if `GHC_PACKAGE_PATH` is present [#860](https://github.com/commercialhaskell/stack/issues/860)
* `stack solver` and `stack init --solver` check for test suite and benchmark dependencies [#862](https://github.com/commercialhaskell/stack/issues/862)
* More intelligent logic for setting UTF-8 locale environment variables [#856](https://github.com/commercialhaskell/stack/issues/856)
* Create missing directories for `stack sdist`
* Don't ignore .cabal files with extra periods [#895](https://github.com/commercialhaskell/stack/issues/895)
* Deprecate unused `--optimizations` flag
* Truncated output on slow terminals [#413](https://github.com/commercialhaskell/stack/issues/413)

## 0.1.3.1

Bug fixes:

* Ignore disabled executables [#763](https://github.com/commercialhaskell/stack/issues/763)

## 0.1.3.0

Major changes:

* Detect when a module is compiled but not listed in the cabal file ([#32](https://github.com/commercialhaskell/stack/issues/32))
    * A warning is displayed for any modules that should be added to `other-modules` in the .cabal file
    * These modules are taken into account when determining whether a package needs to be built
* Respect TemplateHaskell addDependentFile dependency changes ([#105](https://github.com/commercialhaskell/stack/issues/105))
    * TH dependent files are taken into account when determining whether a package needs to be built.
* Overhauled target parsing, added `--test` and `--bench` options [#651](https://github.com/commercialhaskell/stack/issues/651)
    * For details, see [Build commands documentation](http://docs.haskellstack.org/en/stable/build_command/)

Other enhancements:

* Set the `HASKELL_DIST_DIR` environment variable [#524](https://github.com/commercialhaskell/stack/pull/524)
* Track build status of tests and benchmarks [#525](https://github.com/commercialhaskell/stack/issues/525)
* `--no-run-tests` [#517](https://github.com/commercialhaskell/stack/pull/517)
* Targets outside of root dir don't build [#366](https://github.com/commercialhaskell/stack/issues/366)
* Upper limit on number of flag combinations to test [#543](https://github.com/commercialhaskell/stack/issues/543)
* Fuzzy matching support to give better error messages for close version numbers [#504](https://github.com/commercialhaskell/stack/issues/504)
* `--local-bin-path` global option. Use to change where binaries get placed on a `--copy-bins` [#342](https://github.com/commercialhaskell/stack/issues/342)
* Custom snapshots [#111](https://github.com/commercialhaskell/stack/issues/111)
* --force-dirty flag: Force treating all local packages as having dirty files (useful for cases where stack can't detect a file change)
* GHC error messages: display file paths as absolute instead of relative for better editor integration
* Add the `--copy-bins` option [#569](https://github.com/commercialhaskell/stack/issues/569)
* Give warnings on unexpected config keys [#48](https://github.com/commercialhaskell/stack/issues/48)
* Remove Docker `pass-host` option
* Don't require cabal-install to upload [#313](https://github.com/commercialhaskell/stack/issues/313)
* Generate indexes for all deps and all installed snapshot packages [#143](https://github.com/commercialhaskell/stack/issues/143)
* Provide `--resolver global` option [#645](https://github.com/commercialhaskell/stack/issues/645)
    * Also supports `--resolver nightly`, `--resolver lts`, and `--resolver lts-X`
* Make `stack build --flag` error when flag or package is unknown [#617](https://github.com/commercialhaskell/stack/issues/617)
* Preserve file permissions when unpacking sources [#666](https://github.com/commercialhaskell/stack/pull/666)
* `stack build` etc work outside of a project
* `list-dependencies` command [#638](https://github.com/commercialhaskell/stack/issues/638)
* `--upgrade-cabal` option to `stack setup` [#174](https://github.com/commercialhaskell/stack/issues/174)
* `--exec` option [#651](https://github.com/commercialhaskell/stack/issues/651)
* `--only-dependencies` implemented correctly [#387](https://github.com/commercialhaskell/stack/issues/387)

Bug fixes:

* Extensions from the `other-extensions` field no longer enabled by default [#449](https://github.com/commercialhaskell/stack/issues/449)
* Fix: haddock forces rebuild of empty packages [#452](https://github.com/commercialhaskell/stack/issues/452)
* Don't copy over executables excluded by component selection [#605](https://github.com/commercialhaskell/stack/issues/605)
* Fix: stack fails on Windows with git package in stack.yaml and no git binary on path [#712](https://github.com/commercialhaskell/stack/issues/712)
* Fixed GHCi issue: Specifying explicit package versions (#678)
* Fixed GHCi issue: Specifying -odir and -hidir as .stack-work/odir (#529)
* Fixed GHCi issue: Specifying A instead of A.ext for modules (#498)

## 0.1.2.0

* Add `--prune` flag to `stack dot` [#487](https://github.com/commercialhaskell/stack/issues/487)
* Add `--[no-]external`,`--[no-]include-base` flags to `stack dot` [#437](https://github.com/commercialhaskell/stack/issues/437)
* Add `--ignore-subdirs` flag to init command [#435](https://github.com/commercialhaskell/stack/pull/435)
* Handle attempt to use non-existing resolver [#436](https://github.com/commercialhaskell/stack/pull/436)
* Add `--force` flag to `init` command
* exec style commands accept the `--package` option (see [Reddit discussion](http://www.reddit.com/r/haskell/comments/3bd66h/stack_runghc_turtle_as_haskell_script_solution/))
* `stack upload` without arguments doesn't do anything [#439](https://github.com/commercialhaskell/stack/issues/439)
* Print latest version of packages on conflicts [#450](https://github.com/commercialhaskell/stack/issues/450)
* Flag to avoid rerunning tests that haven't changed [#451](https://github.com/commercialhaskell/stack/issues/451)
* stack can act as a script interpreter (see [Script interpreter] (https://github.com/commercialhaskell/stack/wiki/Script-interpreter) and [Reddit discussion](http://www.reddit.com/r/haskell/comments/3bd66h/stack_runghc_turtle_as_haskell_script_solution/))
* Add the __`--file-watch`__ flag to auto-rebuild on file changes [#113](https://github.com/commercialhaskell/stack/issues/113)
* Rename `stack docker exec` to `stack exec --plain`
* Add the `--skip-msys` flag [#377](https://github.com/commercialhaskell/stack/issues/377)
* `--keep-going`, turned on by default for tests and benchmarks [#478](https://github.com/commercialhaskell/stack/issues/478)
* `concurrent-tests: BOOL` [#492](https://github.com/commercialhaskell/stack/issues/492)
* Use hashes to check file dirtiness [#502](https://github.com/commercialhaskell/stack/issues/502)
* Install correct GHC build on systems with libgmp.so.3 [#465](https://github.com/commercialhaskell/stack/issues/465)
* `stack upgrade` checks version before upgrading [#447](https://github.com/commercialhaskell/stack/issues/447)

## 0.1.1.0

* Remove GHC uncompressed tar file after installation [#376](https://github.com/commercialhaskell/stack/issues/376)
* Put stackage snapshots JSON on S3 [#380](https://github.com/commercialhaskell/stack/issues/380)
* Specifying flags for multiple packages [#335](https://github.com/commercialhaskell/stack/issues/335)
* single test suite failure should show entire log [#388](https://github.com/commercialhaskell/stack/issues/388)
* valid-wanted is a confusing option name [#386](https://github.com/commercialhaskell/stack/issues/386)
* stack init in multi-package project should use local packages for dependency checking [#384](https://github.com/commercialhaskell/stack/issues/384)
* Display information on why a snapshot was rejected [#381](https://github.com/commercialhaskell/stack/issues/381)
* Give a reason for unregistering packages [#389](https://github.com/commercialhaskell/stack/issues/389)
* `stack exec` accepts the `--no-ghc-package-path` parameter
* Don't require build plan to upload [#400](https://github.com/commercialhaskell/stack/issues/400)
* Specifying test components only builds/runs those tests [#398](https://github.com/commercialhaskell/stack/issues/398)
* `STACK_EXE` environment variable
* Add the `stack dot` command
* `stack upgrade` added [#237](https://github.com/commercialhaskell/stack/issues/237)
* `--stack-yaml` command line flag [#378](https://github.com/commercialhaskell/stack/issues/378)
* `--skip-ghc-check` command line flag [#423](https://github.com/commercialhaskell/stack/issues/423)

Bug fixes:

* Haddock links to global packages no longer broken on Windows [#375](https://github.com/commercialhaskell/stack/issues/375)
* Make flags case-insensitive [#397](https://github.com/commercialhaskell/stack/issues/397)
* Mark packages uninstalled before rebuilding [#365](https://github.com/commercialhaskell/stack/issues/365)

## 0.1.0.0

* Fall back to cabal dependency solver when a snapshot can't be found
* Basic implementation of `stack new` [#137](https://github.com/commercialhaskell/stack/issues/137)
* `stack solver` command [#364](https://github.com/commercialhaskell/stack/issues/364)
* `stack path` command [#95](https://github.com/commercialhaskell/stack/issues/95)
* Haddocks [#143](https://github.com/commercialhaskell/stack/issues/143):
    * Build for dependencies
    * Use relative links
    * Generate module contents and index for all packages in project

## 0.0.3

* `--prefetch` [#297](https://github.com/commercialhaskell/stack/issues/297)
* `upload` command ported from stackage-upload [#225](https://github.com/commercialhaskell/stack/issues/225)
* `--only-snapshot` [#310](https://github.com/commercialhaskell/stack/issues/310)
* `--resolver` [#224](https://github.com/commercialhaskell/stack/issues/224)
* `stack init` [#253](https://github.com/commercialhaskell/stack/issues/253)
* `--extra-include-dirs` and `--extra-lib-dirs` [#333](https://github.com/commercialhaskell/stack/issues/333)
* Specify intra-package target [#201](https://github.com/commercialhaskell/stack/issues/201)

## 0.0.2

* Fix some Windows specific bugs [#216](https://github.com/commercialhaskell/stack/issues/216)
* Improve output for package index updates [#227](https://github.com/commercialhaskell/stack/issues/227)
* Automatically update indices as necessary [#227](https://github.com/commercialhaskell/stack/issues/227)
* --verbose flag [#217](https://github.com/commercialhaskell/stack/issues/217)
* Remove packages (HTTPS and Git) [#199](https://github.com/commercialhaskell/stack/issues/199)
* Config values for system-ghc and install-ghc
* Merge `stack deps` functionality into `stack build`
* `install` command [#153](https://github.com/commercialhaskell/stack/issues/153) and [#272](https://github.com/commercialhaskell/stack/issues/272)
* overriding architecture value (useful to force 64-bit GHC on Windows, for example)
* Overhauled test running (allows cycles, avoids unnecessary recompilation, etc)

## 0.0.1

* First public release, beta quality<|MERGE_RESOLUTION|>--- conflicted
+++ resolved
@@ -49,15 +49,12 @@
   [#3232](https://github.com/commercialhaskell/stack/issues/3232).
 * Introduce the `Stack.StaticBytes` module for more efficiently
   holding statically-known byte sizes.
-<<<<<<< HEAD
 * `--ghc-options` and `--ghcjs-boot-options` now parse their input, so
   multiple arguments can be passed in one option.
   See [#3315](https://github.com/commercialhaskell/stack/issues/3315)
-=======
 * Added `stack ghci --only-main` flag, to skip loading / importing
   all but main modules. See the ghci documentation page
   for further info.
->>>>>>> 838b1991
 
 Bug fixes:
 
