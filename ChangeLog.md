--- conflicted
+++ resolved
@@ -28,11 +28,6 @@
   [#4068](https://github.com/commercialhaskell/stack/pull/4068).
 * Added new `--tar-dir` option to `stack sdist`, that allows to copy
   the resulting tarball to the specified directory.
-<<<<<<< HEAD
-* `stack new` now allows template names of the form `username/foo` to download
-  from a user other than `commercialstack` on Github, and can be prefixed with
-  the service `github:`, `gitlab:`, or `bitbucket:`.
-=======
 * Introduced the `--interleaved-output` command line option and
   `build.interleaved-output` config value which causes multiple concurrent
   builds to dump to stderr at the same time with a `packagename> ` prefix. See
@@ -40,7 +35,9 @@
 * The default retry strategy has changed to exponential backoff.
   This should help with
   [#3510](https://github.com/commercialhaskell/stack/issues/3510).
->>>>>>> d290c98f
+* [#4039] `stack new` now allows template names of the form `username/foo` to
+  download from a user other than `commercialstack` on Github, and can be prefixed
+  with the service `github:`, `gitlab:`, or `bitbucket:`.
 
 Bug fixes:
 
