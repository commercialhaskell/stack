# Changelog

<<<<<<< HEAD
## Unreleased changes

Release notes:

Major changes:

Behavior changes:

Other enhancements:

Bug fixes:

## 1.1.0
=======
## v1.1.0

Release notes:

* Added Ubuntu 16.04 LTS (xenial) Apt repo.
* No longer uploading new versions to Fedora 21 repo.
>>>>>>> de99a9a7

Behavior changes:

* Snapshot packages are no longer built with executable profiling. See
  [#1179](https://github.com/commercialhaskell/stack/issues/1179).
* `stack init` now ignores symlinks when searching for cabal files. It also now
  ignores any directory that begins with `.` (as well as `dist` dirs) - before
  it would only ignore `.git`, `.stack-work`, and `dist`.
* The stack executable is no longer built with `-rtsopts`.  Before, when
  `-rtsopts` was enabled, stack would process `+RTS` options even when intended
  for some other program, such as when used with `stack exec -- prog +RTS`.
  See [#2022](https://github.com/commercialhaskell/stack/issues/2022).
* The `stack path --ghc-paths` option is deprecated and renamed to `--programs`.
  `--compiler` is added, which points directly at the compiler used in
  the current project.  `--compiler-bin` points to the compiler's bin dir.
* For consistency with the `$STACK_ROOT` environment variable, the
  `stack path --global-stack-root` flag and the `global-stack-root` field
  in the output of `stack path` are being deprecated and replaced with the
  `stack-root` flag and output field.
  Additionally, the stack root can now be specified via the
  `--stack-root` command-line flag. See
  [#1148](https://github.com/commercialhaskell/stack/issues/1148).
* `stack sig` GPG-related sub-commands were removed (folded into `upload` and
  `sdist`)
* GPG signing of packages while uploading to Hackage is now the default. Use
  `upload --no-signature` if you would rather not contribute your package
  signature. If you don't yet have a GPG keyset, read this
  [blog post on GPG keys](https://fpcomplete.com/blog/2016/04/stack-security-gnupg-keys)
  We can add a stack.yaml config setting to disable signing if some people
  desire it. We hope that people will sign. Later we will be adding GPG
  signature verification options.
* `stack build pkg-1.2.3` will now build even if the snapshot has a different
  package version - it is treated as an extra-dep. `stack build local-pkg-1.2.3`
<<<<<<< HEAD
  is an error even if the version number matches the local package.
=======
  is an error even if the version number matches the local package
  [#2028](https://github.com/commercialhaskell/stack/issues/2028).
>>>>>>> de99a9a7
* Having a `nix:` section no longer implies enabling nix build. This allows the
  user to globally configure whether nix is used (unless the project overrides
  the default explicitly). See
  [#1924](https://github.com/commercialhaskell/stack/issues/1924).
<<<<<<< HEAD
=======
* Remove deprecated valid-wanted field.
* Docker: mount home directory in container [#1949](https://github.com/commercialhaskell/stack/issues/1949).
* Deprecate `--local-bin-path` instead `--local-bin`.
* `stack image`: allow absolute source paths for `add`.
>>>>>>> de99a9a7

Other enhancements:

* `stack haddock --open [PACKAGE]` opens the local haddocks in the browser.
* Fix too much rebuilding when enabling/disabling profiling flags.
* `stack build pkg-1.0` will now build `pkg-1.0` even if the snapshot specifies
  a different version (it introduces a temporary extra-dep)
<<<<<<< HEAD
* Experimental support for `--split-objs` added.
=======
* Experimental support for `--split-objs` added
  [#1284](https://github.com/commercialhaskell/stack/issues/1284).
>>>>>>> de99a9a7
* `git` packages with submodules are supported by passing the `--recursive`
  flag to `git clone`.
* When using [hpack](https://github.com/sol/hpack), only regenerate cabal files
  when hpack files change.
* hpack files can now be used in templates
<<<<<<< HEAD
* `stack ghci` now runs ghci as a separate process #1306
=======
* `stack ghci` now runs ghci as a separate process
  [#1306](https://github.com/commercialhaskell/stack/issues/1306)
>>>>>>> de99a9a7
* Retry when downloading snapshots and package indices
* Many build options are configurable now in `stack.yaml`:
```
  build:
    library-profiling: true
    executable-profiling: true
    haddock: true
    haddock-deps: true
    copy-bins: true
    prefetch: true
    force-dirty: true
    keep-going: true
    test: true
    test-arguments:
      rerun-tests: true
      additional-args: ['-fprof']
      coverage: true
      no-run-tests: true
    bench: true
    benchmark-opts:
      benchmark-arguments: -O2
      no-run-benchmarks: true
    reconfigure: true
    cabal-verbose: true
```
* A number of URLs are now configurable, useful for firewalls. See
  [#1794](https://github.com/commercialhaskell/stack/issues/1884).
<<<<<<< HEAD

Bug fixes:

* Package tarballs would fail to unpack in 1.0.4
=======
* Suggest causes when executables are missing.
* Allow `--omit-packages` even without `--solver`.
* Improve the generated stack.yaml.
* Improve ghci results after :load Main module collision with main file path.
* Only load the hackage index if necessary
  [#1883](https://github.com/commercialhaskell/stack/issues/1883), [#1892](https://github.com/commercialhaskell/stack/issues/1892).
* init: allow local packages to be deps of deps
  [#1965](https://github.com/commercialhaskell/stack/issues/1965).
* Always use full fingerprints from GPG
  [#1952](https://github.com/commercialhaskell/stack/issues/1952).
* Default to using `gpg2` and fall back to `gpg`
  [#1976](https://github.com/commercialhaskell/stack/issues/1976).
* Add a flag for --verbosity silent.
* Add `haddock --open` flag [#1396](https://github.com/commercialhaskell/stack/issues/1396).

Bug fixes:

* Package tarballs would fail to unpack.
>>>>>>> de99a9a7
  [#1884](https://github.com/commercialhaskell/stack/issues/1884).
* Fixed errant warnings about missing modules, after deleted and removed from
  cabal file [#921](https://github.com/commercialhaskell/stack/issues/921)
  [#1805](https://github.com/commercialhaskell/stack/issues/1805).
* Now considers a package to dirty when the hpack file is changed
<<<<<<< HEAD
  [#1819](https://github.com/commercialhaskell/stack/issues/1819)
* Nix: cancelling a stack build now exits properly rather than dropping into a
  nix-shell [#1778](https://github.com/commercialhaskell/stack/issues/1778)
* `allow-newer: true` now causes `--exact-configuration` to be passed to Cabal.
  See [#1579](https://github.com/commercialhaskell/stack/issues/1579)
* `stack solver` no longer fails with `InvalidRelFile` for relative package
  paths including `..`. See
  [#1954](https://github.com/commercialhaskell/stack/issues/1954).
=======
  [#1819](https://github.com/commercialhaskell/stack/issues/1819).
* Nix: cancelling a stack build now exits properly rather than dropping into a
  nix-shell [#1778](https://github.com/commercialhaskell/stack/issues/1778).
* `allow-newer: true` now causes `--exact-configuration` to be passed to Cabal.
  See [#1579](https://github.com/commercialhaskell/stack/issues/1579).
* `stack solver` no longer fails with `InvalidRelFile` for relative package
  paths including `..`. See
  [#1954](https://github.com/commercialhaskell/stack/issues/1954).
* Ignore emacs lock files when finding .cabal
  [#1897](https://github.com/commercialhaskell/stack/issues/1897).
* Use lenient UTF-8 decode for build output
  [#1945](https://github.com/commercialhaskell/stack/issues/1945).
* Clear index cache whenever index updated
  [#1962](https://github.com/commercialhaskell/stack/issues/1962).
* Fix: Building a container image drops a .stack-work dir in the current working
  (sub)directory
  [#1975](https://github.com/commercialhaskell/stack/issues/1975).
* Fix: Rebuilding when disabling profiling
  [#2023](https://github.com/commercialhaskell/stack/issues/2023).
>>>>>>> de99a9a7

## 1.0.4.3

Bug fixes:

* Don't delete contents of ~/.ssh when using `stack clean --full` with Docker
  enabled [#2000](https://github.com/commercialhaskell/stack/issues/2000)

## 1.0.4.2

Build with path-io-1.0.0. There are no changes in behaviour from 1.0.4,
so no binaries are released for this version.

## 1.0.4.1

Fixes build with aeson-0.11.0.0. There are no changes in behaviour from 1.0.4,
so no binaries are released for this version.

## 1.0.4

Major changes:

* Some notable changes in `stack init`:
    * Overall it should now be able to initialize almost all existing cabal
      packages out of the box as long as the package itself is consistently
      defined.
    * Choose the best possible snapshot and add extra dependencies on top
      of a snapshot resolver rather than a compiler resolver -
      [#1583](https://github.com/commercialhaskell/stack/pull/1583)
    * Automatically omit a package (`--omit-packages`) when it is compiler
      incompatible or when there are packages with conflicting dependency
      requirements - [#1674](https://github.com/commercialhaskell/stack/pull/1674).
    * Some more changes for a better user experience. Please refer to
      the doc guide for details.
* Add support for hpack, alternative package description format
  [#1679](https://github.com/commercialhaskell/stack/issues/1679)

Other enhancements:

* Docker: pass ~/.ssh and SSH auth socket into container, so that git repos
  work [#1358](https://github.com/commercialhaskell/stack/issues/1358).
* Docker: strip suffix from docker --version.
  [#1653](https://github.com/commercialhaskell/stack/issues/1653)
* Docker: pass USER and PWD environment variables into container.
* On each run, stack will test the stack root directory (~/.stack), and the
  project and package work directories (.stack-work) for whether they are
  owned by the current user and abort if they are not. This precaution can
  be disabled with the `--allow-different-user` flag or `allow-different-user`
  option in the global config (~/.stack/config.yaml).
  [#471](https://github.com/commercialhaskell/stack/issues/471)
* Added `stack clean --full` option for full working dir cleanup.
* YAML config: support Zip archives.
* Redownload build plan if parsing fails
  [#1702](https://github.com/commercialhaskell/stack/issues/1702).
* Give mustache templates access to a 'year' tag
  [#1716](https://github.com/commercialhaskell/stack/pull/1716).
* Have "stack ghci" warn about module name aliasing.
* Add "stack ghci --load-local-deps".
* Build Setup.hs with -rtsopts
  [#1687](https://github.com/commercialhaskell/stack/issues/1687).
* `stack init` accepts a list of directories.
* Add flag infos to DependencyPlanFailures (for better error output in case of
  flags) [#713](https://github.com/commercialhaskell/stack/issues/713)
* `stack new --bare` complains for overwrites, and add `--force` option
  [#1597](https://github.com/commercialhaskell/stack/issues/1597).

Bug fixes:

* Previously, `stack ghci` would fail with `cannot satisfy -package-id` when the
  implicit build step changes the package key of some dependency.
* Fix: Building with ghcjs: "ghc-pkg: Prelude.chr: bad argument: 2980338"
  [#1665](https://github.com/commercialhaskell/stack/issues/1665).
* Fix running test / bench with `--profile` / `--trace`.
* Fix: build progress counter is no longer visible
  [#1685](https://github.com/commercialhaskell/stack/issues/1685).
* Use "-RTS" w/ profiling to allow extra args
  [#1772](https://github.com/commercialhaskell/stack/issues/1772).
* Fix withUnpackedTarball7z to find name of srcDir after unpacking
  (fixes `stack setup` fails for ghcjs project on windows)
  [#1774](https://github.com/commercialhaskell/stack/issues/1774).
* Add space before auto-generated bench opts (makes profiling options work
  uniformly for applications and benchmark suites)
  [#1771](https://github.com/commercialhaskell/stack/issues/1771).
* Don't try to find plugin if it resembles flag.
* Setup.hs changes cause package dirtiness
  [#1711](https://github.com/commercialhaskell/stack/issues/1711).
* Send "stack templates" output to stdout
  [#1792](https://github.com/commercialhaskell/stack/issues/1792).

## 1.0.2

Release notes:

- Arch Linux: Stack has been adopted into the
  [official community repository](https://www.archlinux.org/packages/community/x86_64/stack/),
  so we will no longer be updating the AUR with new versions. See the
  [install/upgrade guide](http://docs.haskellstack.org/en/stable/install_and_upgrade/#arch-linux)
  for current download instructions.

Major changes:

- `stack init` and `solver` overhaul
  [#1583](https://github.com/commercialhaskell/stack/pull/1583)

Other enhancements:

- Disable locale/codepage hacks when GHC >=7.10.3
  [#1552](https://github.com/commercialhaskell/stack/issues/1552)
- Specify multiple images to build for `stack image container`
  [docs](http://docs.haskellstack.org/en/stable/yaml_configuration/#image)
- Specify which executables to include in images for `stack image container`
  [docs](http://docs.haskellstack.org/en/stable/yaml_configuration/#image)
- Docker: pass supplemantary groups and umask into container
- If git fetch fails wipe the directory and try again from scratch
  [#1418](https://github.com/commercialhaskell/stack/issues/1418)
- Warn if newly installed executables won't be available on the PATH
  [#1362](https://github.com/commercialhaskell/stack/issues/1362)
- stack.yaml: for `stack image container`, specify multiple images to generate,
  and which executables should be added to those images
- GHCI: add interactive Main selection
  [#1068](https://github.com/commercialhaskell/stack/issues/1068)
- Care less about the particular name of a GHCJS sdist folder
  [#1622](https://github.com/commercialhaskell/stack/issues/1622)
- Unified Enable/disable help messaging
  [#1613](https://github.com/commercialhaskell/stack/issues/1613)

Bug fixes:

- Don't share precompiled packages between GHC/platform variants and Docker
  [#1551](https://github.com/commercialhaskell/stack/issues/1551)
- Properly redownload corrupted downloads with the correct file size.
  [Mailing list discussion](https://groups.google.com/d/msg/haskell-stack/iVGDG5OHYxs/FjUrR5JsDQAJ)
- Gracefully handle invalid paths in error/warning messages
  [#1561](https://github.com/commercialhaskell/stack/issues/1561)
- Nix: select the correct GHC version corresponding to the snapshot
  even when an abstract resolver is passed via `--resolver` on the
  command-line.
  [#1641](https://github.com/commercialhaskell/stack/issues/1641)
- Fix: Stack does not allow using an external package from ghci
  [#1557](https://github.com/commercialhaskell/stack/issues/1557)
- Disable ambiguous global '--resolver' option for 'stack init'
  [#1531](https://github.com/commercialhaskell/stack/issues/1531)
- Obey `--no-nix` flag
- Fix: GHCJS Execute.hs: Non-exhaustive patterns in lambda
  [#1591](https://github.com/commercialhaskell/stack/issues/1591)
- Send file-watch and sticky logger messages to stderr
  [#1302](https://github.com/commercialhaskell/stack/issues/1302)
  [#1635](https://github.com/commercialhaskell/stack/issues/1635)
- Use globaldb path for querying Cabal version
  [#1647](https://github.com/commercialhaskell/stack/issues/1647)

## 1.0.0

Release notes:

*  We're calling this version 1.0.0 in preparation for Stackage
   LTS 4.  Note, however, that this does not mean the code's API
   will be stable as this is primarily an end-user tool.

Enhancements:

* Added flag `--profile` flag: passed with `stack build`, it will
  enable profiling, and for `--bench` and `--test` it will generate a
  profiling report by passing `+RTS -p` to the executable(s). Great
  for using like `stack build --bench --profile` (remember that
  enabling profile will slow down your benchmarks by >4x). Run `stack
  build --bench` again to disable the profiling and get proper speeds
* Added flag `--trace` flag: just like `--profile`, it enables
  profiling, but instead of generating a report for `--bench` and
  `--test`, prints out a stack trace on exception. Great for using
  like `stack build --test --trace`
* Nix: all options can be overriden on command line
  [#1483](https://github.com/commercialhaskell/stack/issues/1483)
* Nix: build environments (shells) are now pure by default.
* Make verbosity silent by default in script interpreter mode
  [#1472](https://github.com/commercialhaskell/stack/issues/1472)
* Show a message when resetting git commit fails
  [#1453](https://github.com/commercialhaskell/stack/issues/1453)
* Improve Unicode handling in project/package names
  [#1337](https://github.com/commercialhaskell/stack/issues/1337)
* Fix ambiguity between a stack command and a filename to execute (prefer
  `stack` subcommands)
  [#1471](https://github.com/commercialhaskell/stack/issues/1471)
* Support multi line interpreter directive comments
  [#1394](https://github.com/commercialhaskell/stack/issues/1394)
* Handle space separated pids in ghc-pkg dump (for GHC HEAD)
  [#1509](https://github.com/commercialhaskell/stack/issues/1509)
* Add ghci --no-package-hiding option
  [#1517](https://github.com/commercialhaskell/stack/issues/1517)
* `stack new` can download templates from URL
  [#1466](https://github.com/commercialhaskell/stack/issues/1466)

Bug fixes:

* Nix: stack exec options are passed properly to the stack sub process
  [#1538](https://github.com/commercialhaskell/stack/issues/1538)
* Nix: specifying a shell-file works in any current working directory
  [#1547](https://github.com/commercialhaskell/stack/issues/1547)
* Nix: use `--resolver` argument
* Docker: fix missing image message and '--docker-auto-pull'
* No HTML escaping for "stack new" template params
  [#1475](https://github.com/commercialhaskell/stack/issues/1475)
* Set permissions for generated .ghci script
  [#1480](https://github.com/commercialhaskell/stack/issues/1480)
* Restrict commands allowed in interpreter mode
  [#1504](https://github.com/commercialhaskell/stack/issues/1504)
* stack ghci doesn't see preprocessed files for executables
  [#1347](https://github.com/commercialhaskell/stack/issues/1347)
* All test suites run even when only one is requested
  [#1550](https://github.com/commercialhaskell/stack/pull/1550)
* Edge cases in broken templates give odd errors
  [#1535](https://github.com/commercialhaskell/stack/issues/1535)
* Fix test coverage bug on windows

## 0.1.10.1

Bug fixes:

* `stack image container` did not actually build an image
  [#1473](https://github.com/commercialhaskell/stack/issues/1473)

## 0.1.10.0

Release notes:

* The Stack home page is now at [haskellstack.org](http://haskellstack.org),
  which shows the documentation rendered by readthedocs.org. Note: this
  has necessitated some changes to the links in the documentation's markdown
  source code, so please check the links on the website before submitting a PR
  to fix them.
* The locations of the
  [Ubuntu](http://docs.haskellstack.org/en/stable/install_and_upgrade/#ubuntu)
  and
  [Debian](http://docs.haskellstack.org/en/stable/install_and_upgrade/#debian)
  package repositories have changed to have correct URL semantics according to
  Debian's guidelines
  [#1378](https://github.com/commercialhaskell/stack/issues/1378). The old
  locations will continue to work for some months, but we suggest that you
  adjust your `/etc/apt/sources.list.d/fpco.list` to the new location to avoid
  future disruption.
* [openSUSE and SUSE Linux Enterprise](http://docs.haskellstack.org/en/stable/install_and_upgrade/#suse)
  packages are now available, thanks to [@mimi1vx](https://github.com/mimi1vx).
  Note: there will be some lag before these pick up new versions, as they are
  based on Stackage LTS.

Major changes:

* Support for building inside a Nix-shell providing system dependencies
  [#1285](https://github.com/commercialhaskell/stack/pull/1285)
* Add optional GPG signing on `stack upload --sign` or with
  `stack sig sign ...`

Other enhancements:

* Print latest applicable version of packages on conflicts
  [#508](https://github.com/commercialhaskell/stack/issues/508)
* Support for packages located in Mercurial repositories
  [#1397](https://github.com/commercialhaskell/stack/issues/1397)
* Only run benchmarks specified as build targets
  [#1412](https://github.com/commercialhaskell/stack/issues/1412)
* Support git-style executable fall-through (`stack something` executes
  `stack-something` if present)
  [#1433](https://github.com/commercialhaskell/stack/issues/1433)
* GHCi now loads intermediate dependencies
  [#584](https://github.com/commercialhaskell/stack/issues/584)
* `--work-dir` option for overriding `.stack-work`
  [#1178](https://github.com/commercialhaskell/stack/issues/1178)
* Support `detailed-0.9` tests
  [#1429](https://github.com/commercialhaskell/stack/issues/1429)
* Docker: improved POSIX signal proxying to containers
  [#547](https://github.com/commercialhaskell/stack/issues/547)

Bug fixes:

* Show absolute paths in error messages in multi-package builds
  [#1348](https://github.com/commercialhaskell/stack/issues/1348)
* Docker-built binaries and libraries in different path
  [#911](https://github.com/commercialhaskell/stack/issues/911)
  [#1367](https://github.com/commercialhaskell/stack/issues/1367)
* Docker: `--resolver` argument didn't effect selected image tag
* GHCi: Spaces in filepaths caused module loading issues
  [#1401](https://github.com/commercialhaskell/stack/issues/1401)
* GHCi: cpp-options in cabal files weren't used
  [#1419](https://github.com/commercialhaskell/stack/issues/1419)
* Benchmarks couldn't be run independently of eachother
  [#1412](https://github.com/commercialhaskell/stack/issues/1412)
* Send output of building setup to stderr
  [#1410](https://github.com/commercialhaskell/stack/issues/1410)

## 0.1.8.0

Major changes:

* GHCJS can now be used with stackage snapshots via the new `compiler` field.
* Windows installers are now available:
  [download them here](http://docs.haskellstack.org/en/stable/install_and_upgrade/#windows)
  [#613](https://github.com/commercialhaskell/stack/issues/613)
* Docker integration works with non-FPComplete generated images
  [#531](https://github.com/commercialhaskell/stack/issues/531)

Other enhancements:

* Added an `allow-newer` config option
  [#922](https://github.com/commercialhaskell/stack/issues/922)
  [#770](https://github.com/commercialhaskell/stack/issues/770)
* When a Hackage revision invalidates a build plan in a snapshot, trust the
  snapshot [#770](https://github.com/commercialhaskell/stack/issues/770)
* Added a `stack config set resolver RESOLVER` command. Part of work on
  [#115](https://github.com/commercialhaskell/stack/issues/115)
* `stack setup` can now install GHCJS on windows. See
  [#1145](https://github.com/commercialhaskell/stack/issues/1145) and
  [#749](https://github.com/commercialhaskell/stack/issues/749)
* `stack hpc report` command added, which generates reports for HPC tix files
* `stack ghci` now accepts all the flags accepted by `stack build`. See
  [#1186](https://github.com/commercialhaskell/stack/issues/1186)
* `stack ghci` builds the project before launching GHCi. If the build fails,
  optimistically launch GHCi anyway. Use `stack ghci --no-build` option to
  disable [#1065](https://github.com/commercialhaskell/stack/issues/1065)
* `stack ghci` now detects and warns about various circumstances where it is
  liable to fail. See
  [#1270](https://github.com/commercialhaskell/stack/issues/1270)
* Added `require-docker-version` configuration option
* Packages will now usually be built along with their tests and benchmarks. See
  [#1166](https://github.com/commercialhaskell/stack/issues/1166)
* Relative `local-bin-path` paths will be relative to the project's root
  directory, not the current working directory.
  [#1340](https://github.com/commercialhaskell/stack/issues/1340)
* `stack clean` now takes an optional `[PACKAGE]` argument for use in
  multi-package projects. See
  [#583](https://github.com/commercialhaskell/stack/issues/583)
* Ignore cabal_macros.h as a dependency
  [#1195](https://github.com/commercialhaskell/stack/issues/1195)
* Pad timestamps and show local time in --verbose output
  [#1226](https://github.com/commercialhaskell/stack/issues/1226)
* GHCi: Import all modules after loading them
  [#995](https://github.com/commercialhaskell/stack/issues/995)
* Add subcommand aliases: `repl` for `ghci`, and `runhaskell` for `runghc`
  [#1241](https://github.com/commercialhaskell/stack/issues/1241)
* Add typo recommendations for unknown package identifiers
  [#158](https://github.com/commercialhaskell/stack/issues/158)
* Add `stack path --local-hpc-root` option
* Overhaul dependencies' haddocks copying
  [#1231](https://github.com/commercialhaskell/stack/issues/1231)
* Support for extra-package-dbs in 'stack ghci'
  [#1229](https://github.com/commercialhaskell/stack/pull/1229)
* `stack new` disallows package names with "words" consisting solely of numbers
  [#1336](https://github.com/commercialhaskell/stack/issues/1336)
* `stack build --fast` turns off optimizations
* Show progress while downloading package index
  [#1223](https://github.com/commercialhaskell/stack/issues/1223).

Bug fixes:

* Fix: Haddocks not copied for dependencies
  [#1105](https://github.com/commercialhaskell/stack/issues/1105)
* Fix: Global options did not work consistently after subcommand
  [#519](https://github.com/commercialhaskell/stack/issues/519)
* Fix: 'stack ghci' doesn't notice that a module got deleted
  [#1180](https://github.com/commercialhaskell/stack/issues/1180)
* Rebuild when cabal file is changed
* Fix: Paths in GHC warnings not canonicalized, nor those for packages in
  subdirectories or outside the project root
  [#1259](https://github.com/commercialhaskell/stack/issues/1259)
* Fix: unlisted files in tests and benchmarks trigger extraneous second build
  [#838](https://github.com/commercialhaskell/stack/issues/838)

## 0.1.6.0

Major changes:

* `stack setup` now supports building and booting GHCJS from source tarball.
* On Windows, build directories no longer display "pretty" information
  (like x86_64-windows/Cabal-1.22.4.0), but rather a hash of that
  content. The reason is to avoid the 260 character path limitation on
  Windows. See
  [#1027](https://github.com/commercialhaskell/stack/pull/1027)
* Rename config files and clarify their purposes [#969](https://github.com/commercialhaskell/stack/issues/969)
    * `~/.stack/stack.yaml` --> `~/.stack/config.yaml`
    * `~/.stack/global` --> `~/.stack/global-project`
    * `/etc/stack/config` --> `/etc/stack/config.yaml`
    * Old locations still supported, with deprecation warnings
* New command "stack eval CODE", which evaluates to "stack exec ghc -- -e CODE".

Other enhancements:

* No longer install `git` on Windows
  [#1046](https://github.com/commercialhaskell/stack/issues/1046). You
  can still get this behavior by running the following yourself:
  `stack exec -- pacman -Sy --noconfirm git`.
* Typing enter during --file-watch triggers a rebuild [#1023](https://github.com/commercialhaskell/stack/pull/1023)
* Use Haddock's `--hyperlinked-source` (crosslinked source), if available [#1070](https://github.com/commercialhaskell/stack/pull/1070)
* Use Stack-installed GHCs for `stack init --solver` [#1072](https://github.com/commercialhaskell/stack/issues/1072)
* New experimental `stack query` command [#1087](https://github.com/commercialhaskell/stack/issues/1087)
* By default, stack no longer rebuilds a package due to GHC options changes. This behavior can be tweaked with the `rebuild-ghc-options` setting. [#1089](https://github.com/commercialhaskell/stack/issues/1089)
* By default, ghc-options are applied to all local packages, not just targets. This behavior can be tweaked with the `apply-ghc-options` setting. [#1089](https://github.com/commercialhaskell/stack/issues/1089)
* Docker: download or override location of stack executable to re-run in container [#974](https://github.com/commercialhaskell/stack/issues/974)
* Docker: when Docker Engine is remote, don't run containerized processes as host's UID/GID [#194](https://github.com/commercialhaskell/stack/issues/194)
* Docker: `set-user` option to enable/disable running containerized processes as host's UID/GID [#194](https://github.com/commercialhaskell/stack/issues/194)
* Custom Setup.hs files are now precompiled instead of interpreted. This should be a major performance win for certain edge cases (biggest example: [building Cabal itself](https://github.com/commercialhaskell/stack/issues/1041)) while being either neutral or a minor slowdown for more common cases.
* `stack test --coverage` now also generates a unified coverage report for multiple test-suites / packages.  In the unified report, test-suites can contribute to the coverage of other packages.

Bug fixes:

* Ignore stack-built executables named `ghc`
  [#1052](https://github.com/commercialhaskell/stack/issues/1052)
* Fix quoting of output failed command line arguments
* Mark executable-only packages as installed when copied from cache [#1043](https://github.com/commercialhaskell/stack/pull/1043)
* Canonicalize temporary directory paths [#1047](https://github.com/commercialhaskell/stack/pull/1047)
* Put code page fix inside the build function itself [#1066](https://github.com/commercialhaskell/stack/issues/1066)
* Add `explicit-setup-deps` option [#1110](https://github.com/commercialhaskell/stack/issues/1110), and change the default to the old behavior of using any package in the global and snapshot database [#1025](https://github.com/commercialhaskell/stack/issues/1025)
* Precompiled cache checks full package IDs on Cabal < 1.22 [#1103](https://github.com/commercialhaskell/stack/issues/1103)
* Pass -package-id to ghci [#867](https://github.com/commercialhaskell/stack/issues/867)
* Ignore global packages when copying precompiled packages [#1146](https://github.com/commercialhaskell/stack/issues/1146)

## 0.1.5.0

Major changes:

* On Windows, we now use a full MSYS2 installation in place of the previous PortableGit. This gives you access to the pacman package manager for more easily installing libraries.
* Support for custom GHC binary distributions [#530](https://github.com/commercialhaskell/stack/issues/530)
    * `ghc-variant` option in stack.yaml to specify the variant (also
      `--ghc-variant` command-line option)
    * `setup-info` in stack.yaml, to specify where to download custom binary
      distributions (also `--ghc-bindist` command-line option)
    * Note: On systems with libgmp4 (aka `libgmp.so.3`), such as CentOS 6, you
      may need to re-run `stack setup` due to the centos6 GHC bindist being
      treated like a variant
* A new `--pvp-bounds` flag to the sdist and upload commands allows automatic adding of PVP upper and/or lower bounds to your dependencies

Other enhancements:

* Adapt to upcoming Cabal installed package identifier format change [#851](https://github.com/commercialhaskell/stack/issues/851)
* `stack setup` takes a `--stack-setup-yaml` argument
* `--file-watch` is more discerning about which files to rebuild for [#912](https://github.com/commercialhaskell/stack/issues/912)
* `stack path` now supports `--global-pkg-db` and `--ghc-package-path`
* `--reconfigure` flag [#914](https://github.com/commercialhaskell/stack/issues/914) [#946](https://github.com/commercialhaskell/stack/issues/946)
* Cached data is written with a checksum of its structure [#889](https://github.com/commercialhaskell/stack/issues/889)
* Fully removed `--optimizations` flag
* Added `--cabal-verbose` flag
* Added `--file-watch-poll` flag for polling instead of using filesystem events (useful for running tests in a Docker container while modifying code in the host environment. When code is injected into the container via a volume, the container won't propagate filesystem events).
* Give a preemptive error message when `-prof` is given as a GHC option [#1015](https://github.com/commercialhaskell/stack/issues/1015)
* Locking is now optional, and will be turned on by setting the `STACK_LOCK` environment variable to `true` [#950](https://github.com/commercialhaskell/stack/issues/950)
* Create default stack.yaml with documentation comments and commented out options [#226](https://github.com/commercialhaskell/stack/issues/226)
* Out of memory warning if Cabal exits with -9 [#947](https://github.com/commercialhaskell/stack/issues/947)

Bug fixes:

* Hacky workaround for optparse-applicative issue with `stack exec --help` [#806](https://github.com/commercialhaskell/stack/issues/806)
* Build executables for local extra deps [#920](https://github.com/commercialhaskell/stack/issues/920)
* copyFile can't handle directories [#942](https://github.com/commercialhaskell/stack/pull/942)
* Support for spaces in Haddock interface files [fpco/minghc#85](https://github.com/fpco/minghc/issues/85)
* Temporarily building against a "shadowing" local package? [#992](https://github.com/commercialhaskell/stack/issues/992)
* Fix Setup.exe name for --upgrade-cabal on Windows [#1002](https://github.com/commercialhaskell/stack/issues/1002)
* Unlisted dependencies no longer trigger extraneous second build [#838](https://github.com/commercialhaskell/stack/issues/838)

## 0.1.4.1

Fix stack's own Haddocks.  No changes to functionality (only comments updated).

## 0.1.4.0

Major changes:

* You now have more control over how GHC versions are matched, e.g. "use exactly this version," "use the specified minor version, but allow patches," or "use the given minor version or any later minor in the given major release." The default has switched from allowing newer later minor versions to a specific minor version allowing patches. For more information, see [#736](https://github.com/commercialhaskell/stack/issues/736) and [#784](https://github.com/commercialhaskell/stack/pull/784).
* Support added for compiling with GHCJS
* stack can now reuse prebuilt binaries between snapshots. That means that, if you build package foo in LTS-3.1, that binary version can be reused in LTS-3.2, assuming it uses the same dependencies and flags. [#878](https://github.com/commercialhaskell/stack/issues/878)

Other enhancements:

* Added the `--docker-env` argument, to set environment variables in Docker container.
* Set locale environment variables to UTF-8 encoding for builds to avoid "commitBuffer: invalid argument" errors from GHC [#793](https://github.com/commercialhaskell/stack/issues/793)
* Enable translitation for encoding on stdout and stderr [#824](https://github.com/commercialhaskell/stack/issues/824)
* By default, `stack upgrade` automatically installs GHC as necessary [#797](https://github.com/commercialhaskell/stack/issues/797)
* Added the `ghc-options` field to stack.yaml [#796](https://github.com/commercialhaskell/stack/issues/796)
* Added the `extra-path` field to stack.yaml
* Code page changes on Windows only apply to the build command (and its synonyms), and can be controlled via a command line flag (still defaults to on) [#757](https://github.com/commercialhaskell/stack/issues/757)
* Implicitly add packages to extra-deps when a flag for them is set [#807](https://github.com/commercialhaskell/stack/issues/807)
* Use a precompiled Setup.hs for simple build types [#801](https://github.com/commercialhaskell/stack/issues/801)
* Set --enable-tests and --enable-benchmarks optimistically [#805](https://github.com/commercialhaskell/stack/issues/805)
* `--only-configure` option added [#820](https://github.com/commercialhaskell/stack/issues/820)
* Check for duplicate local package names
* Stop nagging people that call `stack test` [#845](https://github.com/commercialhaskell/stack/issues/845)
* `--file-watch` will ignore files that are in your VCS boring/ignore files [#703](https://github.com/commercialhaskell/stack/issues/703)
* Add `--numeric-version` option

Bug fixes:

* `stack init --solver` fails if `GHC_PACKAGE_PATH` is present [#860](https://github.com/commercialhaskell/stack/issues/860)
* `stack solver` and `stack init --solver` check for test suite and benchmark dependencies [#862](https://github.com/commercialhaskell/stack/issues/862)
* More intelligent logic for setting UTF-8 locale environment variables [#856](https://github.com/commercialhaskell/stack/issues/856)
* Create missing directories for `stack sdist`
* Don't ignore .cabal files with extra periods [#895](https://github.com/commercialhaskell/stack/issues/895)
* Deprecate unused `--optimizations` flag
* Truncated output on slow terminals [#413](https://github.com/commercialhaskell/stack/issues/413)

## 0.1.3.1

Bug fixes:

* Ignore disabled executables [#763](https://github.com/commercialhaskell/stack/issues/763)

## 0.1.3.0

Major changes:

* Detect when a module is compiled but not listed in the cabal file ([#32](https://github.com/commercialhaskell/stack/issues/32))
    * A warning is displayed for any modules that should be added to `other-modules` in the .cabal file
    * These modules are taken into account when determining whether a package needs to be built
* Respect TemplateHaskell addDependentFile dependency changes ([#105](https://github.com/commercialhaskell/stack/issues/105))
    * TH dependent files are taken into account when determining whether a package needs to be built.
* Overhauled target parsing, added `--test` and `--bench` options [#651](https://github.com/commercialhaskell/stack/issues/651)
    * For details, see [Build commands documentation](http://docs.haskellstack.org/en/stable/build_command/)

Other enhancements:

* Set the `HASKELL_DIST_DIR` environment variable [#524](https://github.com/commercialhaskell/stack/pull/524)
* Track build status of tests and benchmarks [#525](https://github.com/commercialhaskell/stack/issues/525)
* `--no-run-tests` [#517](https://github.com/commercialhaskell/stack/pull/517)
* Targets outside of root dir don't build [#366](https://github.com/commercialhaskell/stack/issues/366)
* Upper limit on number of flag combinations to test [#543](https://github.com/commercialhaskell/stack/issues/543)
* Fuzzy matching support to give better error messages for close version numbers [#504](https://github.com/commercialhaskell/stack/issues/504)
* `--local-bin-path` global option. Use to change where binaries get placed on a `--copy-bins` [#342](https://github.com/commercialhaskell/stack/issues/342)
* Custom snapshots [#111](https://github.com/commercialhaskell/stack/issues/111)
* --force-dirty flag: Force treating all local packages as having dirty files (useful for cases where stack can't detect a file change)
* GHC error messages: display file paths as absolute instead of relative for better editor integration
* Add the `--copy-bins` option [#569](https://github.com/commercialhaskell/stack/issues/569)
* Give warnings on unexpected config keys [#48](https://github.com/commercialhaskell/stack/issues/48)
* Remove Docker `pass-host` option
* Don't require cabal-install to upload [#313](https://github.com/commercialhaskell/stack/issues/313)
* Generate indexes for all deps and all installed snapshot packages [#143](https://github.com/commercialhaskell/stack/issues/143)
* Provide `--resolver global` option [#645](https://github.com/commercialhaskell/stack/issues/645)
    * Also supports `--resolver nightly`, `--resolver lts`, and `--resolver lts-X`
* Make `stack build --flag` error when flag or package is unknown [#617](https://github.com/commercialhaskell/stack/issues/617)
* Preserve file permissions when unpacking sources [#666](https://github.com/commercialhaskell/stack/pull/666)
* `stack build` etc work outside of a project
* `list-dependencies` command [#638](https://github.com/commercialhaskell/stack/issues/638)
* `--upgrade-cabal` option to `stack setup` [#174](https://github.com/commercialhaskell/stack/issues/174)
* `--exec` option [#651](https://github.com/commercialhaskell/stack/issues/651)
* `--only-dependencies` implemented correctly [#387](https://github.com/commercialhaskell/stack/issues/387)

Bug fixes:

* Extensions from the `other-extensions` field no longer enabled by default [#449](https://github.com/commercialhaskell/stack/issues/449)
* Fix: haddock forces rebuild of empty packages [#452](https://github.com/commercialhaskell/stack/issues/452)
* Don't copy over executables excluded by component selection [#605](https://github.com/commercialhaskell/stack/issues/605)
* Fix: stack fails on Windows with git package in stack.yaml and no git binary on path [#712](https://github.com/commercialhaskell/stack/issues/712)
* Fixed GHCi issue: Specifying explicit package versions (#678)
* Fixed GHCi issue: Specifying -odir and -hidir as .stack-work/odir (#529)
* Fixed GHCi issue: Specifying A instead of A.ext for modules (#498)

## 0.1.2.0

* Add `--prune` flag to `stack dot` [#487](https://github.com/commercialhaskell/stack/issues/487)
* Add `--[no-]external`,`--[no-]include-base` flags to `stack dot` [#437](https://github.com/commercialhaskell/stack/issues/437)
* Add `--ignore-subdirs` flag to init command [#435](https://github.com/commercialhaskell/stack/pull/435)
* Handle attempt to use non-existing resolver [#436](https://github.com/commercialhaskell/stack/pull/436)
* Add `--force` flag to `init` command
* exec style commands accept the `--package` option (see [Reddit discussion](http://www.reddit.com/r/haskell/comments/3bd66h/stack_runghc_turtle_as_haskell_script_solution/))
* `stack upload` without arguments doesn't do anything [#439](https://github.com/commercialhaskell/stack/issues/439)
* Print latest version of packages on conflicts [#450](https://github.com/commercialhaskell/stack/issues/450)
* Flag to avoid rerunning tests that haven't changed [#451](https://github.com/commercialhaskell/stack/issues/451)
* stack can act as a script interpreter (see [Script interpreter] (https://github.com/commercialhaskell/stack/wiki/Script-interpreter) and [Reddit discussion](http://www.reddit.com/r/haskell/comments/3bd66h/stack_runghc_turtle_as_haskell_script_solution/))
* Add the __`--file-watch`__ flag to auto-rebuild on file changes [#113](https://github.com/commercialhaskell/stack/issues/113)
* Rename `stack docker exec` to `stack exec --plain`
* Add the `--skip-msys` flag [#377](https://github.com/commercialhaskell/stack/issues/377)
* `--keep-going`, turned on by default for tests and benchmarks [#478](https://github.com/commercialhaskell/stack/issues/478)
* `concurrent-tests: BOOL` [#492](https://github.com/commercialhaskell/stack/issues/492)
* Use hashes to check file dirtiness [#502](https://github.com/commercialhaskell/stack/issues/502)
* Install correct GHC build on systems with libgmp.so.3 [#465](https://github.com/commercialhaskell/stack/issues/465)
* `stack upgrade` checks version before upgrading [#447](https://github.com/commercialhaskell/stack/issues/447)

## 0.1.1.0

* Remove GHC uncompressed tar file after installation [#376](https://github.com/commercialhaskell/stack/issues/376)
* Put stackage snapshots JSON on S3 [#380](https://github.com/commercialhaskell/stack/issues/380)
* Specifying flags for multiple packages [#335](https://github.com/commercialhaskell/stack/issues/335)
* single test suite failure should show entire log [#388](https://github.com/commercialhaskell/stack/issues/388)
* valid-wanted is a confusing option name [#386](https://github.com/commercialhaskell/stack/issues/386)
* stack init in multi-package project should use local packages for dependency checking [#384](https://github.com/commercialhaskell/stack/issues/384)
* Display information on why a snapshot was rejected [#381](https://github.com/commercialhaskell/stack/issues/381)
* Give a reason for unregistering packages [#389](https://github.com/commercialhaskell/stack/issues/389)
* `stack exec` accepts the `--no-ghc-package-path` parameter
* Don't require build plan to upload [#400](https://github.com/commercialhaskell/stack/issues/400)
* Specifying test components only builds/runs those tests [#398](https://github.com/commercialhaskell/stack/issues/398)
* `STACK_EXE` environment variable
* Add the `stack dot` command
* `stack upgrade` added [#237](https://github.com/commercialhaskell/stack/issues/237)
* `--stack-yaml` command line flag [#378](https://github.com/commercialhaskell/stack/issues/378)
* `--skip-ghc-check` command line flag [#423](https://github.com/commercialhaskell/stack/issues/423)

Bug fixes:

* Haddock links to global packages no longer broken on Windows [#375](https://github.com/commercialhaskell/stack/issues/375)
* Make flags case-insensitive [#397](https://github.com/commercialhaskell/stack/issues/397)
* Mark packages uninstalled before rebuilding [#365](https://github.com/commercialhaskell/stack/issues/365)

## 0.1.0.0

* Fall back to cabal dependency solver when a snapshot can't be found
* Basic implementation of `stack new` [#137](https://github.com/commercialhaskell/stack/issues/137)
* `stack solver` command [#364](https://github.com/commercialhaskell/stack/issues/364)
* `stack path` command [#95](https://github.com/commercialhaskell/stack/issues/95)
* Haddocks [#143](https://github.com/commercialhaskell/stack/issues/143):
    * Build for dependencies
    * Use relative links
    * Generate module contents and index for all packages in project

## 0.0.3

* `--prefetch` [#297](https://github.com/commercialhaskell/stack/issues/297)
* `upload` command ported from stackage-upload [#225](https://github.com/commercialhaskell/stack/issues/225)
* `--only-snapshot` [#310](https://github.com/commercialhaskell/stack/issues/310)
* `--resolver` [#224](https://github.com/commercialhaskell/stack/issues/224)
* `stack init` [#253](https://github.com/commercialhaskell/stack/issues/253)
* `--extra-include-dirs` and `--extra-lib-dirs` [#333](https://github.com/commercialhaskell/stack/issues/333)
* Specify intra-package target [#201](https://github.com/commercialhaskell/stack/issues/201)

## 0.0.2

* Fix some Windows specific bugs [#216](https://github.com/commercialhaskell/stack/issues/216)
* Improve output for package index updates [#227](https://github.com/commercialhaskell/stack/issues/227)
* Automatically update indices as necessary [#227](https://github.com/commercialhaskell/stack/issues/227)
* --verbose flag [#217](https://github.com/commercialhaskell/stack/issues/217)
* Remove packages (HTTPS and Git) [#199](https://github.com/commercialhaskell/stack/issues/199)
* Config values for system-ghc and install-ghc
* Merge `stack deps` functionality into `stack build`
* `install` command [#153](https://github.com/commercialhaskell/stack/issues/153) and [#272](https://github.com/commercialhaskell/stack/issues/272)
* overriding architecture value (useful to force 64-bit GHC on Windows, for example)
* Overhauled test running (allows cycles, avoids unnecessary recompilation, etc)

## 0.0.1

* First public release, beta quality<|MERGE_RESOLUTION|>--- conflicted
+++ resolved
@@ -1,6 +1,5 @@
 # Changelog
 
-<<<<<<< HEAD
 ## Unreleased changes
 
 Release notes:
@@ -14,14 +13,11 @@
 Bug fixes:
 
 ## 1.1.0
-=======
-## v1.1.0
 
 Release notes:
 
 * Added Ubuntu 16.04 LTS (xenial) Apt repo.
 * No longer uploading new versions to Fedora 21 repo.
->>>>>>> de99a9a7
 
 Behavior changes:
 
@@ -55,23 +51,16 @@
   signature verification options.
 * `stack build pkg-1.2.3` will now build even if the snapshot has a different
   package version - it is treated as an extra-dep. `stack build local-pkg-1.2.3`
-<<<<<<< HEAD
-  is an error even if the version number matches the local package.
-=======
   is an error even if the version number matches the local package
   [#2028](https://github.com/commercialhaskell/stack/issues/2028).
->>>>>>> de99a9a7
 * Having a `nix:` section no longer implies enabling nix build. This allows the
   user to globally configure whether nix is used (unless the project overrides
   the default explicitly). See
   [#1924](https://github.com/commercialhaskell/stack/issues/1924).
-<<<<<<< HEAD
-=======
 * Remove deprecated valid-wanted field.
 * Docker: mount home directory in container [#1949](https://github.com/commercialhaskell/stack/issues/1949).
 * Deprecate `--local-bin-path` instead `--local-bin`.
 * `stack image`: allow absolute source paths for `add`.
->>>>>>> de99a9a7
 
 Other enhancements:
 
@@ -79,23 +68,15 @@
 * Fix too much rebuilding when enabling/disabling profiling flags.
 * `stack build pkg-1.0` will now build `pkg-1.0` even if the snapshot specifies
   a different version (it introduces a temporary extra-dep)
-<<<<<<< HEAD
-* Experimental support for `--split-objs` added.
-=======
 * Experimental support for `--split-objs` added
   [#1284](https://github.com/commercialhaskell/stack/issues/1284).
->>>>>>> de99a9a7
 * `git` packages with submodules are supported by passing the `--recursive`
   flag to `git clone`.
 * When using [hpack](https://github.com/sol/hpack), only regenerate cabal files
   when hpack files change.
 * hpack files can now be used in templates
-<<<<<<< HEAD
-* `stack ghci` now runs ghci as a separate process #1306
-=======
 * `stack ghci` now runs ghci as a separate process
   [#1306](https://github.com/commercialhaskell/stack/issues/1306)
->>>>>>> de99a9a7
 * Retry when downloading snapshots and package indices
 * Many build options are configurable now in `stack.yaml`:
 ```
@@ -123,12 +104,6 @@
 ```
 * A number of URLs are now configurable, useful for firewalls. See
   [#1794](https://github.com/commercialhaskell/stack/issues/1884).
-<<<<<<< HEAD
-
-Bug fixes:
-
-* Package tarballs would fail to unpack in 1.0.4
-=======
 * Suggest causes when executables are missing.
 * Allow `--omit-packages` even without `--solver`.
 * Improve the generated stack.yaml.
@@ -147,22 +122,11 @@
 Bug fixes:
 
 * Package tarballs would fail to unpack.
->>>>>>> de99a9a7
   [#1884](https://github.com/commercialhaskell/stack/issues/1884).
 * Fixed errant warnings about missing modules, after deleted and removed from
   cabal file [#921](https://github.com/commercialhaskell/stack/issues/921)
   [#1805](https://github.com/commercialhaskell/stack/issues/1805).
 * Now considers a package to dirty when the hpack file is changed
-<<<<<<< HEAD
-  [#1819](https://github.com/commercialhaskell/stack/issues/1819)
-* Nix: cancelling a stack build now exits properly rather than dropping into a
-  nix-shell [#1778](https://github.com/commercialhaskell/stack/issues/1778)
-* `allow-newer: true` now causes `--exact-configuration` to be passed to Cabal.
-  See [#1579](https://github.com/commercialhaskell/stack/issues/1579)
-* `stack solver` no longer fails with `InvalidRelFile` for relative package
-  paths including `..`. See
-  [#1954](https://github.com/commercialhaskell/stack/issues/1954).
-=======
   [#1819](https://github.com/commercialhaskell/stack/issues/1819).
 * Nix: cancelling a stack build now exits properly rather than dropping into a
   nix-shell [#1778](https://github.com/commercialhaskell/stack/issues/1778).
@@ -182,7 +146,6 @@
   [#1975](https://github.com/commercialhaskell/stack/issues/1975).
 * Fix: Rebuilding when disabling profiling
   [#2023](https://github.com/commercialhaskell/stack/issues/2023).
->>>>>>> de99a9a7
 
 ## 1.0.4.3
 
