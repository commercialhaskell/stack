--- conflicted
+++ resolved
@@ -1,6 +1,5 @@
 # Changelog
 
-<<<<<<< HEAD
 ## Unreleased changes
 
 Release notes:
@@ -11,9 +10,6 @@
 
 Other enhancements:
 
-* Upgraded `http-client-tls` version, which now offers support for the
-  `socks5://` and `socks5h://` values in the `http_proxy` and `https_proxy`
-  environment variables.
 * `stack setup` allow to control options passed to ghcjs-boot with
   `--ghcjs-boot-options` (one word at a time) and `--[no-]ghcjs-boot-clean`
 * Updates to store-0.4.1, which has improved performance and better error
@@ -29,10 +25,7 @@
   tests / benchmarks to be rebuilt.
   See [#2984](https://github.com/commercialhaskell/stack/issues/2984)
 
-## 1.4.0 (unreleased)
-=======
 ## 1.4.0
->>>>>>> 785127c5
 
 Release notes:
 
