--- conflicted
+++ resolved
@@ -13,10 +13,8 @@
 
 Other enhancements:
 
-<<<<<<< HEAD
 * `stack haddock` now supports `--haddock-internal`. See
   [#2229](https://github.com/commercialhaskell/stack/issues/2229)
-=======
 * Add support for `system-ghc` and `install-ghc` fields to `stack config set` command.
 * Add `ghc-build` option to override autodetected GHC build to use (e.g. gmp4,
   tinfo6, nopie) on Linux.
@@ -24,7 +22,6 @@
   16.10) and adjusts the GHC `configure` options accordingly.
   [#2542](https://github.com/commercialhaskell/stack/issues/2542)
 * Upload to Hackage with HTTP digest instead of HTTP basic.
->>>>>>> 7ba6e714
 
 Bug fixes:
 
