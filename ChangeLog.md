# Changelog

<<<<<<< HEAD
## Unreleased changes

Release notes:

**Changes since v3.7.1:**

Major changes:

Behavior changes:

Other enhancements:

Bug fixes:

## v3.7.1 - 2025-06-15
=======
## v3.7.1 - 2025-06-28
>>>>>>> cfae313a

**Changes since v3.5.1:**

Other enhancements:

* Bump to Hpack 0.38.1.
* The `--extra-dep` option of Stack's `script` command now accepts a YAML value
  specifying any immutable extra-dep. Previously only an extra-dep in the
  package index that could be specified by a YAML string (for example,
  `acme-missiles-0.3@rev:0`) was accepted.

Bug fixes:

* `stack script --package <pkg-name>` now uses GHC's `-package-id` option to
  expose the installed package, rather than GHC's `-package` option. For
  packages with public sub-libraries, `-package <pkg>` can expose an
  installed package other than one listed by `ghc-pkg list <pkg>`.
* Work around `ghc-pkg` bug where, on Windows only, it cannot register a package
  into a package database that is also listed in the `GHC_PACKAGE_PATH`
  environment variable. In previous versions of Stack, this affected
  `stack script` when copying a pre-compiled package from another package
  database.
* On Windows, when decompressing, and extracting tools, from archive files,
  Stack uses the system temporary directory, rather than the root of the
  destination drive, if the former is on the destination drive.

## v3.5.1 - 2025-03-29

**Changes since v3.3.1:**

Behavior changes:

* Stack will also warn (message S-8432) if there is any non-ISO/IEC 8859-1
  (Latin-1) character in Stack's 'programs' path, as `hsc2hs` does not work if
  there is such a character in the path to its default template
  `template-hsc.h`.
* Stack customizes setup using `Cabal`, so if a `setup-depends` field does not
  mention it as a dependency, Stack warns and adds the GHC boot package as a
  dependency. Previously, Stack would not do so but only warn that build errors
  were likely.

Other enhancements:

* Bump to Hpack 0.38.0.
* In YAML configuration files, the `install-msys` key is introduced, to enable
  or disable the download and installation of Stack-supplied MSYS2 when
  necessary (subject to `skip-msys: false`). The default is the same as the
  `install-ghc` setting (including if that is set at the command line).
  Consequently, the default behaviour of Stack is unaffected.
* Add the `stack config set install-msys` command to configure the
  `install-msys` option in YAML configuration files.
* Option `allow-newer-deps` is no longer classified as experimental in
  documentation.
* `stack sdist` and `stack upload` report the version of Cabal (the library)
  being used to check packages.
* Add the `stack config build-files` command to generate (when applicable) a
  Cabal file from a package description in the Hpack format and/or a lock file
  for Stack's project-level configuration, without taking any other build steps.

## v3.3.1 - 2024-12-28

**Changes since v3.1.1:**

Behavior changes:

* Stack interprets consecutive line ends in the value of the `user-message`
  project-specific configuration option as a single blank line. Previously all
  line ends were interpreted as white space.
* Stack no longer supports Docker versions before Docker 1.9.1 and,
  consequently, if a Docker container is not being run 'detached', its standard
  input channel will always be kept open. (Before Docker 1.9.1 the use of an
  interactive container could hang in certain circumstances.)
* On Windows, Stack will always warn (message S-8432) if there is a space
  character in Stack's 'programs' path, as GHC 9.4.1 and later do not work if
  there is a space in the path to the `ghc` executable. S-8432 now presents as a
  warning and not an error.
* Stack respects the `--no-run-tests` and `--no-run-benchmarks` flags when
  determining build actions. Previously Stack respected the flags when executing
  the run test suites or run benchmarks actions for each targeted project
  package.

Other enhancements:

* Consider GHC 9.10 to be a tested compiler and remove warnings.
* Consider Cabal 3.12 to be a tested library and remove warnings.
* Add flags `--run-tests` and `--run-benchmarks` (the existing defaults) to
  Stack's `build` command, which take precedence over the existing
  `no-run-tests` and `no-run-benchmarks` configuration options, respectively.
* In configuration files, the `notify-if-no-run-tests` and
  `notify-if-no-run-benchmarks` keys are introduced, to allow the exisitng
  notification to be muted if unwanted.

Bug fixes:

* Stack's in-app messages refer to https://haskellstack.org as currently
  structured. (Most URLs in older Stack versions are redirected.)
* Stack's `upgrade` command only treats the current running Stack executable
  as '`stack`' if the executable file is named `stack` or, on Windows,
  `stack.exe`. Previously only how it was invoked was considered.
* `stack test --no-run-tests --dry-run` no longer reports that Stack would test
  project packages with test suites and
  `stack bench --no-run-benchmarks --dry-run` no longer reports that Stack
  would benchmark project packages with benchmarks.
* `StackSetupShim` compiles with `Cabal >= 3.14.0.0`.

## v3.1.1 - 2024-07-28

Release notes:

* The change in major version from 2.x to 3.1 marks the dropping of support for
  versions of GHC before 8.4, deprecated in Stack 2.15.1.

**Changes since v2.15.7:**

Behavior changes:

* Stack uses the version of the Cabal package that comes with the specified
  version of GHC. Stack no longer supports such Cabal versions before 2.2, which
  came with versions of GHC before 8.4. Consequently, the `init` command will
  not try LTS Haskell before 12.0.
* The `init` command initialises `stack.yaml` with a `snapshot` key rather than
  a `resolver` key.
* After installing GHC or another tool, Stack deletes the archive file which
  provided the tool.
* Remove hidden flag `--skip-intermediate-deps`, effectively deprecated since
  Stack 1.3.0, from `ghci` and `repl` commands.
* The `haddock --haddock-for-hackage` command only seeks to create an archive of
  the `<package_version>-docs` directory for build targets and if flags
  excluding the building of project packages are not set.
* The predecessor of configuration option `package-index`, `package-indices`
  (deprecated in Stack 2.9.3) has been removed as an alternative option.
* If a build target is a package identifier, and the package version is not in
  the snapshot or the package index, Stack will report an error when the target
  is parsed. Previously, if another version of the package was in the snapshot,
  Stack would construct the build plan with that other version or, if it was
  not, Stack would defer an error to the construction of the build plan.
* The `list` command, with a specified snapshot and package, also reports the
  version of the package included indirectly in the snapshot (as a boot package
  of the compiler specified by the snapshot).
* `stack build --flag *:[-]<flag_name>` now only applies the flag setting to
  packages for which the Cabal flag is defined, as opposed to all packages.
* On Unix-like operating systems, drop support for `/etc/stack/config`,
  deprecated in Stack 0.1.6.0.
* Drop support for, in the Stack root, directory `global` and file `stack.yaml`,
  both deprecated in Stack 0.1.6.0.

Other enhancements:

* Bump to Hpack 0.37.0.
* In YAML configuration files, the `msys-environment` key is introduced to
  allow, on Windows, the MSYS2 environment to be specified. The default
  environment is still `MINGW64` on 64-bit Windows and `MINGW32` on 32-bit
  Windows.
* In YAML configuration files, the `default-init-snapshot` key is introduced to
  allow a default snapshot to be specified for use with the `stack init`
  command, as if it had been specified at the command line.
* Add flags `--haddock-executables`, `--haddock-tests` and
  `--haddock-benchmarks` to Stack's `build` command (including the `haddock`
  synonym for `build --haddock`) to enable also building Haddock
  documentation for executables, test suites and benchmarks. Due to a bug in
  Cabal (the library), Stack will ignore the flags with a warning for GHC
  versions before 9.4.
* Add flag `--[no-]save-hackage-creds` to Stack's `upload` command, which takes
  precedence over the existing `save-hackage-creds` configuration option.
* In YAML configuration files, the `global-hints-location` key is introduced to
  allow the location of the global hints YAML specification file to be
  specified.
* By default, Hpack 0.20.0 or later will decline to overwrite a Cabal file that
  was modified manually. In YAML configuration files, the `hpack-force` key is
  introduced to allow Hpack to overwrite such a Cabal file. The corresponding
  `--hpack-force` flag is also added.
* Add the `stack config set recommend-stack-upgrade` command to configure
  whether or not Stack should notify the user if it identifes a new version of
  Stack is available in YAML configuration files.
* Add the `ls globals` command to list all global packages for the version of
  GHC specified by the snapshot.
* Add `stack -h` (equivalent to `stack --help`).
* In YAML configuration files, the `file-watch-hook` key is introduced to allow
  `--file-watch` post-processing to be customised with a executable or `sh`
  shell script.
* Add flag `--[no-]allow-newer` to Stack's `build` command, which takes
  precedence over the existing `allow-newer` configuration option.

Bug fixes:

* The `config set snapshot` and `config set resolver` commands now respect the
  presence of a synoymous key.
* The `config set` commands support existing keys only in the form `key: value`
  on a single line. The commands now recognise that a line `key:` does not have
  that form.
* On Unix-like operating systems, the `test --coverage` command now finds
  package keys even for very long package names.
* The Error S-6362 message now acknowledges when the wanted compiler has been
  specified at the command line.
* Fix a regression, introduced in Stack 2.11.1, that caused the `script` command
  to parse an (otherwise ignored) project-level configuration file.
* Stack no longer makes recommendations about a project-level configuration file
  when only a global configuration file is in use.
* Fix a regression, introduced in Stack 2.15.7, that caused GHC 8.10.7 or
  earlier to fail to build a package with a `Custom` build type, if GHC option
  `-haddock` was specified.

## v2.15.7 - 2024-05-12

Release notes:

* This release fixes potential bugs.
* The hash that Stack uses to distinguish one build plan from another has
  changed for plans that set (as opposed to unset) manually Cabal flags for
  immutable dependencies. This will cause Stack to rebuild dependencies for such
  plans.

**Changes since v2.15.5:**

Major changes:

* Stack 2.15.5 and earlier cannot build with Cabal (the library) version
  `3.12.0.0`. Stack can now build with that Cabal version.

Behavior changes:

* Stack's `StackSetupShim` executable, when called with `repl` and
  `stack-initial-build-steps`, no longer uses Cabal's `replHook` to apply
  `initialBuildSteps` but takes a more direct approach.

Bug fixes:

* Fix a regression introduced in Stack 2.15.1 that caused a 'no operation'
  `stack build` to be slower than previously.
* The hashes that Stack uses to distinguish one build plan from another now
  include the Cabal flags for immutable dependencies set manually. Previously,
  in error, only such flags that were unset manually were included.

## v2.15.5 - 2024-03-28

Release notes:

* This release fixes potential bugs.

**Changes since v2.15.3:**

Behavior changes:

* Following the handover of the Stackage project to the Haskell Foundation, the
  default value of the `urls` key is
  `latest-snapshot: https://stackage-haddock.haskell.org/snapshots.json`.
* Stack no longer includes the snapshot package database when compiling the
  setup executable for a package with `build-type: Configure`.

## v2.15.3 - 2024-03-07

Release notes:

* With one exception, this release fixes bugs.

**Changes since v2.15.1:**

Behavior changes:

* `stack path --global-config`, `--programs`, and `--local-bin` no longer set
  up Stack's environment.

Bug fixes:

* Due to a bug, Stack 2.15.1 did not support versions of GHC before 8.2. Stack
  now supports GHC versions from 8.0.
* `--haddock-for-hackage` does not ignore `--haddock-arguments`.
* On Windows, package locations that are Git repositories with submodules now
  work as intended.
* The `ghc`, `runghc` and `runhaskell` commands accept `--package` values that
  are a list of package names or package identifiers separated by spaces and, in
  the case of package identifiers, in the same way as if they were specified as
  targets to `stack build`.

## v2.15.1 - 2024-02-09

Release notes:

* After an upgrade from an earlier version of Stack, on first use only,
  Stack 2.15.1 may warn that it had trouble loading the CompilerPaths cache.
* The hash used as a key for Stack's pre-compiled package cache has changed,
  following the dropping of support for Cabal versions older than `1.24.0.0`.

**Changes since v2.13.1:**

Behavior changes:

* Stack does not leave `*.hi` or `*.o` files in the `setup-exe-src` directory of
  the Stack root, and deletes any corresponding to a `setup-<hash>.hs` or
  `setup-shim-<hash>.hs` file, to avoid GHC issue
  [#21250](https://gitlab.haskell.org/ghc/ghc/-/issues/21250).
* If Stack's Nix integration is not enabled, Stack will notify the user if a
  `nix` executable is on the PATH. This usually indicates the Nix package
  manager is available. In YAML configuration files, the `notify-if-nix-on-path`
  key is introduced, to allow the notification to be muted if unwanted.
* Drop support for Intero (end of life in November 2019).
* `stack path --stack-root` no longer sets up Stack's environment and does not
  load Stack's configuration.
* Stack no longer locks on configuration, so packages (remote and local) can
  be configured in parallel. This increases the effective concurrency of builds
  that before would use fewer threads. Reconsider your `--jobs` setting
  accordingly. See [#84](https://github.com/commercialhaskell/stack/issues/84).
* Stack warns that its support for Cabal versions before `2.2.0.0` is deprecated
  and may be removed in the next version of Stack. Removal would mean that
  projects using snapshots earlier than `lts-12.0` or `nightly-2018-03-18`
  (GHC 8.4.1) might no longer build. See
  [#6377](https://github.com/commercialhaskell/stack/issues/6377).
* If Stack's `--resolver` option is not specified, Stack's `unpack` command with
  a package name will seek to update the package index before seeking to
  download the most recent version of the package in the index.
* If the version of Cabal (the library) provided with the specified GHC can copy
  specific components, Stack will copy only the components built and will not
  build all executable components at least once.

Other enhancements:

* Consider GHC 9.8 to be a tested compiler and remove warnings.
* Stack can build packages with dependencies on public sub-libraries of other
  packages.
* Add flag `--no-init` to Stack's `new` command to skip the initialisation of
  the newly-created project for use with Stack.
* The HTML file paths produced at the end of `stack haddock` are printed on
  separate lines and without a trailing dot.
* Add option of the form `--doctest-option=<argument>` to `stack build`, where
  `doctest` is a program recognised by versions of the Cabal library from
  `1.24.0.0`.
* Experimental: Add flag `--haddock-for-hackage` to Stack's `build` command
  (including the `haddock` synonym for `build --haddock`) to enable building
  project packages with flags to generate Haddock documentation, and an archive
  file, suitable for upload to Hackage. The form of the Haddock documentation
  generated for other packages is unaffected.
* Experimental: Add flag `--documentation` (`-d` for short) to Stack's `upload`
  command to allow uploading of documentation for packages to Hackage.
* `stack new` no longer rejects project templates that specify a `package.yaml`
  in a subdirectory of the project directory.
* Stack will notify the user if Stack has not been tested with the version of
  GHC that is being user or a version of Cabal (the library) that has been
  found. In YAML configuration files, the `notify-if-ghc-untested` and
  `notify-if-cabal-untested` keys are introduced, to allow the notification to
  be muted if unwanted.
* The compiler version is included in Stack's build message (e.g.
  `stack> build (lib + exe + test) with ghc-9.6.4`).
* Add flag `--candidate` to Stack's `unpack` command, to allow package
  candidates to be unpacked locally.
* Stack will notify the user if a specified architecture value is unknown to
  Cabal (the library). In YAML configuration files, the `notify-if-arch-unknown`
  key is introduced, to allow the notification to be muted if unwanted.
* Add option `--filter <item>` to Stack's `ls dependencies text` command to
  filter out an item from the results, if present. The item can be `$locals` for
  all project packages.
* Add option `--snapshot` as synonym for `--resolver`.
* Add the `config set snapshot` command, corresponding to the
  `config set resolver` command.

Bug fixes:

* Fix the `Curator` instance of `ToJSON`, as regards `expect-haddock-failure`.
* Better error message if a `resolver:` or `snapshot:` value is, in error, a
  YAML number.
* Stack accepts all package names that are, in fact, acceptable to Cabal.
* Stack's `sdist` command can check packages with names that include non-ASCII
  characters.

## v2.13.1 - 2023-09-29

Release notes:

* Further to the release notes for Stack 2.3.1, the `-static` suffix has been
  removed from the statically-linked Linux/x86_64 executables.
* The executables for Linux/Aarch64 are now statically-linked.
* Executables are now provided for macOS/AArch64.

**Changes since v2.11.1:**

Behavior changes:

* Build artefacts are placed in `.stack-work/dist/<platform>/<GHC_version>`
  (hashed to a shorter path on Windows), rather than
  `.stack-work/dist/<platform>/<Cabal_version>`. This allows build artifacts to
  be distinguished by GHC version.
* By default, the `stack build` progress bar is capped to a length equal to the
  terminal width.
* When building GHC from source, Stack no longer uses Hadrian's deprecated
  `--configure`\\`-c` flag and, instead, seeks to run GHC's Python `boot` and
  sh `configure` scripts, and ensure that the `happy` and `alex` executables are
  on the PATH.
* When auto-detecting `--ghc-build` on Linux, the `musl` GHC build only is
  considered a possible GHC build if `libc.musl-x86_64.so.1` is found in `\lib`
  or `\lib64`.
* No longer supports Cabal versions older than `1.24.0.0`. This means projects
  using snapshots earlier than `lts-7.0` or `nightly-2016-05-26` (GHC 8.0.1)
  will no longer build. GHC 8.0.1 comes with Haddock 2.17.2.
* When unregistering many packages in a single step, Stack can now do that
  efficiently. Stack no longer uses GHC-supplied `ghc-pkg unregister` (which is,
  currently, slower).
* `stack hpc report`, `stack list`, `stack templates` and `stack uninstall`
  output their information to the standard output stream rather than to the
  standard error stream. Logging is still to the standard error stream.
* `stack upgrade` no longer assumes that binary upgrade is not supported on a
  AArch64 machine architecture.

Other enhancements:

* Consider GHC 9.6 to be a tested compiler and remove warnings.
* Consider Cabal 3.10 to be a tested library and remove warnings.
* Bump to Hpack 0.36.0.
* Depend on `pantry-0.9.2`, for support for long filenames and directory names
  in archives created by `git archive`.
* Avoid the duplicate resolving of usage files when parsing `*.hi` files into a
  set of modules and a collection of resolved usage files. See
  [#6123](https://github.com/commercialhaskell/stack/pull/6123).
* Add composable component type flags `--exes`, `--tests` and `--benchmarks` to
  Stack's `ide targets` command, to list only those components.
* `stack --verbose` excludes lengthy information about build plan construction
  in the debug output by default. The new `stack --[no-]plan-in-log` flag
  enables or disables the inclusion of the information in the debug output.
* In YAML configuration files, the `casa` key is introduced, which takes
  precedence over the existing `casa-repo-prefix` key. The latter is deprecated.
  The new key also allows Stack's use of a Casa (content-addressable storage
  archive) server to be disabled and the maximum number of keys per request to
  be configured. The default Casa prefix references https://casa.stackage.org,
  instead of https://casa.fpcomplete.com.
* Add option `--progress-bar=<format>` to Stack's `build` command to configure
  the format of the progress bar, where `<format>` is one of `none`,
  `count-only` (only the package count), `capped` (capped to a length equal to
  the terminal width) and `full` (the previous format).

Bug fixes:

* Restore `stack sdist --pvp-bounds lower` (broken with Stack 2.9.1).
* Restore building of Stack with Cabal flag `disable-git-info` (broken with
  Stack 2.11.1).
* With `stack hoogle`, avoid the message
  `Minimum version is hoogle-5.0. Found acceptable hoogle-<x.y.z> in your index, requiring its installation.`
  when a `hoogle` executable has already been found on the `PATH`.
* Stack's sanity check on a selected GHC now passes GHC flag
  `-hide-all-packages`, stopping GHC from looking for a package environment in
  default locations.
* Restore Stack script files without extensions (broken with Stack 2.11.1).
* Restore message suffix `due to warnings` with `dump-logs: warning` (broken
  with Stack 2.11.1).
* On Windows, the `local-programs-path` directory can now be on a different
  drive to the system temporary directory and MSYS2 will still be installed.

## v2.11.1 - 2023-05-18

**Changes since v2.9.3:**

Behavior changes:

* Add flag `--[no-]-only-local-bin` to Stack's `upgrade` command for a binary
  upgrade. If the Stack executable is `my-stack`, the default is
  `my-stack upgrade --only-local-bin` where previously it was, effectively,
  `my-stack upgrade --no-only-local-bin`. If the Stack executable is `stack`,
  the default is `stack upgrade --no-only-local-bin`, the same behaviour as
  previously.
* Use `$XDG_CACHE_HOME/stack/ghci-script`, rather than
  `<temp>/haskell-stack-ghci` (where `<temp>` is the directory yielded by the
  `temporary` package's `System.IO.Temp.getCanonicalTemporaryDirectory`), as the
  base location for GHCi script files generated by `stack ghci` or `stack repl`.
  See [#5203](https://github.com/commercialhaskell/stack/issues/5203)
* Drop support for `Cabal` versions before 1.22 and, consequently, GHC versions
  before 7.10.
* `stack ghci` and `stack repl` now take into account the values of
  `default-language` fields in Cabal files, like they take into account the
  values of `default-extensions` fields.
* Removed `--ghc-paths`, `--global-stack-root` and `--local-bin-path` flags for
  `stack path`, deprecated in Stack 1.1.0 in favour of `--programs`,
  `--stack-root` and `local-bin` respectively.
* On Windows, `stack upgrade` always renames the file of the running Stack
  executable (adding extension `.old`) before attempting to write to the
  original file name.
* On Windows, `stack upgrade` does not offer `sudo` command alternatives if
  attempting to write to the original file name of the running Stack exectuable
  results in a 'Permission' error.
* On Linux, Stack's `setup` command now distinguishes GHC build
  `tinfo6-libc6-pre232` from existing `tinfo6`. The former refers to systems
  where the version of `libc6` (the GNU C Library) is not compatible with
  version 2.32. `tinfo6-libc6-pre232` is now a possible value for the
  `ghc-build` configuration option.

Other enhancements:

* Add options of the form `--PROG-option=<argument>` to `stack build`, where
  `PROG` is a program recognised by the Cabal library and one of `alex`, `ar`,
  `c2hs`, `cpphs`, `gcc`, `greencard`, `happy`, `hsc2hs`, `hscolour`, `ld`,
  `pkg-config`, `strip` and `tar`. If Cabal uses the program during the
  configuration step, the argument is passed to it.
* By default all `--PROG-option` options are applied to all project packages.
  This behaviour can be changed with new configuration option
  `apply-prog-options`.
* Add flag `--[no-]use-root` to `stack script` (default disabled). Used with
  `--compile` or `--optimize`, when enabled all compilation outputs (including
  the executable) are written to a script-specific location in the `scripts`
  directory of the Stack root rather than the script's directory, avoiding
  clutter of the latter directory.
* Better error message if the value of the `STACK_WORK` environment variable or
  `--work-dir` option is not a valid relative path.
* Stack will use the value of the `GH_TOKEN`, or `GITHUB_TOKEN`, environment
  variable as credentials to authenticate its GitHub REST API requests.
* `stack uninstall` also shows how to uninstall Stack-supplied tools.

Bug fixes:

* Fix incorrect warning if `allow-newer-deps` are specified but `allow-newer` is
  `false`. See
  [#6068](https://github.com/commercialhaskell/stack/issues/6086).
* `stack build` with `--file-watch` or `--file-watch-poll` outputs 'pretty'
  error messages, as intended. See
  [#5978](https://github.com/commercialhaskell/stack/issues/5978).
* `stack build` unregisters any project packages for the sub libraries of a
  project package that is to be unregistered. See
  [#6046](https://github.com/commercialhaskell/stack/issues/6046).
* The warning that sublibrary dependency is not supported is no longer triggered
  by internal libraries.

## v2.9.3.1 - 2023-06-22

Hackage-only release of the `stack` package:

* Supports building against snapshot Stackage LTS Haskell 21.0 (GHC 9.4.5),
  without extra-deps.
* Supports build with `persistent-2.14.5.0`, using CPP directives.
* Supports build with `unix-compat-0.7`, by removing reliance on the module
  `System.PosixCompat.User` removed in that package.
* Includes `cabal.project` and `cabal.config` files in the package.

## v2.9.3 - 2022-12-16

**Changes since v2.9.1:**

Behavior changes:

* In YAML configuration files, the `package-index` key is introduced which takes
  precedence over the existing `package-indices` key. The latter is deprecated.
* In YAML configuration files, the `hackage-security` key of the `package-index`
  key or the `package-indices` item can be omitted, and the Hackage Security
  configuration for the item will default to that for the official Hackage
  server. See [#5870](https://github.com/commercialhaskell/stack/issues/5870).
* Add the `stack config set package-index download-prefix` command to set the
  location of Stack's package index in YAML configuration files.
* `stack setup` with the `--no-install-ghc` flag warns that the flag and the
  command are inconsistent and now takes no action. Previously the flag was
  silently ignored.
* To support the Haskell Foundation's
  [Haskell Error Index](https://errors.haskell.org/) initiative, all Stack
  error messages generated by Stack itself begin with an unique code in the
  form `[S-nnnn]`, where `nnnn` is a four-digit number.
* Test suite executables that seek input on the standard input stream (`stdin`)
  will not throw an exception. Previously, they would thow an exception,
  consistent with Cabal's 'exitcode-stdio-1.0' test suite interface
  specification. Pass the flag `--no-tests-allow-stdin` to `stack build` to
  enforce Cabal's specification. See
  [#5897](https://github.com/commercialhaskell/stack/issues/5897)

Other enhancements:

* Help documentation for `stack upgrade` warns that if GHCup is used to install
  Stack, only GHCup should be used to upgrade Stack. That is because GHCup uses
  an executable named `stack` to manage versions of Stack, that Stack will
  likely overwrite on upgrade.
* Add `stack ls dependencies cabal` command, which lists dependencies in the
  format of exact Cabal constraints.
* Add `STACK_XDG` environment variable to use the XDG Base Directory
  Specification for the Stack root and Stack's global YAML configuration file,
  if the Stack root location is not set on the command line or by using the
  `STACK_ROOT` environment variable.
* Add `stack path --global-config`, to yield the full path of Stack's
  user-specific global YAML configuration file (`config.yaml`).
* Experimental: Add option `allow-newer-deps`, which allows users to specify a
  subset of dependencies for which version bounds should be ignored
  (`allow-newer-deps: ['foo', 'bar']`). This key has no effect unless
  `allow-newer` is enabled.

Bug fixes:

* Fix ambiguous module name `Distribution.PackageDescription`, if compiling
  `StackSetupShim` with `Cabal-syntax-3.8.1.0` in package database. See
  [#5886](https://github.com/commercialhaskell/stack/pull/5886).
* In YAML configuration files, if the `package-indices` key (or the
  `hackage-security` key of its item) is omitted, the expiration of timestamps
  is now ignored, as intended. See Pantry
  [#63](https://github.com/commercialhaskell/pantry/pull/63)

## v2.9.1 - 2022-09-19

**Changes since v2.7.5:**

Release notes:

* After an upgrade from an earlier version of Stack, on first use only,
  Stack 2.9.1 may warn that it had trouble loading the CompilerPaths cache.
* The support from the Stack team for executable releases now includes
  Linux/AArch64 and is limited to:

    * Linux 64-bit/x86_64 (statically-linked)
    * Linux AArch64 (dynamically-linked)
    * macOS x86_64
    * Windows 64-bit/x86_64

Behavior changes:

* `stack build --coverage` will generate a unified coverage report, even if
  there is only one `*.tix` file, in case a package has tested the library of
  another package that has not tested its own library. See
  [#5713](https://github.com/commercialhaskell/stack/issues/5713)
* `stack --verbose` no longer includes the lengthy raw snapshot layer (rsl) in
  the debug output by default. The new `stack --[no-]rsl-in-log` flag enables or
  disables the inclusion of the rsl in the debug output.

Other enhancements:

* Consider GHC 9.2 and 9.4 to be tested compilers and remove warnings.
* Consider Cabal 3.6 and 3.8 to be a tested libraries and remove warnings.
* Bump to Hpack 0.35.0.
* On Windows, the installer now sets `DisplayVersion` in the registry, enabling
  tools like `winget` to properly read the version number.
* Adds flag `--script-no-run-compile` (disabled by default) that uses the
  `--no-run` option with `stack script` (and forces the `--compile` option).
  This enables a command like `stack --script-no-run-compile Script.hs` to
  behave like `stack script <arguments> --no-run --compile -- Script.hs` but
  without having to list all the `<arguments>` in the Stack interpreter options
  comment in `Script.hs` on the command line. That may help test that scripts
  compile in CI (continuous integration). See
  [#5755](https://github.com/commercialhaskell/stack/issues/5755)
* Fuller help is provided at the command line if a subcommand is missing (for
  example, `stack ls` now yields the equivalent of `stack ls --help`). See
  [#809](https://github.com/commercialhaskell/stack/issues/809)
* Add build option `--cabal-verbosity=VERBOSITY` to specify the Cabal verbosity
  level (the option accepts Cabal's numerical and extended syntax).
  See [#1369](https://github.com/commercialhaskell/stack/issues/809)
* Add the possibility of a `sh` script to customise fully GHC installation. See
  [#5585](https://github.com/commercialhaskell/stack/pull/5585)
* `tools` subcommand added to `stack ls`, to list stack's installed tools.
* `stack uninstall` shows how to uninstall Stack.
* `--ghc-variant` accepts `int-native` as a variant.

Bug fixes:

* Fix `stack clean --full`, so that the files to be deleted are not in use. See
  [#5714](https://github.com/commercialhaskell/stack/issues/5714)
* Fix an inconsistency in the pretty formatting of the output of
  `stack build --coverage`
* Fix repeated warning about missing parameters when using `stack new`
* Include `pantry-0.5.6`: Remove operational and mirror keys from bootstrap key
  set [#53](https://github.com/commercialhaskell/pantry/pull/53)
* Pass any CPP options specified via `cpp-options:` in the Cabal file to GHCi
  using GHC's `-optP` flag. See
  [#5608](https://github.com/commercialhaskell/stack/pull/5608)
* On Unix-like operating systems, respect the `with-gcc` option when installing
  GHC. See [#5609](https://github.com/commercialhaskell/stack/pull/5609)
* Fixed logic in `get_isa()` in `get-stack.sh` to exclude systems that don't
  have x86 in their `uname -m` output. See
  [5792](https://github.com/commercialhaskell/stack/issues/5792).
* Fixed output of `stack ls snapshots local` on Windows, to behave like that on
  Unix-like operating systems.
* Fix non-deterministic test failures when executing a test suite for a
  multi-project repository with parallelism enabled. See
  [#5024](https://github.com/commercialhaskell/stack/issues/5024)

## v2.7.5 - 2022-03-06

**Changes since v2.7.3:**

Behavior changes:

* Cloning git repositories isn't per sub-directory anymore, see
  [#5411](https://github.com/commercialhaskell/stack/issues/5411)

Other enhancements:

* `stack setup` supports installing GHC for macOS/AArch64 (M1)
* `stack upload` supports authentication with a Hackage API key (via
  `HACKAGE_KEY` environment variable).

Bug fixes:

* Ensure that `extra-path` works for case-insensitive `PATH`s on Windows.
  See [rio#237](https://github.com/commercialhaskell/rio/pull/237)
* Fix handling of overwritten `ghc` and `ghc-pkg` locations.
  [#5597](https://github.com/commercialhaskell/stack/pull/5597)
* Fix failure to find package when a dependency is shared between projects.
  [#5680](https://github.com/commercialhaskell/stack/issues/5680)
* `stack ghci` now uses package flags in `stack.yaml`
  [#5434](https://github.com/commercialhaskell/stack/issues/5434)


## v2.7.3 - 2021-07-20

**Changes since v2.7.1:**

Other enhancements:

* `stack upgrade` will download from `haskellstack.org` before trying
  `github.com`. See
  [#5288](https://github.com/commercialhaskell/stack/issues/5288)
* `stack upgrade` makes less assumptions about archive format. See
  [#5288](https://github.com/commercialhaskell/stack/issues/5288)
* Add a `--no-run` flag to the `script` command when compiling.

Bug fixes:

* GHC source builds work properly for recent GHC versions again. See
  [#5528](https://github.com/commercialhaskell/stack/issues/5528)
* `stack setup` always looks for the unpacked directory name to support
  different tar file naming conventions. See
  [#5545](https://github.com/commercialhaskell/stack/issues/5545)
* Bump `pantry` version for better OS support. See
  [pantry#33](https://github.com/commercialhaskell/pantry/issues/33)
* When building the sanity check for a new GHC install, make sure to clear
  `GHC_PACKAGE_PATH`.
* Specifying GHC RTS flags in the `stack.yaml` no longer fails with an error.
  [#5568](https://github.com/commercialhaskell/stack/pull/5568)
* `stack setup` will look in sandboxed directories for executables, not
  relying on `findExecutables. See
  [GHC issue 20074](https://gitlab.haskell.org/ghc/ghc/-/issues/20074)
* Track changes to `setup-config` properly to avoid reconfiguring on every
  change. See
  [#5578](https://github.com/commercialhaskell/stack/issues/5578)


## v2.7.1 - 2021-05-07

**Changes since v2.5.1.1:**

Behavior changes:

* `stack repl` now always warns about GHCi problems with loading multiple
  packages. It also sets now proper working directory when invoked with
  one package. See
  [#5421](https://github.com/commercialhaskell/stack/issues/5421)
* `custom-setup` dependencies are now properly initialized for `stack dist`.
  This makes `explicit-setup-deps` no longer required and that option was
  removed. See
  [#4006](https://github.com/commercialhaskell/stack/issues/4006)

Other enhancements:

* Consider GHC 9.0 to be a tested compiler and remove warnings.
* Consider Cabal 3.6 to be a tested library and remove warnings.
* Nix integration now passes `ghcVersion` (in addition to existing `ghc`) to
  `shell-file` as an identifier that can be looked up in a compiler attribute
  set.
* Nix integration now allows Nix integration if the user is ready in nix-shell.
  This gets rid of "In Nix shell but reExecL is False" error.
* `stack list` is a new command to list package versions in a snapshot.
  See [#5431](https://github.com/commercialhaskell/stack/pull/5431)
* `custom-preprocessor-extensions` is a new configuration option for allowing
  Stack to be aware of any custom preprocessors you have added to `Setup.hs`.
  See [#3491](https://github.com/commercialhaskell/stack/issues/3491)
* Added `--candidate` flag to `upload` command to upload a package candidate
  rather than publishing the package.
* Error output using `--no-interleaved-output` no longer prepends indenting
  whitespace. This allows emacs compilation-mode and vim quickfix to locate
  and track errors. See
  [#5523](https://github.com/commercialhaskell/stack/pull/5523)

Bug fixes:

* `stack new` now supports branches other than `master` as default for GitHub
  repositories. See
  [#5422](https://github.com/commercialhaskell/stack/issues/5422)
* Ignore all errors from `hi-file-parser`. See
  [#5445](https://github.com/commercialhaskell/stack/issues/5445) and
  [#5486](https://github.com/commercialhaskell/stack/issues/5486).
* Support basic auth in package-indices. See
  [#5509](https://github.com/commercialhaskell/stack/issues/5509).
* Add support for parsing `.hi`. files from GHC 8.10 and 9.0. See
  [hi-file-parser#2](https://github.com/commercialhaskell/hi-file-parser/pull/2).


## v2.5.1.1 - 2020-12-09

Hackage-only release:

* Support build with persistent-2.11.x and optparse-applicative-0.16.x


## v2.5.1 - 2020-10-15

**Changes since v2.3.3**

Major changes:

* Add the `snapshot-location-base` yaml configuration option, which allows to
  override the default location of snapshot configuration files. This option
  affects how snapshot synonyms (LTS/Nightly) are expanded to URLs by the
  `pantry` library.
* `docker-network` configuration key added to override docker `--net` arg

Behavior changes:

* File watching now takes into account specified targets, old behavior could be
  restored using the new flag `--watch-all`
  [#5310](https://github.com/commercialhaskell/stack/issues/5310)

Other enhancements:

* The output of `stack ls dependencies json` now includes keys `sha256` and
  `size` for dependencies of `type` `archive` in `location`.
  [#5280](https://github.com/commercialhaskell/stack/issues/5280)
* Build failures now show a hint to scroll up to the corresponding section
  [#5279](https://github.com/commercialhaskell/stack/issues/5279)
* Customisable output styles (see `stack --help` and the `--stack-colors`
  option, and `stack ls stack-colors --help`) now include `info`, `debug`,
  `other-level`, `secondary` and `highlight`, used with verbose output.

Bug fixes:

* Fix `stack test --coverage` when using Cabal 3
* `stack new` now generates PascalCase'd module name correctly.
  [#5376](https://github.com/commercialhaskell/stack/issues/5376)
* Connection issues to Casa server no longer cause builds to failure. Casa acts
  only as an optimizing cache layer, not a critical piece of infrastructure.
* Fix modified time busting caches by always calculating sha256 digest during
  the build process.
  [#5125](https://github.com/commercialhaskell/stack/issues/5125)


## v2.3.3 - 2020-08-06

**Changes since v2.3.1**

Other enhancements:

* Add the `stack-developer-mode` flag

Bug fixes:

* When using the `STACK_YAML` env var with Docker, make the path absolute.
* Fix the problem of `stack repl foo:test:bar` failing without a project build
  before that. See
  [#5213](https://github.com/commercialhaskell/stack/issues/5213)
* Fix `stack sdist` introducing unnecessary sublibrary syntax when using
  pvp-bounds. See
  [#5289](https://github.com/commercialhaskell/stack/issues/5289)

## v2.3.1 - 2020-04-29

Release notes:

* We have reduced the number of platforms that we support with executable
  releases. The reason behind this is that we've been slowed down in our release
  process until now with issues trying to build executables for less common
  platforms. In order to make sure we can address issues more quickly (like
  supporting new GHC versions), we're limiting support from the Stack team to:

    * Linux 64-bit/x86_64 (statically-linked)
    * macOS x86_64
    * Windows 64-bit/x86_64

  If others want to provide additional executables, we will definitely be happy
  for the support. But since our CI system is currently able to produce these
  three executables only, that's what we will be providing with the next
  release.

* Since we no longer have dynamically-linked Linux executables, we are removing
  the `-static` suffix from the static Linux/x86_64 executables. If you have
  scripts to download the latest stable Linux/x86_64 executable, update them to
  use `linux-x86_64` instead of `linux-x86_64-static` (if you are already using
  the former, nothing needs to change). For this release, both are supported,
  but the next release will no longer have the `-static` variant.

* We are also deprecating the download links at https://stackage.org/stack. See
  this page for the current installation instructions:
  https://docs.haskellstack.org/en/stable/install_and_upgrade/.

* These are the canonical locations to download the latest stable binaries from,
  and will continue to be supported going forward:

    * Linux 64-bit/x86_64 (static):
      https://get.haskellstack.org/stable/linux-x86_64.tar.gz
    * macOS x86_64: https://get.haskellstack.org/stable/osx-x86_64.tar.gz
    * Windows 64-bit/x86_64:
      https://get.haskellstack.org/stable/windows-x86_64.zip

  As always, binaries for specific versions are available from the GitHub
  releases: https://github.com/commercialhaskell/stack/releases.

**Changes since v2.1.3.1**

Major changes:

* `setup-info-locations` yaml configuration now allows overwriting the default
  locations of `stack-setup-2.yaml`.
  [#5031](https://github.com/commercialhaskell/stack/pull/5031)
  [#2983](https://github.com/commercialhaskell/stack/issues/2983)
  [#2913](https://github.com/commercialhaskell/stack/issues/2913)

* The `setup-info` configuration key now allows overwriting parts of the default
  `setup-info`

* The `--setup-info-yaml` command line flag now may be used in all Stack
  commands such as `stack build`, and not only in `stack setup`

* The `--setup-info-yaml` may specify multiple locations for `stack-setup.yaml`
  files.

* The `stack upload` can read first reads environment Variable
  `$HACKAGE_USERNAME` and `$HACKAGE_PASSWORD` if they are missing only then asks
  for `username` or `password`

* Fully remove GHCJS support.

* Remove the `freeze` command. It has been replaced by lock files.

Behavior changes:

* Remove the deprecated `--stack-setup-yaml` command line argument in favor of
  `--setup-info-yaml`. See
  [#2647](https://github.com/commercialhaskell/stack/issues/2647)

* We now recommend checking in generated Cabal files for repos. When generating
  lock files for extra-deps that only include `package.yaml` files, a
  deprecation warning will be generated. Also, those packages will no longer be
  included in the generated lock files. See
  [#5210](https://github.com/commercialhaskell/stack/issues/5210).

Other enhancements:

* Add `build-output-timestamps` flag in yaml. Setting it to true prefixes each
  build log output line with a timestamp.

* Show warning about `local-programs-path` with spaces on windows when running
  scripts. See
  [#5013](https://github.com/commercialhaskell/stack/pull/5013)

* Add `ls dependencies json` which will print dependencies as JSON.
  `ls dependencies --tree`  is now `ls dependencies tree`. See
  [#4424](https://github.com/commercialhaskell/stack/pull/4424)

* Remove warning for using Stack with GHC 8.8-8.10, and Cabal 3.0-3.2.

* Allow relative paths in `--setup-info-yaml` and tool paths
  [#3394](https://github.com/commercialhaskell/stack/issues/3394)

* Added the `--only-locals` flag. See
  [#5272](https://github.com/commercialhaskell/stack/issues/5272)

Bug fixes:

* Upgrade `pantry`: module mapping insertions into the database are now atomic.
  Previously, if you SIGTERMed at the wrong time while running a script, you
  could end up with an inconsistent database state.

* `--resolver global` doesn't retrieve snapshots list from the internet because
  doesn't need it. See
  [#5103](https://github.com/commercialhaskell/stack/issues/5103)

* Fix using relative links in haddocks output.  See
  [#4971](https://github.com/commercialhaskell/stack/issues/4971).

* Do not include generated Cabal file information in lock files. See
  [#5045](https://github.com/commercialhaskell/stack/issues/5045).

* Use proper Hoogle executable path when installed automatically. See
  [#4905](https://github.com/commercialhaskell/stack/issues/4905)

* Fix GHC version for batched package unregistration. See
  [#4951](https://github.com/commercialhaskell/stack/issues/4951)

* Use Hoogle from the snapshot used and not the latest version. See
  [#4905](https://github.com/commercialhaskell/stack/issues/4905)

* Resolve "'stty' is not recognized". See
  [#4901](https://github.com/commercialhaskell/stack/issues/4901)

* Fix missing reconfigure check causing errors when a package gets
  used in multiple projects. See
  [#5147](https://github.com/commercialhaskell/stack/issues/5147)

## v2.1.3.1 - 2019-07-16

Hackage-only release:

* Support persistent-template-2.7.x
* Support rio-0.1.11.0
* Add `stack.yaml` back to hackage sdist, and add `snapshot.yaml`


## v2.1.3 - 2019-07-13

**Changes since v2.1.1**

Behavior changes:

* Disable WAL mode for SQLite3 databases, to improve compatibility with some
  platforms and filesystems. See
  [#4876](https://github.com/commercialhaskell/stack/issues/4876).

* By default, do not perform expiry checks in Hackage Security. See
  [#4928](https://github.com/commercialhaskell/stack/issues/4928).

Other enhancements:

* Do not rerun expected test failures. This is mostly a change that will only
  affect the Stackage Curator use case, but there is now an additional message
  letting the user know when a previously-failed test case is being rerun.

* Move configure information for project packages back to .stack-work to improve
  caching. See
  [#4893](https://github.com/commercialhaskell/stack/issues/4893).

Bug fixes:

* Fix to allow dependencies on specific versions of local git repositories. See
  [#4862](https://github.com/commercialhaskell/stack/pull/4862)

* Allow Stack commands to be run in Nix mode without having a project file
  available. See
  [#4854](https://github.com/commercialhaskell/stack/issues/4864).

* Removes dependency on gnu-tar for OSX and Linux environment. The
  `--force-local` option was required only for windows environment.

* Properly wait for the `tar` subprocess to complete before returning, thereby
  avoiding a SIGTERM screwing up GHC installation. See
  [#4888](https://github.com/commercialhaskell/stack/issues/4888).

* Use package complete locations from lock files when resolving dependencies in
  `extra-deps`. See
  [#4887](https://github.com/commercialhaskell/stack/issues/4887).

* Set the `HASKELL_DIST_DIR` environment to a proper package dist directory so
  `doctest` is able to load modules autogenerated by Cabal.

* Expose package library when running tests.

* Fix support for non-ASCII module names. See
  [#4938](https://github.com/commercialhaskell/stack/issues/4938)

Other changes:

* Rename `pantry-tmp` package back to `pantry`, now that we have gained
  maintainership (which had been used by someone else for a candidate-only test
  that made it look like the name was free but prevented uploading a real
  package).


## v2.1.1.1 - 2019-06-14

Hackage-only release that removes `stack.yaml` from the sdist.  This is because
`stack.yaml` now defines a multi-package project, whereas Hackage works on the
basis on individual packages (see
[#4860](https://github.com/commercialhaskell/stack/issues/4860))

If building a `stack` executable for distribution, please download the source
code from https://github.com/commercialhaskell/stack/releases/tag/v2.1.1 and
build it using Stack itself in order to ensure identical behaviour to official
binaries. This package on Hackage is provided for convenience and bootstrapping
purposes.


## v2.1.1 - 2019-06-13

The Stack 2 release represents a series of significant changes to how Stack
works internally. For the vast majority of cases, these changes are backwards
compatible, in that existing projects will continue to build in the same way
with Stack 2 as they did with Stack 1. The large version bump is due to the
fundamental internal changes to cache handling, database storage (using SQLite
in place of binary files), implicit snapshots (which greatly improve the
precompiled cache), and moving to Pantry. We have also removed some less used
features, as listed below.

**Changes since v1.9.3**

Major changes:

* Switch over to pantry for managing packages. This is a major change to Stack's
  internals, and affects user-visible behavior in a few places. Some highlights:
    * Drop support for multiple package indices and legacy
      `00-index.tar` style indices. See
      [#4137](https://github.com/commercialhaskell/stack/issues/4137).
    * Support for archives and repos in values of the `packages` key has been
      removed. Instead, you must use the `extra-deps` key for such dependencies.
      `packages` now only supports local filepaths.
    * Add support for Git repositories containing (recursive) submodules.
    * Addition of new configuration options for specifying a "pantry
      tree" key, which provides more reproducibility around builds,
      and (in the future) will be used for more efficient package
      content downloads. You can also specify package name and version
      for more efficient config parsing.
          * __NOTE__ The new `stack freeze` command provides support
            for automatically generating this additional
            information.
    * Package contents and metadata are stored in an SQLite database
      in place of files on the filesystem. The `pantry` library can be
      used for interacting with these contents.
    * Internally, Stack has changed many datatypes, including moving
      to Cabal's definition of many data types. As a result of such
      changes, existing cache files will in general be invalidated,
      resulting in Stack needing to rebuild many previously cached
      builds in the new version. Sorry :(.
    * A new command, `stack freeze` has been added which outputs
      project and snapshot definitions with dependencies pinned to
      their exact versions.
    * The `ignore-revision-mismatch` setting is no longer needed, and
      has been removed.
    * Overriding GHC boot packages results in any other GHC boot
      packages depending on it being no longer available as a dependency,
      such packages need to be added explicitly when needed. See
      [#4510] (https://github.com/commercialhaskell/stack/issues/4510).
    * Cabal solver integration was not updated to support newer
      `cabal-install` versions so `stack solver` command was removed as
      well as a related option `--solver` from `stack new` and
      `stack init`.
* Upgrade to Cabal 2.4
    * Note that, in this process, the behavior of file globbing has
      been modified to match that of Cabal. In particular, this means
      that for Cabal spec versions less than 2.4, `*.txt` will
      match `foo.txt`, but not `foo.2.txt`.
* Remove the `stack image` command. With the advent of Docker multistage
  builds, this functionality is no longer useful. For an example, please see
  [Building Haskell Apps with Docker](https://www.fpcomplete.com/blog/2017/12/building-haskell-apps-with-docker).
* Experimental: Support building GHC from source
    * Stack now supports building and installing GHC from source. The built GHC
      is uniquely identified by a commit id and an Hadrian "flavour" (Hadrian is
      the newer GHC build system), hence `compiler` can be set to use a GHC
      built from source with `ghc-git-COMMIT-FLAVOUR`
* `stack.yaml` now supports a `configure-options`, which are passed directly to
  the `configure` step in the Cabal build process. See
  [#1438](https://github.com/commercialhaskell/stack/issues/1438)
* Remove support for building GHCJS itself. Future releases of Stack
  may remove GHCJS support entirely.
* Support for lock files for pinning exact project dependency versions

Behavior changes:

* `stack.yaml` now supports `snapshot`: a synonym for `resolver`. See
  [#4256](https://github.com/commercialhaskell/stack/issues/4256)
* `stack script` now passes `-i -idir` in to the `ghc`
  invocation. This makes it so that the script can import local
  modules, and fixes an issue where `.hs` files in the current
  directory could affect interpretation of the script. See
  [#4538](https://github.com/commercialhaskell/stack/pull/4538)
* When using `stack script`, custom snapshot files will be resolved
  relative to the directory containing the script.
* Remove the deprecated `--upgrade-cabal` flag to `stack setup`.
* Support the `drop-packages` key in `stack.yaml`
* Remove the GPG signing code during uploads. The GPG signatures have
  never been used yet, and there are no plans to implement signature
  verification.
* Remove the `--plain` option for the `exec` family of commands
* Always use the `--exact-configuration` Cabal configuration option when
  building (should mostly be a non-user-visible enhancement).
* No longer supports Cabal versions older than `1.19.2`.  This means
  projects using snapshots earlier than `lts-3.0` or
  `nightly-2015-05-05` will no longer build.
* Remove the `stack docker cleanup` command.  Docker itself now has
  [`docker image prune`](https://docs.docker.com/engine/reference/commandline/image_prune/)
  and
  [`docker container prune`](https://docs.docker.com/engine/reference/commandline/container_prune/),
  which you can use instead.
* Interleaved output is now turned on by default, see
  [#4702](https://github.com/commercialhaskell/stack/issues/4702). In
  addition, the `packagename> ` prefix is no longer included in
  interleaved mode when only building a single target.
* The `-fhide-source-paths` GHC option is now enabled by default and
  can be disabled via the `hide-source-paths` configuration option in
  `stack.yaml`. See
  [#3784](https://github.com/commercialhaskell/stack/issues/3784)
* Stack will reconfigure a package if you modify your `PATH` environment
  variable. See
  [#3138](https://github.com/commercialhaskell/stack/issues/3138).
* For GHC 8.4 and later, disable the "shadowed dependencies" workaround. This
  means that Stack will no longer have to force reconfigures as often. See
  [#3554](https://github.com/commercialhaskell/stack/issues/3554).
* When building a package, Stack takes a lock on the dist directory in
  use to avoid multiple runs of Stack from trampling each others'
  files. See
  [#2730](https://github.com/commercialhaskell/stack/issues/2730).
* Stack will check occasionally if there is a new version available and prompt
  the user to upgrade. This will not incur any additional network traffic, as
  it will piggy-back on the existing Hackage index updates. You can set
  `recommend-stack-upgrade: false` to bypass this. See
  [#1681](https://github.com/commercialhaskell/stack/issues/1681).
* `stack list-dependencies` has been removed in favour of
  `stack ls dependencies`.
* The new default for `--docker-auto-pull` is enabled. See
  [#3332](https://github.com/commercialhaskell/stack/issues/3332).

Other enhancements:

* Support MX Linux in get-stack.sh. Fixes
  [#4769](https://github.com/commercialhaskell/stack/issues/4769).
* Defer loading up of files for project packages. This allows us to get
  plan construction errors much faster, and avoid some unnecessary
  work when only building a subset of packages. This is especially
  useful for the curator use case.
* Existing global option `--color=WHEN` is now also available as a
  non-project-specific yaml configuration parameter `color:`.
* Adopt the standard proposed at http://no-color.org/, that color should not be
  added by default if the `NO_COLOR` environment variable is present.
* New command `stack ls stack-colors` lists the styles and the associated 'ANSI'
  control character sequences that Stack uses to color some of its output. See
  `stack ls stack-colors --help` for more information.
* New global option `--stack-colors=STYLES`, also available as a
  non-project-specific yaml configuration parameter, allows a Stack user to
  redefine the default styles that Stack uses to color some of its output. See
  `stack --help` for more information.
* British English spelling of 'color' (colour) accepted as an alias for
  `--color`, `--stack-colors`, `stack ls stack-colors` at the command line and
  for `color:` and `stack-colors:` in yaml configuration files.
* New build option `--ddump-dir`. (See
  [#4225](https://github.com/commercialhaskell/stack/issues/4225))
* Stack parses and respects the `preferred-versions` information from
  Hackage for choosing latest version of a package in some cases,
  e.g. `stack unpack packagename`.
* The components output in the `The main module to load is ambiguous` message
  now include package names so they can be more easily copy-pasted.
* Git repos are shared across multiple projects. See
  [#3551](https://github.com/commercialhaskell/stack/issues/3551)
* Use en_US.UTF-8 locale by default in pure Nix mode so programs won't
  crash because of Unicode in their output
  [#4095](https://github.com/commercialhaskell/stack/issues/4095)
* Add `--tree` to `ls dependencies` to list dependencies as tree.
  [#4101](https://github.com/commercialhaskell/stack/issues/4101)
* Add `--pedantic` to `ghci` to run with `-Wall` and `-Werror`
  [#4463](https://github.com/commercialhaskell/stack/issues/4463)
* Add `--cabal-files` flag to `stack ide targets` command.
* Add `--stdout` flag to all `stack ide` subcommands.
* Use batches when unregistering packages with `ghc-pkg`.
  (See [#2662](https://github.com/commercialhaskell/stack/issues/2662))
* `get-stack` script now works on Windows CI machines of Appveyor,
  Travis and Azure Pipelines. See
  [#4535](https://github.com/commercialhaskell/stack/issues/4535)/
* Show snapshot being used when `stack ghci` is invoked outside of a project
  directory. See
  [#3651](https://github.com/commercialhaskell/stack/issues/3651)
* The script interpreter now accepts a `--extra-dep` flag for adding
  packages not present in the snapshot. Currently, this only works
  with packages from Hackage, not Git repos or archives.
* When using the script interpreter with `--optimize` or `--compile`,
  Stack will perform an optimization of checking whether a newer
  executable exists, making reruns significantly faster. There's a
  downside to this, however: if you have a multifile script, and
  change one of the dependency modules, Stack will not automatically
  detect and recompile.
* `stack clean` will delete the entire `.stack-work/dist` directory,
  not just the relevant subdirectory for the current GHC version. See
  [#4480](https://github.com/commercialhaskell/stack/issues/4480).
* Add `stack purge` as a shortcut for `stack clean --full`. See
  [#3863](https://github.com/commercialhaskell/stack/issues/3863).
* Both `stack dot` and `stack ls dependencies` accept a
  `--global-hints` flag to bypass the need for an installed GHC. See
  [#4390](https://github.com/commercialhaskell/stack/issues/4390).
* Add the `stack config env` command for getting shell script environment
  variables. See [#620](https://github.com/commercialhaskell/stack/issues/620).
* Less verbose output from `stack setup` on Windows. See
  [#1212](https://github.com/commercialhaskell/stack/issues/1212).
* Add an optional `ignore-expiry` key to the `hackage-security` key of
  `~/.stack/config.yaml`. It allows disabling of timestamp expiration
  verification just like `cabal --ignore-expiry` does. The flag is not enabled
  by default so that the default functionality is not changed.
* Include default values for most command line flags in the `--help` output. See
  [#893](https://github.com/commercialhaskell/stack/issues/893).
* Set the `GHC_ENVIRONMENT` environment variable to specify dependency
  packages explicitly when running test. This is done to prevent
  ambiguous module name errors in `doctest` tests.
* `get-stack` script now works on Windows CI machines of Appveyor,
  Travis and Azure Pipelines. See
  [#4535](https://github.com/commercialhaskell/stack/issues/4535)
* Warn when a Docker image does not include a `PATH` environment
  variable. See
  [#2472](https://github.com/commercialhaskell/stack/issues/2742)
* When using `system-ghc: true`, Stack will now find the appropriate GHC
  installation based on the version suffix, allowing you to more easily switch
  between various system-installed GHCs. See
  [#2433](https://github.com/commercialhaskell/stack/issues/2433).
* `stack init` will now support create a `stack.yaml` file without any local
  packages. See [#2465](https://github.com/commercialhaskell/stack/issues/2465)
* Store caches in SQLite database instead of files.
* No longer use "global" Docker image database (`docker.db`).
* User config files are respected for the script command. See
  [#3705](https://github.com/commercialhaskell/stack/issues/3705),
  [#3887](https://github.com/commercialhaskell/stack/issues/3887).
* Set the `GHC_ENVIRONMENT` environment variable to `-` to tell GHC to ignore
  any such files when GHC is new enough (>= 8.4.4), otherwise simply unset the
  variable. This allows Stack to have control of package databases when running
  commands like `stack exec ghci`, even in the presence of implicit environment
  files created by `cabal new-build`. See
  [#4706](https://github.com/commercialhaskell/stack/issues/4706).
* Use a database cache table to speed up discovery of installed GHCs
* You can specify multiple `--test-arguments` options. See
  [#2226](https://github.com/commercialhaskell/stack/issues/2226)
* Windows terminal width detection is now done. See
  [#3588](https://github.com/commercialhaskell/stack/issues/3588)
* On Windows, informs users if the 'programs' path contains a space character
  and further warns users if that path does not have an alternative short
  ('8 dot 3') name, referencing the `local-programs-path` configuration option.
  See [#4726](https://github.com/commercialhaskell/stack/issues/4726)
* Add `--docker-mount-mode` option to set the Docker volume mount mode
  for performance tuning on macOS.

Bug fixes:

* Ignore duplicate files for a single module when a Haskell module was
  generated from a preprocessor file. See
  [#4076](https://github.com/commercialhaskell/stack/issues/4076).
* Only track down components in current directory if there are no
  hs-source-dirs found. This eliminates a number of false-positive
  warnings, similar to
  [#4076](https://github.com/commercialhaskell/stack/issues/4076).
* Handle a change in GHC's hi-dump format around `addDependentFile`,
  which now includes a hash. See
  [yesodweb/yesod#1551](https://github.com/yesodweb/yesod/issues/1551)
* Fix `subdirs` for git repos in `extra-deps` to match whole directory names.
  Also fixes for `subdirs: .`. See
  [#4292](https://github.com/commercialhaskell/stack/issues/4292)
* Fix for git packages to update submodules to the correct state. See
  [#4314](https://github.com/commercialhaskell/stack/pull/4314)
* Add `--cabal-files` flag to `stack ide targets` command.
* Don't download ghc when using `stack clean`.
* Support loading in GHCi definitions from symlinked C files. Without this
  patch, Stack will try to find object files in the directory pointed to
  by symlinks, while GCC will produce the object files in the original
  directory. See
  [#4402](https://github.com/commercialhaskell/stack/pull/4402)
* Fix handling of GitHub and URL templates on Windows. See
  [#4394](https://github.com/commercialhaskell/stack/issues/4394)
* Fix `--file-watch` not responding to file modifications when running
  inside docker on Mac. See
  [#4506](https://github.com/commercialhaskell/stack/issues/4506)
* Using `--ghc-options` with `stack script --compile` now works.
* Ensure the detailed-0.9 type tests work.
  See [#4453](https://github.com/commercialhaskell/stack/issues/4453).
* Extra include and lib dirs are now order-dependent. See
  [#4527](https://github.com/commercialhaskell/stack/issues/4527).
* Apply GHC options when building a `Setup.hs` file. See
  [#4526](https://github.com/commercialhaskell/stack/issues/4526).
* Stack handles ABI changes in FreeBSD 12 by differentiating that version from
  previous.
* Help text for the `templates` subcommand now reflects behaviour in Stack 1.9
  — that it downloads and shows a help file, rather than listing available
  templates.
* Fix detection of AArch64 platform (this broke when we upgraded to a newer
  Cabal version).
* Docker: fix detecting and pulling missing images with `--docker-auto-pull`.
  See
  [#4598](https://github.com/commercialhaskell/stack/issues/4598)
* Hackage credentials are not world-readable. See
  [#2159](https://github.com/commercialhaskell/stack/issues/2159).
* Warnings are dumped from logs even when color is enabled. See
  [#2997](https://github.com/commercialhaskell/stack/issues/2997)
* `stack init` will now work for Cabal files with sublibraries. See
  [#4408](https://github.com/commercialhaskell/stack/issues/4408)
* When the Cabal spec version is newer than the global Cabal version, build
  against the snapshot's Cabal library. See
  [#4488](https://github.com/commercialhaskell/stack/issues/4488)
* Docker: fix detection of expected subprocess failures.  This fixes
  downloading a compatible `stack` executable  when the host `stack` is not
  compatible with the Docker image (on Linux), and doesn't show an unnecessary
  extra error when the in-container re-exec'ed `stack` exits with failure.
* The `stack ghci` command's `--ghc-options` flag now parses multiple options.
  See [#3315](https://github.com/commercialhaskell/stack/issues/3315).


## v1.9.3.1 - 2019-04-18

Hackage-only release with no user facing changes (added compatibility
with `rio-0.1.9.2`).


## v1.9.3 - 2018-12-02

Bug fixes:

* Stack can now be compiled again inside a directory that does not
  contain a `.git` directory. See
  [#4364](https://github.com/commercialhaskell/stack/issues/4364#issuecomment-431600841)
* Handle a change in GHC's hi-dump format around `addDependentFile`,
  which now includes a hash. See
  [yesodweb/yesod#1551](https://github.com/yesodweb/yesod/issues/1551)
* Allow variables to appear in template file names.


## v1.9.1.1 - 2018-11-14

Hackage-only release with no user facing changes.

* Stack can now be compiled again inside a directory that does not
  contain a `.git` directory. See
  [#4364](https://github.com/commercialhaskell/stack/issues/4364#issuecomment-431600841)


## v1.9.1 - 2018-10-17

Release notes:

* Statically-linked Linux executables are back again, thanks to
  [@nh2](https://github.com/nh2).
* We will be deleting the Ubuntu, Debian, CentOS, Fedora, and Arch package repos
  from `download.fpcomplete.com` soon. These have been deprecated for over a
  year and have not received new releases, but were left in place for
  compatibility with older scripts.

Major changes:

* Upgrade to Cabal 2.4
    * Note that, in this process, the behavior of file globbing has
      been modified to match that of Cabal. In particular, this means
      that for Cabal spec versions less than 2.4, `*.txt` will
      match `foo.txt`, but not `foo.2.txt`.
* `GHCJS` support is being downgraded to 'experimental'. A warning notifying the
  user of the experimental status of `GHCJS` will be displayed.

Behavior changes:

* `ghc-options` from `stack.yaml` are now appended to `ghc-options` from
  `config.yaml`, whereas before they would be replaced.
* `stack build` will now announce when sublibraries of a package are being
  build, in the same way executables, tests, benchmarks and libraries are
  announced
* `stack sdist` will now announce the destination of the generated tarball,
    regardless of whether or not it passed the sanity checks
* The `--upgrade-cabal` option to `stack setup` has been
  deprecated. This feature no longer works with GHC 8.2 and
  later. Furthermore, the reason for this flag originally being
  implemented was drastically lessened once Stack started using the
  snapshot's `Cabal` library for custom setups. See:
  [#4070](https://github.com/commercialhaskell/stack/issues/4070).
* With the new namespaced template feature, `stack templates` is no
  longer able to meaningfully display a list of all templates
  available. Instead, the command will download and display a
  [help file](https://github.com/commercialhaskell/stack-templates/blob/master/STACK_HELP.md)
  with more information on how to discover templates. See:
  [#4039](https://github.com/commercialhaskell/stack/issues/4039)
* Tools used during building ('build tools') are now handled in a similar way to
  `cabal-install`. In particular, for legacy `build-tools` fields, we use a
  hard-coded list of build tools in place of looking up build tool packages in a
  tool map. This both brings Stack's behavior closer into line with
  `cabal-install`, avoids some bugs, and opens up some possible
  optimizations/laziness. See:
  [#4125](https://github.com/commercialhaskell/stack/issues/4125).
* Mustache templating is not applied to large files (over 50kb) to
  avoid performance degradation. See:
  [#4133](https://github.com/commercialhaskell/stack/issues/4133).
* `stack upload` signs the package by default, as documented. `--no-signature`
  turns the signing off.
  [#3739](https://github.com/commercialhaskell/stack/issues/3739)
* In case there is a network connectivity issue while trying to
  download a template, Stack will check whether that template had
  been downloaded before. In that case, the cached version will be
  used. See [#3850](https://github.com/commercialhaskell/stack/issues/3850).
* In Stack's script interpreter, `-- stack --verbosity=info script` and
  `-- stack script --verbosity=info` now have the same effect and both override
  the `--verbosity=error` default in the interpreter. Previously the default
  meant the former was equivalent to
  `-- stack --verbosity=info script --verbosity=error` and the latter was
  equivalent to `-- stack --verbosity=error script --verbosity=info`, with the
  subcommand's global option having precedence over the Stack command's
  global option in each case. See
  [#5326](https://github.com/commercialhaskell/stack/issues/5326).

Other enhancements:

* On Windows before Windows 10, --color=never is the default on terminals that
  can support ANSI color codes in output only by emulation
* On Windows, recognise a 'mintty' (false) terminal as a terminal, by default
* `stack build` issues a warning when `base` is explicitly listed in
  `extra-deps` of `stack.yaml`
* `stack build` suggests trying another GHC version should the build
  plan end up requiring unattainable `base` version.
* A new sub command `run` has been introduced to build and run a specified
  executable similar to `cabal run`. If no executable is provided as the first
  argument, it defaults to the first available executable in the project.
* `stack build` missing dependency suggestions (on failure to construct a valid
  build plan because of missing deps) are now printed with their latest Cabal
  file revision hash. See
  [#4068](https://github.com/commercialhaskell/stack/pull/4068).
* Added new `--tar-dir` option to `stack sdist`, that allows to copy
  the resulting tarball to the specified directory.
* Introduced the `--interleaved-output` command line option and
  `build.interleaved-output` config value which causes multiple concurrent
  builds to dump to stderr at the same time with a `packagename> ` prefix. See
  [#3225](https://github.com/commercialhaskell/stack/issues/3225).
* The default retry strategy has changed to exponential backoff.
  This should help with
  [#3510](https://github.com/commercialhaskell/stack/issues/3510).
* `stack new` now allows template names of the form `username/foo` to
  download from a user other than `commercialstack` on GitHub, and can be
  prefixed with the service `github:`, `gitlab:`, or `bitbucket:`. See
  [#4039](https://github.com/commercialhaskell/stack/issues/4039)
* Switch to `githash` to include some unmerged bugfixes in `gitrev`
  Suggestion to add `'allow-newer': true` now shows path to user config
  file where this flag should be put into
  [#3685](https://github.com/commercialhaskell/stack/issues/3685)
* `stack ghci` now asks which main target to load before doing the build,
  rather than after
* Bump to Hpack 0.29.0
* With GHC 8.4 and later, Haddock is given the `--quickjump` flag.
* It is possible to specify the Hackage base URL to upload packages to, instead
  of the default of `https://hackage.haskell.org/`, by using `hackage-base-url`
  configuration option.
* When using Nix, if a specific minor version of GHC is not requested, the
  latest minor version in the given major branch will be used automatically.

Bug fixes:

* `stack ghci` now does not invalidate `.o` files on repeated runs,
  meaning any modules compiled with `-fobject-code` will be cached
  between ghci runs. See
  [#4038](https://github.com/commercialhaskell/stack/pull/4038).
* `~/.stack/config.yaml` and `stack.yaml` terminating by newline
* The previous released caused a regression where some `stderr` from the
  `ghc-pkg` command showed up in the terminal. This output is now silenced.
* A regression in recompilation checking introduced in v1.7.1 has been fixed.
  See [#4001](https://github.com/commercialhaskell/stack/issues/4001)
* `stack ghci` on a package with internal libraries was erroneously looking
  for a wrong package corresponding to the internal library and failing to
  load any module. This has been fixed now and changes to the code in the
  library and the sublibrary are properly tracked. See
  [#3926](https://github.com/commercialhaskell/stack/issues/3926).
* For packages with internal libraries not depended upon, `stack build` used
  to fail the build process since the internal library was not built but it
  was tried to be registered. This is now fixed by always building internal
  libraries. See
  [#3996](https://github.com/commercialhaskell/stack/issues/3996).
* `--no-nix` was not respected under NixOS
* Fix a regression which might use a lot of RAM. See
  [#4027](https://github.com/commercialhaskell/stack/issues/4027).
* Order of commandline arguments does not matter anymore.
  See [#3959](https://github.com/commercialhaskell/stack/issues/3959)
* When prompting users about saving their Hackage credentials on upload,
  flush to stdout before waiting for the response so the prompt actually
  displays. Also fixes a similar issue with ghci target selection prompt.
* If `cabal` is not on PATH, running `stack solver` now prompts the user
  to run `stack install cabal-install`
* `stack build` now succeeds in building packages which contain sublibraries
  which are dependencies of executables, tests or benchmarks but not of the
  main library. See
  [#3787](https://github.com/commercialhaskell/stack/issues/3787).
* Sublibraries are now properly considered for coverage reports when the test
  suite depends on the internal library. Before, Stack was erroring when
  trying to generate the coverage report, see
  [#4105](https://github.com/commercialhaskell/stack/issues/4105).
* Sublibraries are now added to the precompiled cache and recovered from there
  when the snapshot gets updated. Previously, updating the snapshot when there
  was a package with a sublibrary in the snapshot resulted in broken builds.
  This is now fixed, see
  [#4071](https://github.com/commercialhaskell/stack/issues/4071).
* [#4114](https://github.com/commercialhaskell/stack/issues/4114) Stack pretty
  prints error messages with proper `error` logging level instead of `warning`
  now. This also fixes self-executing scripts not piping plan construction
  errors from runhaskell to terminal (issue
  [#3942](https://github.com/commercialhaskell/stack/issues/3942)).
* Fix invalid "While building Setup.hs" when Cabal calls fail. See:
  [#3934](https://github.com/commercialhaskell/stack/issues/3934)
* `stack upload` signs the package by default, as documented. `--no-signature`
  turns the signing off.
  [#3739](https://github.com/commercialhaskell/stack/issues/3739)


## v1.7.1 - 2018-04-27

Release notes:

* AArch64 (64-bit ARM) executables are now available for the first time.
* Statically-linked Linux executables are no longer available, due to difficulty
  with GHC 8.2.2 on Alpine Linux.
* 32-bit Linux GMP4 executables for CentOS 6 are no longer available, since
  GHC 8.2.2 is no longer being built for that platform.

Major changes:

* Upgrade from Cabal 2.0 to Cabal 2.2

Behavior changes:

* `stack setup` no longer uses different GHC configure options on Linux
  distributions that use GCC with PIE enabled by default.  GHC detects
  this itself since ghc-8.0.2, and Stack's attempted workaround for older
  versions caused more problems than it solved.
* `stack new` no longer initializes a project if the project template contains
   a `stack.yaml` file.

Other enhancements:

* A new sub command `ls` has been introduced to Stack to view
  local and remote snapshots present in the system. Use `stack ls
  snapshots --help` to get more details about it.
* `list-dependencies` has been deprecated. The functionality has
  to accessed through the new `ls dependencies` interface. See
  [#3669](https://github.com/commercialhaskell/stack/issues/3669)
  for details.
* Specify User-Agent HTTP request header on every HTTP request.
  See [#3628](https://github.com/commercialhaskell/stack/issues/3628) for details.
* `stack setup` looks for GHC binary distributions and installations by any OS
  key that is compatible (rather than only checking a single one). This is
  relevant on Linux where different distributions may have different
  combinations of libtinfo 5/6, ncurses 5/6, and gmp 4/5, and will allow
  simplifying the setup-info metadata YAML for future GHC releases.
* The build progress bar reports names of packages currently building.
* `stack setup --verbose` causes verbose output of GHC configure process.
  See [#3716](https://github.com/commercialhaskell/stack/issues/3716)
* Improve the error message when an `extra-dep` from a path or git reference
  can't be found. See
  [#3808](https://github.com/commercialhaskell/stack/pull/3808)
* Nix integration is now disabled on windows even if explicitly enabled,
  since it isn't supported. See
  [#3600](https://github.com/commercialhaskell/stack/issues/3600)
* `stack build` now supports a new flag `--keep-tmp-files` to retain
  intermediate files and directories for the purpose of debugging. It is best
  used with ghc's equivalent flag,
  i.e. `stack build --keep-tmp-files --ghc-options=-keep-tmp-files`.
  See [#3857](https://github.com/commercialhaskell/stack/issues/3857)
* Improved error messages for snapshot parse exceptions
* `stack unpack` now supports a `--to /target/directory` option to
  specify where to unpack the package into
* `stack hoogle` now supports a new flag `--server` that launches local
  Hoogle server on port 8080. See
  [#2310](https://github.com/commercialhaskell/stack/issues/2310)

Bug fixes:

* The script interpreter's implicit file arguments are now passed before other
  arguments. See
  [#3658](https://github.com/commercialhaskell/stack/issues/3658).
  In particular, this makes it possible to pass `-- +RTS ... -RTS` to specify
  RTS arguments used when running the script.
* Don't ignore the template `year` parameter in config files, and clarify the
  surrounding documentation. See
  [#2275](https://github.com/commercialhaskell/stack/issues/2275).
* Benchmarks used to be run concurrently with other benchmarks
  and build steps. This is non-ideal because CPU usage of other processes
  may interfere with benchmarks. It also prevented benchmark output from
  being displayed by default. This is now fixed. See
  [#3663](https://github.com/commercialhaskell/stack/issues/3663).
* `stack ghci` now allows loading multiple packages with the same
  module name, as long as they have the same filepath. See
  [#3776](https://github.com/commercialhaskell/stack/pull/3776).
* `stack ghci` no longer always adds a dependency on `base`. It is
  now only added when there are no local targets. This allows it to
  be to load code that uses replacements for `base`. See
  [#3589](https://github.com/commercialhaskell/stack/issues/3589#issuecomment)
* `stack ghci` now uses correct paths for autogen files with
  [#3791](https://github.com/commercialhaskell/stack/issues/3791)
* When a package contained sublibraries, Stack was always recompiling the
  package. This has been fixed now, no recompilation is being done because of
  sublibraries. See
  [#3899](https://github.com/commercialhaskell/stack/issues/3899).
* The `get-stack.sh` install script now matches manual instructions
  when it comes to Debian/Fedora/CentOS install dependencies.
* Compile Cabal-simple with gmp when using Nix.
  See [#2944](https://github.com/commercialhaskell/stack/issues/2944)
* `stack ghci` now replaces the Stack process with ghci. This improves
  signal handling behavior. In particular, handling of Ctrl-C.  To make
  this possible, the generated files are now left behind after exit.
  The paths are based on hashing file contents, and it's stored in the
  system temporary directory, so this shouldn't result in too much
  garbage. See
  [#3821](https://github.com/commercialhaskell/stack/issues/3821).


## v1.6.5 - 2018-02-19

Bug fixes:

* Some unnecessary rebuilds when no files were changed are now avoided, by
  having a separate build cache for each component of a package. See
  [#3732](https://github.com/commercialhaskell/stack/issues/3732).
* Correct the behavior of promoting a package from snapshot to local
  package. This would get triggered when version bounds conflicted in
  a snapshot, which could be triggered via Hackage revisions for old
  packages. This also should allow custom snapshots to define
  conflicting versions of packages without issue. See
  [Stackage issue #3185](https://github.com/fpco/stackage/issues/3185).
* When promoting packages from snapshot to local, we were
  occasionally discarding the actual package location content and
  instead defaulting to pulling the package from the index. We now
  correctly retain this information. Note that if you were affected by
  this bug, you will likely need to delete the binary build cache
  associated with the relevant custom snapshot. See
  [#3714](https://github.com/commercialhaskell/stack/issues/3714).
* `--no-rerun-tests` has been fixed. Previously, after running a test
  we were forgetting to record the result, which meant that all tests
  always ran even if they had already passed before. See
  [#3770](https://github.com/commercialhaskell/stack/pull/3770).
* Includes a patched version of `hackage-security` which fixes both
  some issues around asynchronous exception handling, and moves from
  directory locking to file locking, making the update mechanism
  resilient against SIGKILL and machine failure. See `hackage-security` issue
  [#187](https://github.com/haskell/hackage-security/issues/187)
  and Stack issue
  [#3073](https://github.com/commercialhaskell/stack/issues/3073).

## v1.6.3.1 - 2018-02-16

Hackage-only release with no user facing changes (updated to build with
newer version of Hpack dependency).

## v1.6.3 - 2017-12-23

Enhancements:

* In addition to supporting `.tar.gz` and `.zip` files as remote archives,
  plain `.tar` files are now accepted too. This will additionally help with
  cases where HTTP servers mistakenly set the transfer encoding to `gzip`. See
  [#3647](https://github.com/commercialhaskell/stack/issues/3647).
* Links to docs.haskellstack.org ignore Stack version patchlevel.
* Downloading Docker-compatible `stack` executable ignores Stack version
  patchlevel.

Bug fixes:

* For versions of Cabal before 1.24, ensure that the dependencies of
  non-buildable components are part of the build plan to work around an old
  Cabal bug. See
  [#3631](https://github.com/commercialhaskell/stack/issues/3631).
* Run the Cabal file checking in the `sdist` command more reliably by
  allowing the Cabal library to flatten the
  `GenericPackageDescription` itself.

## v1.6.1.1 - 2017-12-20

Hackage-only release with no user facing changes (updated to build with
newer dependency versions).

## v1.6.1 - 2017-12-07

Major changes:

* Complete overhaul of how snapshots are defined, the `packages` and
  `extra-deps` keys, and a number of related items. For full
  details, please see the
  [writeup](https://www.fpcomplete.com/blog/2017/07/stacks-new-extensible-snapshots)
  on these changes.
  [PR #3249](https://github.com/commercialhaskell/stack/pull/3249),
  see the PR description for a number of related issues.
* Upgraded to version 2.0 of the Cabal library.

Behavior changes:

* The `--install-ghc` flag is now on by default. For example, if you
  run `stack build` in a directory requiring a GHC that you do not
  currently have, Stack will automatically download and install that
  GHC. You can explicitly set `install-ghc: false` or pass the flag
  `--no-install-ghc` to regain the previous behavior.
* `stack ghci` no longer loads modules grouped by package. This is
  always an improvement for plain ghci - it makes loading faster and
  less noisy. For intero, this has the side-effect that it will no
  longer load multiple packages that depend on TH loading relative
  paths.  TH relative paths will still work when loading a single
  package into intero. See
  [#3309](https://github.com/commercialhaskell/stack/issues/3309)
* Setting GHC options for a package via `ghc-options:` in your
  `stack.yaml` will promote it to a local package, providing for more
  consistency with flags and better reproducibility. See:
  [#849](https://github.com/commercialhaskell/stack/issues/849)
* The `package-indices` setting with Hackage no longer works with the
  `00-index.tar.gz` tarball, but must use the `01-index.tar.gz` file
  to allow revised packages to be found.
* Options passed via `--ghci-options` are now passed to the end of the
  invocation of ghci, instead of the middle.  This allows using `+RTS`
  without an accompanying `-RTS`.
* When auto-detecting `--ghc-build`, `tinfo6` is now preferred over
  `standard` if both versions of libtinfo are installed
* Addition of `stack build --copy-compiler-tool`, to allow tools like
  intero to be installed globally for a particular compiler.
  [#2643](https://github.com/commercialhaskell/stack/issues/2643)
* Stack will ask before saving hackage credentials to file. This new
  prompt can be avoided by using the `save-hackage-creds` setting. Please
  see [#2159](https://github.com/commercialhaskell/stack/issues/2159).
* The `GHCRTS` environment variable will no longer be passed through to
  every program Stack runs. Instead, it will only be passed through
  commands like `exec`, `runghc`, `script`, `ghci`, etc.
  See [#3444](https://github.com/commercialhaskell/stack/issues/3444).
* `ghc-options:` for specific packages will now come after the options
  specified for all packages / particular sets of packages. See
  [#3573](https://github.com/commercialhaskell/stack/issues/3573).
* The `pvp-bounds` feature is no longer fully functional, due to some
  issues with the Cabal library's printer. See
  [#3550](https://github.com/commercialhaskell/stack/issues/3550).

Other enhancements:

* The `with-hpack` configuration option specifies an Hpack executable to use
  instead of the Hpack bundled with Stack. Please
  see [#3179](https://github.com/commercialhaskell/stack/issues/3179).
* It's now possible to skip tests and benchmarks using `--skip`
  flag
* `GitSHA1` is now `StaticSHA256` and is implemented using the
  `StaticSize 64 ByteString` for improved performance. See
  [#3006](https://github.com/commercialhaskell/stack/issues/3006)
* Dependencies via HTTP(S) archives have been generalized to allow
  local file path archives, as well as to support setting a
  cryptographic hash (SHA256) of the contents for better
  reproducibility.
* Allow specifying `--git-branch` when upgrading
* When running `stack upgrade` from a file which is different from the
  default executable path (e.g., on POSIX systems,
  `~/.local/bin/stack`), it will now additionally copy the new
  executable over the currently running `stack` executable. If
  permission is denied (such as in `/usr/local/bin/stack`), the user
  will be prompted to try again using `sudo`. This is intended to
  assist with the user experience when the `PATH` environment variable
  has not been properly configured, see
  [#3232](https://github.com/commercialhaskell/stack/issues/3232).
* `stack setup` for ghcjs will now install `alex` and `happy` if
  they are not present.  See
  [#3109](https://github.com/commercialhaskell/stack/issues/3232).
* Added `stack ghci --only-main` flag, to skip loading / importing
  all but main modules. See the ghci documentation page
  for further info.
* Allow GHC's colored output to show through. GHC colors output
  starting with version 8.2.1, for older GHC this does nothing.
  Sometimes GHC's heuristics would work fine even before this change,
  for example in `stack ghci`, but this override's GHC's heuristics
  when they're broken by our collecting and processing GHC's output.
* Extended the `ghc-options` key to support `$locals`, `$targets`,
  and `$everything`. See:
  [#3329](https://github.com/commercialhaskell/stack/issues/3329)
* Better error message for case that `stack ghci` file targets are
  combined with invalid package targets. See:
  [#3342](https://github.com/commercialhaskell/stack/issues/3342)
* For profiling now uses `-fprof-auto -fprof-cafs` instead of
  the deprecated `-auto-all -caf-all`. See:
  [#3360](https://github.com/commercialhaskell/stack/issues/3360)
* Better descriptions are now available for `stack upgrade --help`. See:
  [#3070](https://github.com/commercialhaskell/stack/issues/3070)
* When using Nix, nix-shell now depends always on gcc to prevent build errors
  when using the FFI. As ghc depends on gcc anyway, this doesn't increase the
  dependency footprint.
* `--cwd DIR` can now be passed to `stack exec` in order to execute the
  program in a different directory. See:
  [#3264](https://github.com/commercialhaskell/stack/issues/3264)
* Plan construction will detect if you add an executable-only package
  as a library dependency, resulting in much clearer error
  messages. See:
  [#2195](https://github.com/commercialhaskell/stack/issues/2195).
* Addition of `--ghc-options` to `stack script` to pass options directly
  to GHC. See:
  [#3454](https://github.com/commercialhaskell/stack/issues/3454)
* Add Hpack `package.yaml` to build Stack itself
* Add `ignore-revision-mismatch` setting. See:
  [#3520](https://github.com/commercialhaskell/stack/issues/3520).
* Log when each individual test suite finishes. See:
  [#3552](https://github.com/commercialhaskell/stack/issues/3552).
* Avoid spurious rebuilds when using `--file-watch` by not watching files for
  executable, test and benchmark components that aren't a target. See:
  [#3483](https://github.com/commercialhaskell/stack/issues/3483).
* Stack will now try to detect the width of the running terminal
  (only on POSIX for the moment) and use that to better display
  output messages. Work is ongoing, so some messages will not
  be optimal yet. The terminal width can be overridden with the
  new `--terminal-width` command-line option (this works even on
  non-POSIX).
* Passing non local packages as targets to `stack ghci` will now
  cause them to be used as `-package` args along with package
  hiding.
* Detect when user changed Cabal file instead of `package.yaml`. This
  was implemented upstream in Hpack. See
  [#3383](https://github.com/commercialhaskell/stack/issues/3383).
* Automatically run `autoreconf -i` as necessary when a `configure`
  script is missing. See
  [#3534](https://github.com/commercialhaskell/stack/issues/3534)
* GHC binary distributions can now be identified by their SHA256 checksum in
  addition to their SHA1 checksum, allowing for more security in download.
* For filesystem setup-info paths, it's no longer assumed that the
  directory is writable, instead a temp dir is used.  See
  [#3188](https://github.com/commercialhaskell/stack/issues/3188).

Bug fixes:

* `stack hoogle` correctly generates Hoogle databases. See:
  [#3362](https://github.com/commercialhaskell/stack/issues/3362)
* `stack --docker-help` is now clearer about --docker implying
   system-ghc: true, rather than both --docker and --no-docker.
* `stack haddock` now includes package names for all modules in the
   Haddock index page. See:
  [#2886](https://github.com/commercialhaskell/stack/issues/2886)
* Fixed an issue where Stack wouldn't detect missing Docker images
  properly with newer Docker versions.
  [#3171](https://github.com/commercialhaskell/stack/pull/3171)
* Previously, Cabal files with just test-suite could cause build to fail
  ([#2862](https://github.com/commercialhaskell/stack/issues/2862))
* If an invalid snapshot file has been detected (usually due to
  mismatched hashes), Stack will delete the downloaded file and
  recommend either retrying or filing an issue upstream. See
  [#3319](https://github.com/commercialhaskell/stack/issues/3319).
* Modified the flag parser within Stack to match the behavior of
  Cabal's flag parser, which allows multiple sequential dashes. See
  [#3345](https://github.com/commercialhaskell/stack/issues/3345)
* Now clears the hackage index cache if it is older than the
  downloaded index.  Fixes potential issue if Stack was interrupted when
  updating index.
  See [#3033](https://github.com/commercialhaskell/stack/issues/3033)
* The Stack install script now respects the `-d` option.
  See [#3366](https://github.com/commercialhaskell/stack/pull/3366).
* `stack script` can now handle relative paths to source files.
  See [#3372](https://github.com/commercialhaskell/stack/issues/3372).
* Fixes explanation of why a target is needed by the build plan, when the
  target is an extra-dep from the commandline.
  See [#3378](https://github.com/commercialhaskell/stack/issues/3378).
* Previously, if you delete a yaml file from ~/.stack/build-plan, it would
  trust the etag and not re-download.  Fixed in this version.
* Invoking `stack --docker` in parallel now correctly locks the sqlite database.
  See [#3400](https://github.com/commercialhaskell/stack/issues/3400).
* docs.haskellstack.org RTD documentation search is replaced by the mkdocs
  search. Please see
  [#3376](https://github.com/commercialhaskell/stack/issues/3376).
* `stack clean` now works with nix.  See
  [#3468](https://github.com/commercialhaskell/stack/issues/3376).
* `stack build --only-dependencies` no longer builds local project packages
  that are depended on. See
  [#3476](https://github.com/commercialhaskell/stack/issues/3476).
* Properly handle relative paths stored in the precompiled cache files. See
  [#3431](https://github.com/commercialhaskell/stack/issues/3431).
* In some cases, Cabal does not realize that it needs to reconfigure, and must
  be told to do so automatically. This would manifest as a "shadowed
  dependency" error message. We now force a reconfigure whenever a dependency is
  built, even if the package ID remained the same. See
  [#2781](https://github.com/commercialhaskell/stack/issues/2781).
* When `--pvp-bounds` is enabled for sdist or upload, internal
  dependencies could cause errors when uploaded to hackage.  This is
  fixed, see [#3290](https://github.com/commercialhaskell/stack/issues/3290)
* Fixes a bug where nonexistent hackage versions would cause Stack to
  suggest the same package name, without giving version info. See
  [#3562](https://github.com/commercialhaskell/stack/issues/3562)
* Fixes a bug that has existed since 1.5.0, where
  `stack setup --upgrade-cabal` would say that Cabal is already the latest
  version, when it wasn't.
* Ensure that an `extra-dep` from a local directory is not treated as
  a `$locals` for GHC options purposes. See
  [#3574](https://github.com/commercialhaskell/stack/issues/3574).
* Building all executables only happens once instead of every
  time. See
  [#3229](https://github.com/commercialhaskell/stack/issues/3229) for
  more info.

## 1.5.1 - 2017-08-05

Bug fixes:

* Stack eagerly tries to parse all Cabal files related to a
  snapshot. Starting with Stackage Nightly 2017-07-31, snapshots are
  using GHC 8.2.1, and the `ghc.cabal` file implicitly referenced uses
  the (not yet supported) Cabal 2.0 file format. Future releases of
  Stack will both be less eager about Cabal file parsing and support
  Cabal 2.0. This patch simply bypasses the error for invalid parsing.

## 1.5.0 - 2017-07-25

Behavior changes:

* `stack profile` and `stack trace` now add their extra RTS arguments for
  benchmarks and tests to the beginning of the args, instead of the end.
  See [#2399](https://github.com/commercialhaskell/stack/issues/2399)
* Support for Git-based indices has been removed.

Other enhancements:

* `stack setup` allow to control options passed to ghcjs-boot with
  `--ghcjs-boot-options` (one word at a time) and `--[no-]ghcjs-boot-clean`
* `stack setup` now accepts a `--install-cabal VERSION` option which
  will install a specific version of the Cabal library globally.
* Updates to store-0.4.1, which has improved performance and better error
  reporting for version tags.  A side-effect of this is that all of
  stack's binary caches will be invalidated.
* `stack solver` will now warn about unexpected `cabal-install` versions.
  See [#3044](https://github.com/commercialhaskell/stack/issues/3044)
* Upstream packages unpacked to a temp dir are now deleted as soon as
  possible to avoid running out of space in `/tmp`.
  See [#3018](https://github.com/commercialhaskell/stack/issues/3018)
* Add short synonyms for `test-arguments` and `benchmark-arguments` options.
* Adds `STACK_WORK` environment variable, to specify work dir.
  See [#3063](https://github.com/commercialhaskell/stack/issues/3063)
* Can now use relative paths for `extra-include-dirs` and `extra-lib-dirs`.
  See [#2830](https://github.com/commercialhaskell/stack/issues/2830)
* Improved bash completion for many options, including `--ghc-options`,
  `--flag`, targets, and project executables for `exec`.
* `--haddock-arguments` is actually used now when `haddock` is invoked
  during documentation generation.
* `--[no-]haddock-hyperlink-source` flag added which allows toggling
  of sources being included in Haddock output.
  See [#3099](https://github.com/commercialhaskell/stack/issues/3099)
* `stack ghci` will now skip building all local targets, even if they have
  downstream deps, as long as it's registered in the DB.
* The `pvp-bounds` feature now supports adding `-revision` to the end of each
  value, e.g. `pvp-bounds: both-revision`. This means that, when uploading to
  Hackage, Stack will first upload your tarball with an unmodified Cabal file,
  and then upload a Cabal file revision with the PVP bounds added. This can be
  useful - especially combined with the
  [Stackage no-revisions feature](http://www.snoyman.com/blog/2017/04/stackages-no-revisions-field) - as
  a method to ensure PVP compliance without having to proactively fix bounds
  issues for Stackage maintenance.
* Expose a `save-hackage-creds` configuration option
* On GHC <= 7.8, filters out spurious linker warnings on windows
  See [#3127](https://github.com/commercialhaskell/stack/pull/3127)
* Better error messages when creating or building packages which alias
  wired-in packages. See
  [#3172](https://github.com/commercialhaskell/stack/issues/3172).
* MinGW bin folder now is searched for dynamic libraries. See
  [#3126](https://github.com/commercialhaskell/stack/issues/3126)
* When using Nix, nix-shell now depends always on git to prevent runtime errors
  while fetching metadata
* Experimental: The `stack unpack` command now accepts a form where an explicit
  Hackage revision hash is specified, e.g.
  `stack unpack foo-1.2.3@gitsha1:deadbeef`. Note that Stack will likely move
  towards a different hash format in the future.
* Binary "stack upgrade" will now warn if the installed executable is not
  on the PATH or shadowed by another entry.
* Allow running tests on tarball created by sdist and upload
  [#717](https://github.com/commercialhaskell/stack/issues/717).

Bug fixes:

* Fixes case where `stack build --profile` might not cause executables /
  tests / benchmarks to be rebuilt.
  See [#2984](https://github.com/commercialhaskell/stack/issues/2984)
* `stack ghci file.hs` now loads the file even if it isn't part of
  your project.
* `stack clean --full` now works when docker is enabled.
  See [#2010](https://github.com/commercialhaskell/stack/issues/2010)
* Fixes an issue where cyclic deps can cause benchmarks or tests to be run
  before they are built.
  See [#2153](https://github.com/commercialhaskell/stack/issues/2153)
* Fixes `stack build --file-watch` in cases where a directory is removed
  See [#1838](https://github.com/commercialhaskell/stack/issues/1838)
* Fixes `stack dot` and `stack list-dependencies` to use info from the
  package database for wired-in-packages (ghc, base, etc).
  See [#3084](https://github.com/commercialhaskell/stack/issues/3084)
* Fixes `stack --docker build` when user is part of libvirt/libvirtd
  groups on Ubuntu Yakkety (16.10).
  See [#3092](https://github.com/commercialhaskell/stack/issues/3092)
* Switching a package between extra-dep and local package now forces
  rebuild (previously it wouldn't if versions were the same).
  See [#2147](https://github.com/commercialhaskell/stack/issues/2147)
* `stack upload` no longer reveals your password when you type it on
  MinTTY-based Windows shells, such as Cygwin and MSYS2.
  See [#3142](https://github.com/commercialhaskell/stack/issues/3142)
* `stack script`'s import parser will now properly parse files that
  have Windows-style line endings (CRLF)


## 1.4.0 - 2017-03-15

Release notes:

* Docker images:
  [fpco/stack-full](https://hub.docker.com/r/fpco/stack-full/) and
  [fpco/stack-run](https://hub.docker.com/r/fpco/stack-run/)
  are no longer being built for LTS 8.0 and above.
  [fpco/stack-build](https://hub.docker.com/r/fpco/stack-build/)
  images continue to be built with a
  [simplified process](https://github.com/commercialhaskell/stack/tree/master/etc/dockerfiles/stack-build).
  [#624](https://github.com/commercialhaskell/stack/issues/624)

Major changes:

* A new command, `script`, has been added, intended to make the script
  interpreter workflow more reliable, easier to use, and more
  efficient. This command forces the user to provide a `--resolver`
  value, ignores all config files for more reproducible results, and
  optimizes the existing package check to make the common case of all
  packages already being present much faster. This mode does require
  that all packages be present in a snapshot, however.
  [#2805](https://github.com/commercialhaskell/stack/issues/2805)

Behavior changes:

* The default package metadata backend has been changed from Git to
  the 01-index.tar.gz file, from the hackage-security project. This is
  intended to address some download speed issues from GitHub for
  people in certain geographic regions. There is now full support for
  checking out specific Cabal file revisions from downloaded tarballs
  as well. If you manually specify a package index with only a Git
  URL, Git will still be used. See
  [#2780](https://github.com/commercialhaskell/stack/issues/2780)
* When you provide the `--resolver` argument to the `stack unpack`
  command, any packages passed in by name only will be looked up in
  the given snapshot instead of taking the latest version. For
  example, `stack --resolver lts-7.14 unpack mtl` will get version
  2.2.1 of `mtl`, regardless of the latest version available in the
  package indices. This will also force the same Cabal file revision
  to be used as is specified in the snapshot.

    Unpacking via a package identifier (e.g. `stack --resolver lts-7.14
    unpack mtl-2.2.1`) will ignore any settings in the snapshot and take
    the most recent revision.

    For backwards compatibility with tools relying on the presence of a
    `00-index.tar`, Stack will copy the `01-index.tar` file to
    `00-index.tar`. Note, however, that these files are different; most
    importantly, 00-index contains only the newest revisions of Cabal
    files, while 01-index contains all versions. You may still need to
    update your tooling.
* Passing `--(no-)nix-*` options now no longer implies `--nix`, except for
  `--nix-pure`, so that the user preference whether or not to use Nix is
  honored even in the presence of options that change the Nix behavior.

Other enhancements:

* Internal cleanup: configuration types are now based much more on lenses
* `stack build` and related commands now allow the user to disable debug symbol
  stripping with new `--no-strip`, `--no-library-stripping`, and
  `--no-executable-shipping` flags, closing
  [#877](https://github.com/commercialhaskell/stack/issues/877). Also turned
  error message for missing targets more readable
  ([#2384](https://github.com/commercialhaskell/stack/issues/2384))
* `stack haddock` now shows index.html paths when documentation is already up to
  date. Resolved [#781](https://github.com/commercialhaskell/stack/issues/781)
* Respects the `custom-setup` stanza introduced in Cabal 1.24. This supercedes
  any `explicit-setup-deps` settings in your `stack.yaml` and trusts the
  package's Cabal file to explicitly state all its dependencies.
* If system package installation fails, `get-stack.sh` will fail as well. Also
  shows warning suggesting to run `apt-get update` or similar, depending on the
  OS.
  ([#2898](https://github.com/commercialhaskell/stack/issues/2898))
* When `stack ghci` is run with a config with no packages (e.g. global project),
  it will now look for source files in the current work dir.
  ([#2878](https://github.com/commercialhaskell/stack/issues/2878))
* Bump to Hpack 0.17.0 to allow `custom-setup` and `!include "..."` in
  `package.yaml`.
* The script interpreter will now output error logging.  In particular,
  this means it will output info about plan construction errors.
  ([#2879](https://github.com/commercialhaskell/stack/issues/2879))
* `stack ghci` now takes `--flag` and `--ghc-options` again (inadvertently
  removed in 1.3.0).
  ([#2986](https://github.com/commercialhaskell/stack/issues/2986))
* `stack exec` now takes `--rts-options` which passes the given arguments inside
  of `+RTS ... args .. -RTS` to the executable. This works around Stack itself
  consuming the RTS flags on Windows.
  ([#2640](https://github.com/commercialhaskell/stack/issues/2640))
* Upgraded `http-client-tls` version, which now offers support for the
  `socks5://` and `socks5h://` values in the `http_proxy` and `https_proxy`
  environment variables.

Bug fixes:

* Bump to Hpack 0.16.0 to avoid character encoding issues when reading and
  writing on non-UTF8 systems.
* `stack ghci` will no longer ignore hsSourceDirs that contain `..`.
  ([#2895](https://github.com/commercialhaskell/stack/issues/2895))
* `stack list-dependencies --license` now works for wired-in-packages,
  like base. ([#2871](https://github.com/commercialhaskell/stack/issues/2871))
* `stack setup` now correctly indicates when it uses system ghc
  ([#2963](https://github.com/commercialhaskell/stack/issues/2963))
* Fix to `stack config set`, in 1.3.2 it always applied to
  the global project.
  ([#2709](https://github.com/commercialhaskell/stack/issues/2709))
* Previously, Cabal files without exe or lib would fail on the "copy" step.
  ([#2862](https://github.com/commercialhaskell/stack/issues/2862))
* `stack upgrade --git` now works properly.  Workaround for affected
  versions (>= 1.3.0) is to instead run `stack upgrade --git --source-only`.
  ([#2977](https://github.com/commercialhaskell/stack/issues/2977))
* Added support for GHC 8's slightly different warning format for
  dumping warnings from logs.
* Work around a bug in Cabal/GHC in which package IDs are not unique
  for different source code, leading to Stack not always rebuilding
  packages depending on local packages which have
  changed. ([#2904](https://github.com/commercialhaskell/stack/issues/2904))

## 1.3.2 - 2016-12-27

Bug fixes:

* `stack config set` can now be used without a compiler installed
  [#2852](https://github.com/commercialhaskell/stack/issues/2852).
* `get-stack.sh` now installs correct executable on ARM for generic Linux and
  raspbian, closing
  [#2856](https://github.com/commercialhaskell/stack/issues/2856).
* Correct the testing of whether a package database exists by checking
  for the `package.cache` file itself instead of the containing
  directory.
* Revert a change in the previous release which made it impossible to
  set local extra-dep packages as targets. This was overkill; we
  really only wanted to disable their test suites, which was already
  handled by a later
  patch. [#2849](https://github.com/commercialhaskell/stack/issues/2849)
* `stack new` always treats templates as being UTF-8 encoding,
  ignoring locale settings on a local machine. See
  [Yesod mailing list discussion](https://groups.google.com/d/msg/yesodweb/ZyWLsJOtY0c/aejf9E7rCAAJ)

## 1.3.0 - 2016-12-12

Release notes:

* For the _next_ Stack release after this one, we are planning changes to our
  Linux releases, including dropping our Ubuntu, Debian, CentOS, and Fedora
  package repositories and switching to statically-linked executables. See
  [#2534](https://github.com/commercialhaskell/stack/issues/2534).
  Note that upgrading without a package manager has gotten easier with new
  binary upgrade support in `stack upgrade` (see the Major Changes section below
  for more information). In addition, the get.haskellstack.org script no longer
  installs from Ubuntu, Debian, CentOS, or Fedora package repositories. Instead
  it places a generic executable in /usr/local/bin.

Major changes:

* Stack will now always use its own GHC installation, even when a suitable GHC
  installation is available on the PATH. To get the old behaviour, use
  the `--system-ghc` flag or run `stack config set system-ghc --global true`.
  Docker- and Nix-enabled projects continue to use the GHC installations
  in their environment by default.

    NB: Scripts that previously used Stack in combination with a system GHC
    installation should now include a `stack setup` line or use the
    `--install-ghc` flag.
    [#2221](https://github.com/commercialhaskell/stack/issues/2221)

* `stack ghci` now defaults to skipping the build of target packages, because
  support has been added for invoking "initial build steps", which create
  autogen files and run preprocessors. The `--no-build` flag is now deprecated
  because it should no longer be necessary. See
  [#1364](https://github.com/commercialhaskell/stack/issues/1364)

* Stack is now capable of doing binary upgrades instead of always recompiling a
  new version from source. Running `stack upgrade` will now default to
  downloading a Stack executable from the most recent release, if one is
  available. See `stack upgrade --help` for more options.
  [#1238](https://github.com/commercialhaskell/stack/issues/1238)

Behavior changes:

* Passing `--resolver X` with a Stack command which forces creation of a global
  project config, will pass resolver X into the initial config.
  See [#2579](https://github.com/commercialhaskell/stack/issues/2229).

* Switch the "Run from outside project" messages to debug-level, to
  avoid spamming users in the normal case of non-project usage

* If a remote package is specified (such as a Git repo) without an explicit
  `extra-dep` setting, a warning is given to the user to provide one
  explicitly.

Other enhancements:

* `stack haddock` now supports `--haddock-internal`. See
  [#2229](https://github.com/commercialhaskell/stack/issues/2229)
* Add support for `system-ghc` and `install-ghc` subcommands to
  `stack config set` command.
* Add `ghc-build` option to override autodetected GHC build to use (e.g. gmp4,
  tinfo6, nopie) on Linux.
* `stack setup` detects systems where gcc enables PIE by default (such as Ubuntu
  16.10 and Hardened Gentoo) and adjusts the GHC `configure` options
  accordingly. [#2542](https://github.com/commercialhaskell/stack/issues/2542)
* Upload to Hackage with HTTP digest instead of HTTP basic.
* Make `stack list-dependencies` understand all of the `stack dot` options too.
* Add the ability for `stack list-dependencies` to list dependency licenses by
  passing the `--license` flag.
* Dump logs that contain warnings for any local non-dependency packages
  [#2545](https://github.com/commercialhaskell/stack/issues/2545)
* Add the `dump-logs` config option and `--dump-logs` command line
  option to get full build output on the
  console. [#426](https://github.com/commercialhaskell/stack/issues/426)
* Add the `--open` option to "stack hpc report" command, causing the report to
  be opened in the browser.
* The `stack config set` command now accepts a `--global` flag for suitable
  subcommands which causes it to modify the global user configuration
  (`~/.stack/config.yaml`) instead of the project configuration.
  [#2675](https://github.com/commercialhaskell/stack/pull/2675)
* Information on the latest available snapshots is now downloaded from S3
  instead of stackage.org, increasing reliability in case of stackage.org
  outages. [#2653](https://github.com/commercialhaskell/stack/pull/2653)
* `stack dot` and `stack list-dependencies` now take targets and flags.
  [#1919](https://github.com/commercialhaskell/stack/issues/1919)
* Deprecate `stack setup --stack-setup-yaml` for `--setup-info-yaml` based
  on discussion in
  [#2647](https://github.com/commercialhaskell/stack/issues/2647).
* The `--main-is` flag for GHCI now implies the TARGET, fixing
  [#1845](https://github.com/commercialhaskell/stack/issues/1845).
* `stack ghci` no longer takes all build options, as many weren't useful
  [#2199](https://github.com/commercialhaskell/stack/issues/2199)
* `--no-time-in-log` option, to make verbose logs more diffable
  [#2727](https://github.com/commercialhaskell/stack/issues/2727)
* `--color` option added to override auto-detection of ANSI support
  [#2725](https://github.com/commercialhaskell/stack/issues/2725)
* Missing extra-deps are now warned about, adding a degree of typo detection
  [#1521](https://github.com/commercialhaskell/stack/issues/1521)
* No longer warns about missing build-tools if they are on the PATH.
  [#2235](https://github.com/commercialhaskell/stack/issues/2235)
* Replace enclosed-exceptions with safe-exceptions.
  [#2768](https://github.com/commercialhaskell/stack/issues/2768)
* The install location for GHC and other programs can now be configured with the
  `local-programs-path` option in `config.yaml`.
  [#1644](https://github.com/commercialhaskell/stack/issues/1644)
* Added option to add nix dependencies as nix GC roots
* Proper pid 1 (init) process for `stack exec` with Docker
* Dump build logs if they contain warnings.
  [#2545](https://github.com/commercialhaskell/stack/issues/2545)
* Docker: redirect stdout of `docker pull` to stderr so that
  it will not interfere with output of other commands.
* Nix & docker can be activated at the same time, in order to run Stack in a
  nix-shell in a container, preferably from an image already containing the nix
  dependencies in its /nix/store
* Stack/nix: Dependencies can be added as nix GC roots, so they are not removed
  when running `nix-collect-garbage`

Bug fixes:

* Fixed a gnarly bug where programs and package tarballs sometimes have
  corrupted downloads. See
  [#2657](https://github.com/commercialhaskell/stack/issues/2568).
* Add proper support for non-ASCII characters in file paths for the `sdist`
  command. See [#2549](https://github.com/commercialhaskell/stack/issues/2549)
* Never treat `extra-dep` local packages as targets. This ensures
  things like test suites are not run for these packages, and that
  build output is not hidden due to their presence.
* Fix a resource leak in `sinkProcessStderrStdout` which could affect
  much of the codebase, in particular copying precompiled
  packages. [#1979](https://github.com/commercialhaskell/stack/issues/1979)
* Docker: ensure that interrupted extraction process does not cause corrupt file
  when downloading a Docker-compatible Stack executable
  [#2568](https://github.com/commercialhaskell/stack/issues/2568)
* Fixed running `stack hpc report` on package targets.
  [#2664](https://github.com/commercialhaskell/stack/issues/2664)
* Fix a long-standing performance regression where Stack would parse the
  `.dump-hi` files of the library components of local packages twice.
  [#2658](https://github.com/commercialhaskell/stack/pull/2658)
* Fixed a regression in "stack ghci --no-load", where it would prompt for a main
  module to load. [#2603](https://github.com/commercialhaskell/stack/pull/2603)
* Build Setup.hs files with the threaded RTS, mirroring the behavior of
  `cabal-install` and enabling more complex build systems in those files.
* Fixed a bug in passing along `--ghc-options` to ghcjs.  They were being
  provided as `--ghc-options` to Cabal, when it needs to be `--ghcjs-options`.
  [#2714](https://github.com/commercialhaskell/stack/issues/2714)
* Launch Docker from the project root regardless of the working
  directory Stack is invoked from. This means paths relative to the project root
  (e.g. environment files) can be specified in `stack.yaml`'s docker `run-args`.
* `stack setup --reinstall` now behaves as expected.
  [#2554](https://github.com/commercialhaskell/stack/issues/2554)

## 1.2.0 - 2016-09-16

Release notes:

* On many Un*x systems, Stack can now be installed with a simple
  one-liner:

        wget -qO- https://get.haskellstack.org/ | sh

* The fix for
  [#2175](https://github.com/commercialhaskell/stack/issues/2175)
  entails that Stack must perform a full clone of a large Git repo of
  Hackage meta-information. The total download size is about 200 MB.
  Please be aware of this when upgrading your Stack installation.

* If you use Mac OS X, you may want to delay upgrading to macOS Sierra as there
  are reports of GHC panics when building some packages (including Stack
  itself). See [#2577](https://github.com/commercialhaskell/stack/issues/2577)

* This version of Stack does not build on ARM or PowerPC systems (see
  [store#37](https://github.com/fpco/store/issues/37)).  Please stay with
  version 1.1.2 for now on those architectures.  This will be rectified soon!

* We are now releasing a statically-linked Stack executable for
  [64-bit Linux](https://get.haskellstack.org/stable/linux-x86_64-static.tar.gz).
  Please try it and let us know if you run into any trouble on your platform.
  The executable is linked against a version of the GNU Multiple Precision
  Arithmetic Library (GMP), which is licensed under the GNU Lesser General
  Public License, Version 3, 29 June 2007 (LGPL).

* We are planning some changes to our Linux releases, including dropping our
  Ubuntu, Debian, CentOS, and Fedora package repositories and switching to
  statically-linked executables. We would value your feedback in
  [#2534](https://github.com/commercialhaskell/stack/issues/2534).

Major changes:

* Add `stack hoogle` command.
  [#55](https://github.com/commercialhaskell/stack/issues/55)
* Support for absolute file path in `url` key of `setup-info` or `--ghc-bindist`
* Add support for rendering GHCi scripts targeting different GHCi like
  applications
  [#2457](https://github.com/commercialhaskell/stack/pull/2457)

Behavior changes:

* Remove `stack ide start` and `stack ide load-targets` commands.
  [#2178](https://github.com/commercialhaskell/stack/issues/2178)
* Support .buildinfo files in `stack ghci`.
  [#2242](https://github.com/commercialhaskell/stack/pull/2242)
* Support -ferror-spans syntax in GHC error messages.
* Avoid unpacking ghc to `/tmp`
  [#996](https://github.com/commercialhaskell/stack/issues/996)
* The Linux `gmp4` GHC binary distribution is no longer considered a
  full-fledged GHC variant and can no longer be specified using the
  `ghc-variant` option, and instead is treated more like a slightly different
  platform.

Other enhancements:

* Use the `store` package for binary serialization of most caches.
* Only require minor version match for Docker Stack exe.
  This way, we can make patch releases for version bounds and similar
  build issues without needing to upload new binaries for Docker.
* Stack/Nix: Passes the right ghc derivation as an argument to the `shell.nix`
  when a custom `shell.nix` is used. See
  [#2243](https://github.com/commercialhaskell/stack/issues/2243)
* Stack/Nix: Sets `LD_LIBRARY_PATH` so packages using C libs for Template
  Haskell can work (See _e.g._
  [this HaskellR issue](https://github.com/tweag/HaskellR/issues/253))
* Parse CLI arguments and configuration files into less permissive types,
  improving error messages for bad inputs.
  [#2267](https://github.com/commercialhaskell/stack/issues/2267)
* Add the ability to explicitly specify a gcc executable.
  [#593](https://github.com/commercialhaskell/stack/issues/593)
* Nix: No longer uses LTS mirroring in nixpkgs. Gives to nix-shell a derivation
  like `haskell.compiler.ghc801`
  See [#2259](https://github.com/commercialhaskell/stack/issues/2259)
* Perform some subprocesses during setup concurrently, slightly speeding up most
  commands. [#2346](https://github.com/commercialhaskell/stack/pull/2346)
* `stack setup` no longer unpacks to the system temp dir on posix systems.
  [#996](https://github.com/commercialhaskell/stack/issues/996)
* `stack setup` detects libtinfo6 and ncurses6 and can download alternate GHC
  binary distributions
  [#257](https://github.com/commercialhaskell/stack/issues/257)
  [#2302](https://github.com/commercialhaskell/stack/issues/2302).
* `stack setup` detects Linux ARMv7 downloads appropriate GHC binary
  distribution
  [#2103](https://github.com/commercialhaskell/stack/issues/2103)
* Custom `stack` binaries list dependency versions in output for `--version`.
  See [#2222](https://github.com/commercialhaskell/stack/issues/2222)
  and [#2450](https://github.com/commercialhaskell/stack/issues/2450).
* Use a pretty printer to output dependency resolution errors.
  [#1912](https://github.com/commercialhaskell/stack/issues/1912)
* Remove the `--os` flag
  [#2227](https://github.com/commercialhaskell/stack/issues/2227)
* Add 'netbase' and 'ca-certificates' as dependency for .deb packages.
  [#2293](https://github.com/commercialhaskell/stack/issues/2293).
* Add `stack ide targets` command.
* Enhance debug logging with subprocess timings.
* Pretty-print YAML parse errors
  [#2374](https://github.com/commercialhaskell/stack/issues/2374)
* Clarify confusing `stack setup` output
  [#2314](https://github.com/commercialhaskell/stack/issues/2314)
* Delete `Stack.Types` multimodule to improve build times
  [#2405](https://github.com/commercialhaskell/stack/issues/2405)
* Remove spurious newlines in build logs
  [#2418](https://github.com/commercialhaskell/stack/issues/2418)
* Interpreter: Provide a way to hide implicit packages
  [#1208](https://github.com/commercialhaskell/stack/issues/1208)
* Check executability in exec lookup
  [#2489](https://github.com/commercialhaskell/stack/issues/2489)

Bug fixes:

* Fix Cabal warning about use of a deprecated Cabal flag
  [#2350](https://github.com/commercialhaskell/stack/issues/2350)
* Support most executable extensions on Windows
  [#2225](https://github.com/commercialhaskell/stack/issues/2225)
* Detect resolver change in `stack solver`
  [#2252](https://github.com/commercialhaskell/stack/issues/2252)
* Fix a bug in docker image creation where the wrong base image was
  selected
  [#2376](https://github.com/commercialhaskell/stack/issues/2376)
* Ignore special entries when unpacking tarballs
  [#2361](https://github.com/commercialhaskell/stack/issues/2361)
* Fixes src directory pollution of `style.css` and `highlight.js` with GHC 8's
  haddock [#2429](https://github.com/commercialhaskell/stack/issues/2429)
* Handle filepaths with spaces in `stack ghci`
  [#2266](https://github.com/commercialhaskell/stack/issues/2266)
* Apply ghc-options to snapshot packages
  [#2289](https://github.com/commercialhaskell/stack/issues/2289)
* `stack sdist`: Fix timestamp in tarball
  [#2394](https://github.com/commercialhaskell/stack/pull/2394)
* Allow global Stack arguments with a script
  [#2316](https://github.com/commercialhaskell/stack/issues/2316)
* Inconsistency between ToJSON and FromJSON instances of PackageLocation
  [#2412](https://github.com/commercialhaskell/stack/pull/2412)
* Perform Unicode normalization on filepaths
  [#1810](https://github.com/commercialhaskell/stack/issues/1810)
* Solver: always keep ghc wired-in as hard constraints
  [#2453](https://github.com/commercialhaskell/stack/issues/2453)
* Support OpenBSD's tar where possible, require GNU tar for xz support
  [#2283](https://github.com/commercialhaskell/stack/issues/2283)
* Fix using --coverage with Cabal-1.24
  [#2424](https://github.com/commercialhaskell/stack/issues/2424)
* When marking exe installed, remove old version
  [#2373](https://github.com/commercialhaskell/stack/issues/2373)
* Stop truncating `all-cabal-hashes` git repo
  [#2175](https://github.com/commercialhaskell/stack/issues/2175)
* Handle non-ASCII filenames on Windows
  [#2491](https://github.com/commercialhaskell/stack/issues/2491)
* Avoid using multiple versions of a package in script interpreter
  by passing package-id to ghc/runghc
  [#1957](https://github.com/commercialhaskell/stack/issues/1957)
* Only pre-load compiler version when using nix integration
  [#2459](https://github.com/commercialhaskell/stack/issues/2459)
* Solver: parse Cabal errors also on Windows
  [#2502](https://github.com/commercialhaskell/stack/issues/2502)
* Allow exec and ghci commands in interpreter mode.
  Scripts can now automatically open in the repl by using `exec ghci`
  instead of `runghc` in the shebang command.
  [#2510](https://github.com/commercialhaskell/stack/issues/2510)
* Now consider a package to be dirty when an extra-source-file is changed.
  See [#2040](https://github.com/commercialhaskell/stack/issues/2040)

## 1.1.2 - 2016-05-20

Release notes:

* Official FreeBSD binaries are
  [now available](http://docs.haskellstack.org/en/stable/install_and_upgrade/#freebsd)
  [#1253](https://github.com/commercialhaskell/stack/issues/1253).

Major changes:

* Extensible custom snapshots implemented. These allow you to define snapshots
which extend other snapshots. See
[#863](https://github.com/commercialhaskell/stack/issues/863). Local file custom
snapshots can now be safely updated without changing their name.  Remote custom
snapshots should still be treated as immutable.

Behavior changes:

* `stack path --compiler` was added in the last release, to yield a path to the
  compiler. Unfortunately, `--compiler` is a global option that is useful to use
  with `stack path`. The same functionality is now provided by `stack path
  --compiler-exe`. See
  [#2123](https://github.com/commercialhaskell/stack/issues/2123)
* For packages specified in terms of a git or hg repo, the hash used in the
  location has changed.  This means that existing downloads from older stack
  versions won't be used.  This is a side-effect of the fix to
  [#2133](https://github.com/commercialhaskell/stack/issues/2133)
* `stack upgrade` no longer pays attention to local `stack.yaml` files, just the
  global config and CLI options.
  [#1392](https://github.com/commercialhaskell/stack/issues/1392)
* `stack ghci` now uses `:add` instead of `:load`, making it potentially work
  better with user scripts. See
  [#1888](https://github.com/commercialhaskell/stack/issues/1888)

Other enhancements:

* Grab Cabal files via Git SHA to avoid regressions from Hackage revisions
  [#2070](https://github.com/commercialhaskell/stack/pull/2070)
* Custom snapshots now support `ghc-options`.
* Package git repos are now re-used rather than re-cloned. See
  [#1620](https://github.com/commercialhaskell/stack/issues/1620)
* `DESTDIR` is filtered from environment when installing GHC. See
  [#1460](https://github.com/commercialhaskell/stack/issues/1460)
* `stack haddock` now supports `--haddock-arguments`. See
  [#2144](https://github.com/commercialhaskell/stack/issues/2144)
* Signing: warn if GPG_TTY is not set as per `man gpg-agent`

Bug fixes:

* Now ignore project config when doing `stack init` or `stack new`. See
  [#2110](https://github.com/commercialhaskell/stack/issues/2110)
* Packages specified by git repo can now have submodules. See
  [#2133](https://github.com/commercialhaskell/stack/issues/2133)
* Fix of hackage index fetch retry. See re-opening of
  [#1418](https://github.com/commercialhaskell/stack/issues/1418#issuecomment-217633843)
* HPack now picks up changes to filesystem other than package.yaml.  See
  [#2051](https://github.com/commercialhaskell/stack/issues/2051)
* "stack solver" no longer suggests --omit-packages. See
  [#2031](https://github.com/commercialhaskell/stack/issues/2031)
* Fixed an issue with building Cabal's Setup.hs. See
  [#1356](https://github.com/commercialhaskell/stack/issues/1356)
* Package dirtiness now pays attention to deleted files. See
  [#1841](https://github.com/commercialhaskell/stack/issues/1841)
* `stack ghci` now uses `extra-lib-dirs` and `extra-include-dirs`. See
  [#1656](https://github.com/commercialhaskell/stack/issues/1656)
* Relative paths outside of source dir added via `qAddDependentFile` are now
  checked for dirtiness. See
  [#1982](https://github.com/commercialhaskell/stack/issues/1982)
* Signing: always use `--with-fingerprints`

## 1.1.0 - 2016-05-04

Release notes:

* Added Ubuntu 16.04 LTS (xenial) Apt repo.
* No longer uploading new versions to Fedora 21 repo.

Behavior changes:

* Snapshot packages are no longer built with executable profiling. See
  [#1179](https://github.com/commercialhaskell/stack/issues/1179).
* `stack init` now ignores symlinks when searching for Cabal files. It also now
  ignores any directory that begins with `.` (as well as `dist` dirs) - before
  it would only ignore `.git`, `.stack-work`, and `dist`.
* The Stack executable is no longer built with `-rtsopts`.  Before, when
  `-rtsopts` was enabled, Stack would process `+RTS` options even when intended
  for some other program, such as when used with `stack exec -- prog +RTS`.
  See [#2022](https://github.com/commercialhaskell/stack/issues/2022).
* The `stack path --ghc-paths` option is deprecated and renamed to `--programs`.
  `--compiler` is added, which points directly at the compiler used in
  the current project.  `--compiler-bin` points to the compiler's bin dir.
* For consistency with the `$STACK_ROOT` environment variable, the
  `stack path --global-stack-root` flag and the `global-stack-root` field
  in the output of `stack path` are being deprecated and replaced with the
  `stack-root` flag and output field.
  Additionally, the Stack root can now be specified via the
  `--stack-root` command-line flag. See
  [#1148](https://github.com/commercialhaskell/stack/issues/1148).
* `stack sig` GPG-related sub-commands were removed (folded into `upload` and
  `sdist`)
* GPG signing of packages while uploading to Hackage is now the default. Use
  `upload --no-signature` if you would rather not contribute your package
  signature. If you don't yet have a GPG keyset, read this
  [blog post on GPG keys](https://fpcomplete.com/blog/2016/05/stack-security-gnupg-keys).
  We can add a `stack.yaml` config setting to disable signing if some people
  desire it. We hope that people will sign. Later we will be adding GPG
  signature verification options.
* `stack build pkg-1.2.3` will now build even if the snapshot has a different
  package version - it is treated as an extra-dep. `stack build local-pkg-1.2.3`
  is an error even if the version number matches the local package
  [#2028](https://github.com/commercialhaskell/stack/issues/2028).
* A `nix` key in a Stack YAML configuration file no longer implies enabling a
  Nix build. This allows the user to globally configure whether Nix is used
  (unless the project overrides the default explicitly). See
  [#1924](https://github.com/commercialhaskell/stack/issues/1924).
* Remove deprecated `valid-wanted` key.
* Docker: mount home directory in container
  [#1949](https://github.com/commercialhaskell/stack/issues/1949).
* Deprecate `stack path --local-bin-path`; instead use `--local-bin`.
* `stack image`: allow absolute source paths for `add`.

Other enhancements:

* `stack haddock --open [PACKAGE]` opens the local haddocks in the browser.
* Fix too much rebuilding when enabling/disabling profiling flags.
* `stack build pkg-1.0` will now build `pkg-1.0` even if the snapshot specifies
  a different version (it introduces a temporary extra-dep)
* Experimental: Support for `--split-objs` added
  [#1284](https://github.com/commercialhaskell/stack/issues/1284).
* `git` packages with submodules are supported by passing the `--recursive`
  flag to `git clone`.
* When using [Hpack](https://github.com/sol/hpack), only regenerate Cabal files
  when Hpack files change.
* Hpack files can now be used in templates
* `stack ghci` now runs ghci as a separate process
  [#1306](https://github.com/commercialhaskell/stack/issues/1306)
* Retry when downloading snapshots and package indices
* Many build options are configurable now in `stack.yaml`:

  ~~~yaml
  build:
    library-profiling: true
    executable-profiling: true
    haddock: true
    haddock-deps: true
    copy-bins: true
    prefetch: true
    force-dirty: true
    keep-going: true
    test: true
    test-arguments:
      rerun-tests: true
      additional-args: ['-fprof']
      coverage: true
      no-run-tests: true
    bench: true
    benchmark-opts:
      benchmark-arguments: -O2
      no-run-benchmarks: true
    reconfigure: true
    cabal-verbose: true
  ~~~

* A number of URLs are now configurable, useful for firewalls. See
  [#1794](https://github.com/commercialhaskell/stack/issues/1884).
* Suggest causes when executables are missing.
* Allow `--omit-packages` even without `--solver`.
* Improve the generated `stack.yaml`.
* Improve ghci results after :load Main module collision with main file path.
* Only load the hackage index if necessary
  [#1883](https://github.com/commercialhaskell/stack/issues/1883),
  [#1892](https://github.com/commercialhaskell/stack/issues/1892).
* init: allow local packages to be deps of deps
  [#1965](https://github.com/commercialhaskell/stack/issues/1965).
* Always use full fingerprints from GPG
  [#1952](https://github.com/commercialhaskell/stack/issues/1952).
* Default to using `gpg2` and fall back to `gpg`
  [#1976](https://github.com/commercialhaskell/stack/issues/1976).
* Add a flag for --verbosity silent.
* Add `haddock --open` flag
  [#1396](https://github.com/commercialhaskell/stack/issues/1396).

Bug fixes:

* Package tarballs would fail to unpack.
  [#1884](https://github.com/commercialhaskell/stack/issues/1884).
* Fixed errant warnings about missing modules, after deleted and removed from
  Cabal file [#921](https://github.com/commercialhaskell/stack/issues/921)
  [#1805](https://github.com/commercialhaskell/stack/issues/1805).
* Now considers a package to dirty when the Hpack file is changed
  [#1819](https://github.com/commercialhaskell/stack/issues/1819).
* Nix: cancelling a Stack build now exits properly rather than dropping into a
  nix-shell [#1778](https://github.com/commercialhaskell/stack/issues/1778).
* `allow-newer: true` now causes `--exact-configuration` to be passed to Cabal.
  See [#1579](https://github.com/commercialhaskell/stack/issues/1579).
* `stack solver` no longer fails with `InvalidRelFile` for relative package
  paths including `..`. See
  [#1954](https://github.com/commercialhaskell/stack/issues/1954).
* Ignore emacs lock files when finding Cabal files
  [#1897](https://github.com/commercialhaskell/stack/issues/1897).
* Use lenient UTF-8 decode for build output
  [#1945](https://github.com/commercialhaskell/stack/issues/1945).
* Clear index cache whenever index updated
  [#1962](https://github.com/commercialhaskell/stack/issues/1962).
* Fix: Building a container image drops a .stack-work dir in the current working
  (sub)directory
  [#1975](https://github.com/commercialhaskell/stack/issues/1975).
* Fix: Rebuilding when disabling profiling
  [#2023](https://github.com/commercialhaskell/stack/issues/2023).

## 1.0.4.3 - 2016-04-07

Bug fixes:

* Don't delete contents of ~/.ssh when using `stack clean --full` with Docker
  enabled [#2000](https://github.com/commercialhaskell/stack/issues/2000)

## 1.0.4.2 - 2016-03-09

Build with `path-io-1.0.0`. There are no changes in behaviour from 1.0.4, so no
binaries are released for this version.

## 1.0.4.1 - 2016-02-21

Fixes build with `aeson-0.11.0.0`. There are no changes in behaviour from 1.0.4,
so no binaries are released for this version.

## 1.0.4 - 2016-02-20

Major changes:

* Some notable changes in `stack init`:
    * Overall it should now be able to initialize almost all existing Cabal
      packages out of the box as long as the package itself is consistently
      defined.
    * Choose the best possible snapshot and add extra-deps on top
      of a snapshot other than a compiler snapshot -
      [#1583](https://github.com/commercialhaskell/stack/pull/1583)
    * Automatically omit a package (`--omit-packages`) when it is compiler
      incompatible or when there are packages with conflicting dependency
      requirements. See
      [#1674](https://github.com/commercialhaskell/stack/pull/1674).
    * Some more changes for a better user experience. Please refer to
      the doc guide for details.
* Add support for Hpack, alternative package description format
  [#1679](https://github.com/commercialhaskell/stack/issues/1679)

Other enhancements:

* Docker: pass ~/.ssh and SSH auth socket into container, so that git repos
  work [#1358](https://github.com/commercialhaskell/stack/issues/1358).
* Docker: strip suffix from docker --version.
  [#1653](https://github.com/commercialhaskell/stack/issues/1653)
* Docker: pass USER and PWD environment variables into container.
* On each run, Stack will test the Stack root directory (~/.stack), and the
  project and package work directories (.stack-work) for whether they are
  owned by the current user and abort if they are not. This precaution can
  be disabled with the `--allow-different-user` flag or `allow-different-user`
  option in the global config (~/.stack/config.yaml).
  [#471](https://github.com/commercialhaskell/stack/issues/471)
* Added `stack clean --full` option for full working dir cleanup.
* YAML config: support Zip archives.
* Redownload build plan if parsing fails
  [#1702](https://github.com/commercialhaskell/stack/issues/1702).
* Give mustache templates access to a 'year' tag
  [#1716](https://github.com/commercialhaskell/stack/pull/1716).
* Have "stack ghci" warn about module name aliasing.
* Add "stack ghci --load-local-deps".
* Build Setup.hs with -rtsopts
  [#1687](https://github.com/commercialhaskell/stack/issues/1687).
* `stack init` accepts a list of directories.
* Add flag infos to DependencyPlanFailures (for better error output in case of
  flags) [#713](https://github.com/commercialhaskell/stack/issues/713)
* `stack new --bare` complains for overwrites, and add `--force` option
  [#1597](https://github.com/commercialhaskell/stack/issues/1597).

Bug fixes:

* Previously, `stack ghci` would fail with `cannot satisfy -package-id` when the
  implicit build step changes the package key of some dependency.
* Fix: Building with ghcjs: "ghc-pkg: Prelude.chr: bad argument: 2980338"
  [#1665](https://github.com/commercialhaskell/stack/issues/1665).
* Fix running test / bench with `--profile` / `--trace`.
* Fix: build progress counter is no longer visible
  [#1685](https://github.com/commercialhaskell/stack/issues/1685).
* Use "-RTS" w/ profiling to allow extra args
  [#1772](https://github.com/commercialhaskell/stack/issues/1772).
* Fix withUnpackedTarball7z to find name of srcDir after unpacking
  (fixes `stack setup` fails for ghcjs project on windows)
  [#1774](https://github.com/commercialhaskell/stack/issues/1774).
* Add space before auto-generated bench opts (makes profiling options work
  uniformly for applications and benchmark suites)
  [#1771](https://github.com/commercialhaskell/stack/issues/1771).
* Don't try to find plugin if it resembles flag.
* Setup.hs changes cause package dirtiness
  [#1711](https://github.com/commercialhaskell/stack/issues/1711).
* Send "stack templates" output to stdout
  [#1792](https://github.com/commercialhaskell/stack/issues/1792).

## 1.0.2 - 2016-01-18

Release notes:

- Arch Linux: Stack has been adopted into the
  [official community repository](https://www.archlinux.org/packages/community/x86_64/stack/),
  so we will no longer be updating the AUR with new versions. See the
  [install/upgrade guide](http://docs.haskellstack.org/en/stable/install_and_upgrade/#arch-linux)
  for current download instructions.

Major changes:

- `stack init` and `solver` overhaul
  [#1583](https://github.com/commercialhaskell/stack/pull/1583)

Other enhancements:

- Disable locale/codepage hacks when GHC >=7.10.3
  [#1552](https://github.com/commercialhaskell/stack/issues/1552)
- Specify multiple images to build for `stack image container`
  [docs](http://docs.haskellstack.org/en/stable/yaml_configuration/#image)
- Specify which executables to include in images for `stack image container`
  [docs](http://docs.haskellstack.org/en/stable/yaml_configuration/#image)
- Docker: pass supplementary groups and umask into container
- If git fetch fails wipe the directory and try again from scratch
  [#1418](https://github.com/commercialhaskell/stack/issues/1418)
- Warn if newly installed executables won't be available on the PATH
  [#1362](https://github.com/commercialhaskell/stack/issues/1362)
- `stack.yaml`: for `stack image container`, specify multiple images to
  generate, and which executables should be added to those images
- GHCI: add interactive Main selection
  [#1068](https://github.com/commercialhaskell/stack/issues/1068)
- Care less about the particular name of a GHCJS sdist folder
  [#1622](https://github.com/commercialhaskell/stack/issues/1622)
- Unified Enable/disable help messaging
  [#1613](https://github.com/commercialhaskell/stack/issues/1613)

Bug fixes:

- Don't share precompiled packages between GHC/platform variants and Docker
  [#1551](https://github.com/commercialhaskell/stack/issues/1551)
- Properly redownload corrupted downloads with the correct file size.
  [Mailing list discussion](https://groups.google.com/d/msg/haskell-stack/iVGDG5OHYxs/FjUrR5JsDQAJ)
- Gracefully handle invalid paths in error/warning messages
  [#1561](https://github.com/commercialhaskell/stack/issues/1561)
- Nix: select the correct GHC version corresponding to the snapshot
  even when an abstract resolver is passed via `--resolver` on the
  command-line.
  [#1641](https://github.com/commercialhaskell/stack/issues/1641)
- Fix: Stack does not allow using an external package from ghci
  [#1557](https://github.com/commercialhaskell/stack/issues/1557)
- Disable ambiguous global '--resolver' option for 'stack init'
  [#1531](https://github.com/commercialhaskell/stack/issues/1531)
- Obey `--no-nix` flag
- Fix: GHCJS Execute.hs: Non-exhaustive patterns in lambda
  [#1591](https://github.com/commercialhaskell/stack/issues/1591)
- Send file-watch and sticky logger messages to stderr
  [#1302](https://github.com/commercialhaskell/stack/issues/1302)
  [#1635](https://github.com/commercialhaskell/stack/issues/1635)
- Use globaldb path for querying Cabal version
  [#1647](https://github.com/commercialhaskell/stack/issues/1647)

## 1.0.0 - 2015-12-24

Release notes:

*  We're calling this version 1.0.0 in preparation for Stackage
   LTS 4.  Note, however, that this does not mean the code's API
   will be stable as this is primarily an end-user tool.

Enhancements:

* Added flag `--profile` flag: passed with `stack build`, it will
  enable profiling, and for `--bench` and `--test` it will generate a
  profiling report by passing `+RTS -p` to the executable(s). Great
  for using like `stack build --bench --profile` (remember that
  enabling profile will slow down your benchmarks by >4x). Run `stack
  build --bench` again to disable the profiling and get proper speeds
* Added flag `--trace` flag: just like `--profile`, it enables
  profiling, but instead of generating a report for `--bench` and
  `--test`, prints out a stack trace on exception. Great for using
  like `stack build --test --trace`
* Nix: all options can be overridden on command line
  [#1483](https://github.com/commercialhaskell/stack/issues/1483)
* Nix: build environments (shells) are now pure by default.
* Make verbosity silent by default in script interpreter mode
  [#1472](https://github.com/commercialhaskell/stack/issues/1472)
* Show a message when resetting git commit fails
  [#1453](https://github.com/commercialhaskell/stack/issues/1453)
* Improve Unicode handling in project/package names
  [#1337](https://github.com/commercialhaskell/stack/issues/1337)
* Fix ambiguity between a Stack command and a filename to execute (prefer
  `stack` subcommands)
  [#1471](https://github.com/commercialhaskell/stack/issues/1471)
* Support multi line interpreter directive comments
  [#1394](https://github.com/commercialhaskell/stack/issues/1394)
* Handle space separated pids in ghc-pkg dump (for GHC HEAD)
  [#1509](https://github.com/commercialhaskell/stack/issues/1509)
* Add ghci --no-package-hiding option
  [#1517](https://github.com/commercialhaskell/stack/issues/1517)
* `stack new` can download templates from URL
  [#1466](https://github.com/commercialhaskell/stack/issues/1466)

Bug fixes:

* Nix: `stack exec` options are passed properly to the Stack sub process
  [#1538](https://github.com/commercialhaskell/stack/issues/1538)
* Nix: specifying a shell-file works in any current working directory
  [#1547](https://github.com/commercialhaskell/stack/issues/1547)
* Nix: use `--resolver` argument
* Docker: fix missing image message and '--docker-auto-pull'
* No HTML escaping for "stack new" template params
  [#1475](https://github.com/commercialhaskell/stack/issues/1475)
* Set permissions for generated .ghci script
  [#1480](https://github.com/commercialhaskell/stack/issues/1480)
* Restrict commands allowed in interpreter mode
  [#1504](https://github.com/commercialhaskell/stack/issues/1504)
* `stack ghci` doesn't see preprocessed files for executables
  [#1347](https://github.com/commercialhaskell/stack/issues/1347)
* All test suites run even when only one is requested
  [#1550](https://github.com/commercialhaskell/stack/pull/1550)
* Edge cases in broken templates give odd errors
  [#1535](https://github.com/commercialhaskell/stack/issues/1535)
* Fix test coverage bug on windows

## 0.1.10.1 - 2015-12-13

Bug fixes:

* `stack image container` did not actually build an image
  [#1473](https://github.com/commercialhaskell/stack/issues/1473)

## 0.1.10.0 - 2015-12-04

Release notes:

* The Stack home page is now at [haskellstack.org](http://haskellstack.org),
  which shows the documentation rendered by readthedocs.org. Note: this
  has necessitated some changes to the links in the documentation's markdown
  source code, so please check the links on the website before submitting a PR
  to fix them.
* The locations of the
  [Ubuntu](http://docs.haskellstack.org/en/stable/install_and_upgrade/#ubuntu)
  and
  [Debian](http://docs.haskellstack.org/en/stable/install_and_upgrade/#debian)
  package repositories have changed to have correct URL semantics according to
  Debian's guidelines
  [#1378](https://github.com/commercialhaskell/stack/issues/1378). The old
  locations will continue to work for some months, but we suggest that you
  adjust your `/etc/apt/sources.list.d/fpco.list` to the new location to avoid
  future disruption.
* [openSUSE and SUSE Linux Enterprise](http://docs.haskellstack.org/en/stable/install_and_upgrade/#suse)
  packages are now available, thanks to [@mimi1vx](https://github.com/mimi1vx).
  Note: there will be some lag before these pick up new versions, as they are
  based on Stackage LTS.

Major changes:

* Support for building inside a Nix-shell providing system dependencies
  [#1285](https://github.com/commercialhaskell/stack/pull/1285)
* Add optional GPG signing on `stack upload --sign` or with
  `stack sig sign ...`

Other enhancements:

* Print latest applicable version of packages on conflicts
  [#508](https://github.com/commercialhaskell/stack/issues/508)
* Support for packages located in Mercurial repositories
  [#1397](https://github.com/commercialhaskell/stack/issues/1397)
* Only run benchmarks specified as build targets
  [#1412](https://github.com/commercialhaskell/stack/issues/1412)
* Support git-style executable fall-through (`stack something` executes
  `stack-something` if present)
  [#1433](https://github.com/commercialhaskell/stack/issues/1433)
* GHCi now loads intermediate dependencies
  [#584](https://github.com/commercialhaskell/stack/issues/584)
* `--work-dir` option for overriding `.stack-work`
  [#1178](https://github.com/commercialhaskell/stack/issues/1178)
* Support `detailed-0.9` tests
  [#1429](https://github.com/commercialhaskell/stack/issues/1429)
* Docker: improved POSIX signal proxying to containers
  [#547](https://github.com/commercialhaskell/stack/issues/547)

Bug fixes:

* Show absolute paths in error messages in multi-package builds
  [#1348](https://github.com/commercialhaskell/stack/issues/1348)
* Docker-built binaries and libraries in different path
  [#911](https://github.com/commercialhaskell/stack/issues/911)
  [#1367](https://github.com/commercialhaskell/stack/issues/1367)
* Docker: `--resolver` argument didn't effect selected image tag
* GHCi: Spaces in filepaths caused module loading issues
  [#1401](https://github.com/commercialhaskell/stack/issues/1401)
* GHCi: cpp-options in Cabal files weren't used
  [#1419](https://github.com/commercialhaskell/stack/issues/1419)
* Benchmarks couldn't be run independently of each other
  [#1412](https://github.com/commercialhaskell/stack/issues/1412)
* Send output of building setup to stderr
  [#1410](https://github.com/commercialhaskell/stack/issues/1410)

## 0.1.8.0 - 2015-11-20

Major changes:

* GHCJS can now be used with stackage snapshots via the new `compiler` key.
* Windows installers are now available:
  [download them here](http://docs.haskellstack.org/en/stable/install_and_upgrade/#windows)
  [#613](https://github.com/commercialhaskell/stack/issues/613)
* Docker integration works with non-FPComplete generated images
  [#531](https://github.com/commercialhaskell/stack/issues/531)

Other enhancements:

* Added an `allow-newer` config option
  [#922](https://github.com/commercialhaskell/stack/issues/922)
  [#770](https://github.com/commercialhaskell/stack/issues/770)
* When a Hackage revision invalidates a build plan in a snapshot, trust the
  snapshot [#770](https://github.com/commercialhaskell/stack/issues/770)
* Added a `stack config set resolver RESOLVER` command. Part of work on
  [#115](https://github.com/commercialhaskell/stack/issues/115)
* `stack setup` can now install GHCJS on windows. See
  [#1145](https://github.com/commercialhaskell/stack/issues/1145) and
  [#749](https://github.com/commercialhaskell/stack/issues/749)
* `stack hpc report` command added, which generates reports for HPC tix files
* `stack ghci` now accepts all the flags accepted by `stack build`. See
  [#1186](https://github.com/commercialhaskell/stack/issues/1186)
* `stack ghci` builds the project before launching GHCi. If the build fails,
  try to launch GHCi anyway. Use `stack ghci --no-build` option to disable
  [#1065](https://github.com/commercialhaskell/stack/issues/1065)
* `stack ghci` now detects and warns about various circumstances where it is
  liable to fail. See
  [#1270](https://github.com/commercialhaskell/stack/issues/1270)
* Added `require-docker-version` configuration option
* Packages will now usually be built along with their tests and benchmarks. See
  [#1166](https://github.com/commercialhaskell/stack/issues/1166)
* Relative `local-bin-path` paths will be relative to the project's root
  directory, not the current working directory.
  [#1340](https://github.com/commercialhaskell/stack/issues/1340)
* `stack clean` now takes an optional `[PACKAGE]` argument for use in
  multi-package projects. See
  [#583](https://github.com/commercialhaskell/stack/issues/583)
* Ignore cabal_macros.h as a dependency
  [#1195](https://github.com/commercialhaskell/stack/issues/1195)
* Pad timestamps and show local time in --verbose output
  [#1226](https://github.com/commercialhaskell/stack/issues/1226)
* GHCi: Import all modules after loading them
  [#995](https://github.com/commercialhaskell/stack/issues/995)
* Add subcommand aliases: `repl` for `ghci`, and `runhaskell` for `runghc`
  [#1241](https://github.com/commercialhaskell/stack/issues/1241)
* Add typo recommendations for unknown package identifiers
  [#158](https://github.com/commercialhaskell/stack/issues/158)
* Add `stack path --local-hpc-root` option
* Overhaul dependencies' haddocks copying
  [#1231](https://github.com/commercialhaskell/stack/issues/1231)
* Support for extra-package-dbs in 'stack ghci'
  [#1229](https://github.com/commercialhaskell/stack/pull/1229)
* `stack new` disallows package names with "words" consisting solely of numbers
  [#1336](https://github.com/commercialhaskell/stack/issues/1336)
* `stack build --fast` turns off optimizations
* Show progress while downloading package index
  [#1223](https://github.com/commercialhaskell/stack/issues/1223).

Bug fixes:

* Fix: Haddocks not copied for dependencies
  [#1105](https://github.com/commercialhaskell/stack/issues/1105)
* Fix: Global options did not work consistently after subcommand
  [#519](https://github.com/commercialhaskell/stack/issues/519)
* Fix: 'stack ghci' doesn't notice that a module got deleted
  [#1180](https://github.com/commercialhaskell/stack/issues/1180)
* Rebuild when Cabal file is changed
* Fix: Paths in GHC warnings not canonicalized, nor those for packages in
  subdirectories or outside the project root
  [#1259](https://github.com/commercialhaskell/stack/issues/1259)
* Fix: unlisted files in tests and benchmarks trigger extraneous second build
  [#838](https://github.com/commercialhaskell/stack/issues/838)

## 0.1.6.0 - 2015-10-15

Major changes:

* `stack setup` now supports building and booting GHCJS from source tarball.
* On Windows, build directories no longer display "pretty" information
  (like x86_64-windows/Cabal-1.22.4.0), but rather a hash of that
  content. The reason is to avoid the 260 character path limitation on
  Windows. See
  [#1027](https://github.com/commercialhaskell/stack/pull/1027)
* Rename config files and clarify their purposes
  [#969](https://github.com/commercialhaskell/stack/issues/969)
    * `~/.stack/stack.yaml` --> `~/.stack/config.yaml`
    * `~/.stack/global` --> `~/.stack/global-project`
    * `/etc/stack/config` --> `/etc/stack/config.yaml`
    * Old locations still supported, with deprecation warnings
* New command "stack eval CODE", which evaluates to "stack exec ghc -- -e CODE".

Other enhancements:

* No longer install `git` on Windows
  [#1046](https://github.com/commercialhaskell/stack/issues/1046). You
  can still get this behavior by running the following yourself:
  `stack exec -- pacman -Sy --noconfirm git`.
* Typing enter during --file-watch triggers a rebuild
  [#1023](https://github.com/commercialhaskell/stack/pull/1023)
* Use Haddock's `--hyperlinked-source` (crosslinked source), if available
  [#1070](https://github.com/commercialhaskell/stack/pull/1070)
* Use Stack-installed GHCs for `stack init --solver`
  [#1072](https://github.com/commercialhaskell/stack/issues/1072)
* Experimental: Add `stack query` command
  [#1087](https://github.com/commercialhaskell/stack/issues/1087)
* By default, Stack no longer rebuilds a package due to GHC options changes.
  This behavior can be tweaked with the `rebuild-ghc-options` setting.
  [#1089](https://github.com/commercialhaskell/stack/issues/1089)
* By default, ghc-options are applied to all local packages, not just targets.
  This behavior can be tweaked with the `apply-ghc-options` setting.
  [#1089](https://github.com/commercialhaskell/stack/issues/1089)
* Docker: download or override location of Stack executable to re-run in
  container [#974](https://github.com/commercialhaskell/stack/issues/974)
* Docker: when Docker Engine is remote, don't run containerized processes as
  host's UID/GID [#194](https://github.com/commercialhaskell/stack/issues/194)
* Docker: `set-user` option to enable/disable running containerized processes as
  host's UID/GID [#194](https://github.com/commercialhaskell/stack/issues/194)
* Custom Setup.hs files are now precompiled instead of interpreted. This should
  be a major performance win for certain edge cases (biggest example:
  [building Cabal itself](https://github.com/commercialhaskell/stack/issues/1041))
  while being either neutral or a minor slowdown for more common cases.
* `stack test --coverage` now also generates a unified coverage report for
  multiple test-suites / packages.  In the unified report, test-suites can
  contribute to the coverage of other packages.

Bug fixes:

* Ignore stack-built executables named `ghc`
  [#1052](https://github.com/commercialhaskell/stack/issues/1052)
* Fix quoting of output failed command line arguments
* Mark executable-only packages as installed when copied from cache
  [#1043](https://github.com/commercialhaskell/stack/pull/1043)
* Canonicalize temporary directory paths
  [#1047](https://github.com/commercialhaskell/stack/pull/1047)
* Put code page fix inside the build function itself
  [#1066](https://github.com/commercialhaskell/stack/issues/1066)
* Add `explicit-setup-deps` option
  [#1110](https://github.com/commercialhaskell/stack/issues/1110), and change
  the default to the old behavior of using any package in the global and
  snapshot database
  [#1025](https://github.com/commercialhaskell/stack/issues/1025)
* Precompiled cache checks full package IDs on Cabal < 1.22
  [#1103](https://github.com/commercialhaskell/stack/issues/1103)
* Pass -package-id to ghci
  [#867](https://github.com/commercialhaskell/stack/issues/867)
* Ignore global packages when copying precompiled packages
  [#1146](https://github.com/commercialhaskell/stack/issues/1146)

## 0.1.5.0 - 2015-09-24

Major changes:

* On Windows, we now use a full MSYS2 installation in place of the previous
  PortableGit. This gives you access to the pacman package manager for more
  easily installing libraries.
* Support for custom GHC binary distributions
  [#530](https://github.com/commercialhaskell/stack/issues/530)
    * `ghc-variant` option in `stack.yaml` to specify the variant (also
      `--ghc-variant` command-line option)
    * `setup-info` in `stack.yaml`, to specify where to download custom binary
      distributions (also `--ghc-bindist` command-line option)
    * Note: On systems with libgmp4 (aka `libgmp.so.3`), such as CentOS 6, you
      may need to re-run `stack setup` due to the centos6 GHC binary
      distribution being treated like a variant
* A new `--pvp-bounds` flag to the sdist and upload commands allows automatic
  adding of PVP upper and/or lower bounds to your dependencies

Other enhancements:

* Adapt to upcoming Cabal installed package identifier format change
  [#851](https://github.com/commercialhaskell/stack/issues/851)
* `stack setup` takes a `--stack-setup-yaml` argument
* `--file-watch` is more discerning about which files to rebuild for
  [#912](https://github.com/commercialhaskell/stack/issues/912)
* `stack path` now supports `--global-pkg-db` and `--ghc-package-path`
* `--reconfigure` flag
  [#914](https://github.com/commercialhaskell/stack/issues/914)
  [#946](https://github.com/commercialhaskell/stack/issues/946)
* Cached data is written with a checksum of its structure
  [#889](https://github.com/commercialhaskell/stack/issues/889)
* Fully removed `--optimizations` flag
* Added `--cabal-verbose` flag
* Added `--file-watch-poll` flag for polling instead of using filesystem events
  (useful for running tests in a Docker container while modifying code in the
  host environment. When code is injected into the container via a volume, the
  container won't propagate filesystem events).
* Give a preemptive error message when `-prof` is given as a GHC option
  [#1015](https://github.com/commercialhaskell/stack/issues/1015)
* Locking is now optional, and will be turned on by setting the `STACK_LOCK`
  environment variable to `true`
  [#950](https://github.com/commercialhaskell/stack/issues/950)
* Create default `stack.yaml` with documentation comments and commented out
  options [#226](https://github.com/commercialhaskell/stack/issues/226)
* Out of memory warning if Cabal exits with -9
  [#947](https://github.com/commercialhaskell/stack/issues/947)

Bug fixes:

* Hacky workaround for optparse-applicative issue with `stack exec --help`
  [#806](https://github.com/commercialhaskell/stack/issues/806)
* Build executables for local extra-deps
  [#920](https://github.com/commercialhaskell/stack/issues/920)
* copyFile can't handle directories
  [#942](https://github.com/commercialhaskell/stack/pull/942)
* Support for spaces in Haddock interface files
  [fpco/minghc#85](https://github.com/fpco/minghc/issues/85)
* Temporarily building against a "shadowing" local package?
  [#992](https://github.com/commercialhaskell/stack/issues/992)
* Fix `Setup.exe` name for `--upgrade-cabal` on Windows
  [#1002](https://github.com/commercialhaskell/stack/issues/1002)
* Unlisted dependencies no longer trigger extraneous second build
  [#838](https://github.com/commercialhaskell/stack/issues/838)

## 0.1.4.1 - 2015-09-04

Fix stack's own Haddocks.  No changes to functionality (only comments updated).

## 0.1.4.0 - 2015-09-04

Major changes:

* You now have more control over how GHC versions are matched, e.g. "use exactly
  this version," "use the specified minor version, but allow patches," or "use
  the given minor version or any later minor in the given major release." The
  default has switched from allowing newer later minor versions to a specific
  minor version allowing patches. For more information, see
  [#736](https://github.com/commercialhaskell/stack/issues/736) and
  [#784](https://github.com/commercialhaskell/stack/pull/784).
* Support added for compiling with GHCJS
* Stack can now reuse prebuilt binaries between snapshots. That means that, if
  you build package foo in LTS-3.1, that binary version can be reused in
  LTS-3.2, assuming it uses the same dependencies and flags.
  [#878](https://github.com/commercialhaskell/stack/issues/878)

Other enhancements:

* Added the `--docker-env` argument, to set environment variables in Docker
  container.
* Set locale environment variables to UTF-8 encoding for builds to avoid
  "commitBuffer: invalid argument" errors from GHC
  [#793](https://github.com/commercialhaskell/stack/issues/793)
* Enable transliteration for encoding on stdout and stderr
  [#824](https://github.com/commercialhaskell/stack/issues/824)
* By default, `stack upgrade` automatically installs GHC as necessary
  [#797](https://github.com/commercialhaskell/stack/issues/797)
* Added the `ghc-options` key to `stack.yaml`
  [#796](https://github.com/commercialhaskell/stack/issues/796)
* Added the `extra-path` key to `stack.yaml`
* Code page changes on Windows only apply to the build command (and its
  synonyms), and can be controlled via a command line flag (still defaults to
  on) [#757](https://github.com/commercialhaskell/stack/issues/757)
* Implicitly add packages to extra-deps when a flag for them is set
  [#807](https://github.com/commercialhaskell/stack/issues/807)
* Use a precompiled Setup.hs for simple build types
  [#801](https://github.com/commercialhaskell/stack/issues/801)
* Set --enable-tests and --enable-benchmarks optimistically
  [#805](https://github.com/commercialhaskell/stack/issues/805)
* `--only-configure` option added
  [#820](https://github.com/commercialhaskell/stack/issues/820)
* Check for duplicate local package names
* Stop nagging people that call `stack test`
  [#845](https://github.com/commercialhaskell/stack/issues/845)
* `--file-watch` will ignore files that are in your VCS boring/ignore files
  [#703](https://github.com/commercialhaskell/stack/issues/703)
* Add `--numeric-version` option

Bug fixes:

* `stack init --solver` fails if `GHC_PACKAGE_PATH` is present
  [#860](https://github.com/commercialhaskell/stack/issues/860)
* `stack solver` and `stack init --solver` check for test suite and benchmark
  dependencies [#862](https://github.com/commercialhaskell/stack/issues/862)
* More intelligent logic for setting UTF-8 locale environment variables
  [#856](https://github.com/commercialhaskell/stack/issues/856)
* Create missing directories for `stack sdist`
* Don't ignore Cabal files with extra periods
  [#895](https://github.com/commercialhaskell/stack/issues/895)
* Deprecate unused `--optimizations` flag
* Truncated output on slow terminals
  [#413](https://github.com/commercialhaskell/stack/issues/413)

## 0.1.3.1 - 2015-08-12

Bug fixes:

* Ignore disabled executables
  [#763](https://github.com/commercialhaskell/stack/issues/763)

## 0.1.3.0 - 2015-08-12

Major changes:

* Detect when a module is compiled but not listed in the Cabal file
  ([#32](https://github.com/commercialhaskell/stack/issues/32))
    * A warning is displayed for any modules that should be added to
      `other-modules` in the Cabal file
    * These modules are taken into account when determining whether a package
      needs to be built
* Respect TemplateHaskell addDependentFile dependency changes
  ([#105](https://github.com/commercialhaskell/stack/issues/105))
    * TH dependent files are taken into account when determining whether a
      package needs to be built.
* Overhauled target parsing, added `--test` and `--bench` options
  [#651](https://github.com/commercialhaskell/stack/issues/651)
    * For details, see
      [Build commands documentation](http://docs.haskellstack.org/en/stable/build_command/)

Other enhancements:

* Set the `HASKELL_DIST_DIR` environment variable
  [#524](https://github.com/commercialhaskell/stack/pull/524)
* Track build status of tests and benchmarks
  [#525](https://github.com/commercialhaskell/stack/issues/525)
* `--no-run-tests` [#517](https://github.com/commercialhaskell/stack/pull/517)
* Targets outside of root dir don't build
  [#366](https://github.com/commercialhaskell/stack/issues/366)
* Upper limit on number of flag combinations to test
  [#543](https://github.com/commercialhaskell/stack/issues/543)
* Fuzzy matching support to give better error messages for close version numbers
  [#504](https://github.com/commercialhaskell/stack/issues/504)
* `--local-bin-path` global option. Use to change where binaries get placed on a
  `--copy-bins` [#342](https://github.com/commercialhaskell/stack/issues/342)
* Custom snapshots [#111](https://github.com/commercialhaskell/stack/issues/111)
* --force-dirty flag: Force treating all local packages as having dirty files
  (useful for cases where Stack can't detect a file change)
* GHC error messages: display file paths as absolute instead of relative for
  better editor integration
* Add the `--copy-bins` option
  [#569](https://github.com/commercialhaskell/stack/issues/569)
* Give warnings on unexpected config keys
  [#48](https://github.com/commercialhaskell/stack/issues/48)
* Remove Docker `pass-host` option
* Don't require `cabal-install` to upload
  [#313](https://github.com/commercialhaskell/stack/issues/313)
* Generate indexes for all deps and all installed snapshot packages
  [#143](https://github.com/commercialhaskell/stack/issues/143)
* Provide `--resolver global` option
  [#645](https://github.com/commercialhaskell/stack/issues/645)
    * Also supports `--resolver nightly`, `--resolver lts`, and
      `--resolver lts-X`
* Make `stack build --flag` error when flag or package is unknown
  [#617](https://github.com/commercialhaskell/stack/issues/617)
* Preserve file permissions when unpacking sources
  [#666](https://github.com/commercialhaskell/stack/pull/666)
* `stack build` etc work outside of a project
* `list-dependencies` command
  [#638](https://github.com/commercialhaskell/stack/issues/638)
* `--upgrade-cabal` option to `stack setup`
  [#174](https://github.com/commercialhaskell/stack/issues/174)
* `--exec` option [#651](https://github.com/commercialhaskell/stack/issues/651)
* `--only-dependencies` implemented correctly
  [#387](https://github.com/commercialhaskell/stack/issues/387)

Bug fixes:

* Extensions from the Cabal `other-extensions` field no longer enabled by
  default [#449](https://github.com/commercialhaskell/stack/issues/449)
* Fix: haddock forces rebuild of empty packages
  [#452](https://github.com/commercialhaskell/stack/issues/452)
* Don't copy over executables excluded by component selection
  [#605](https://github.com/commercialhaskell/stack/issues/605)
* Fix: Stack fails on Windows with git package in `stack.yaml` and no git
  executable on the PATH
  [#712](https://github.com/commercialhaskell/stack/issues/712)
* Fixed GHCi issue: Specifying explicit package versions (#678)
* Fixed GHCi issue: Specifying -odir and -hidir as .stack-work/odir (#529)
* Fixed GHCi issue: Specifying A instead of A.ext for modules (#498)

## 0.1.2.0 - 2015-07-05

* Add `--prune` flag to `stack dot`
  [#487](https://github.com/commercialhaskell/stack/issues/487)
* Add `--[no-]external`,`--[no-]include-base` flags to `stack dot`
  [#437](https://github.com/commercialhaskell/stack/issues/437)
* Add `--ignore-subdirs` flag to init command
  [#435](https://github.com/commercialhaskell/stack/pull/435)
* Handle attempt to use non-existing resolver
  [#436](https://github.com/commercialhaskell/stack/pull/436)
* Add `--force` flag to `init` command
* exec style commands accept the `--package` option (see
  [Reddit discussion](http://www.reddit.com/r/haskell/comments/3bd66h/stack_runghc_turtle_as_haskell_script_solution/))
* `stack upload` without arguments doesn't do anything
  [#439](https://github.com/commercialhaskell/stack/issues/439)
* Print latest version of packages on conflicts
  [#450](https://github.com/commercialhaskell/stack/issues/450)
* Flag to avoid rerunning tests that haven't changed
  [#451](https://github.com/commercialhaskell/stack/issues/451)
* Stack can act as a script interpreter (see [Script interpreter]
  (https://github.com/commercialhaskell/stack/wiki/Script-interpreter) and
  [Reddit discussion](http://www.reddit.com/r/haskell/comments/3bd66h/stack_runghc_turtle_as_haskell_script_solution/))
* Add the __`--file-watch`__ flag to auto-rebuild on file changes
  [#113](https://github.com/commercialhaskell/stack/issues/113)
* Rename `stack docker exec` to `stack exec --plain`
* Add the `--skip-msys` flag
  [#377](https://github.com/commercialhaskell/stack/issues/377)
* `--keep-going`, turned on by default for tests and benchmarks
  [#478](https://github.com/commercialhaskell/stack/issues/478)
* `concurrent-tests: BOOL`
  [#492](https://github.com/commercialhaskell/stack/issues/492)
* Use hashes to check file dirtiness
  [#502](https://github.com/commercialhaskell/stack/issues/502)
* Install correct GHC build on systems with libgmp.so.3
  [#465](https://github.com/commercialhaskell/stack/issues/465)
* `stack upgrade` checks version before upgrading
  [#447](https://github.com/commercialhaskell/stack/issues/447)

## 0.1.1.0 - 2015-06-26

* Remove GHC uncompressed tar file after installation
  [#376](https://github.com/commercialhaskell/stack/issues/376)
* Put stackage snapshots JSON on S3
  [#380](https://github.com/commercialhaskell/stack/issues/380)
* Specifying flags for multiple packages
  [#335](https://github.com/commercialhaskell/stack/issues/335)
* single test suite failure should show entire log
  [#388](https://github.com/commercialhaskell/stack/issues/388)
* valid-wanted is a confusing option name
  [#386](https://github.com/commercialhaskell/stack/issues/386)
* `stack init` in multi-package project should use local packages for dependency
  checking [#384](https://github.com/commercialhaskell/stack/issues/384)
* Display information on why a snapshot was rejected
  [#381](https://github.com/commercialhaskell/stack/issues/381)
* Give a reason for unregistering packages
  [#389](https://github.com/commercialhaskell/stack/issues/389)
* `stack exec` accepts the `--no-ghc-package-path` parameter
* Don't require build plan to upload
  [#400](https://github.com/commercialhaskell/stack/issues/400)
* Specifying test components only builds/runs those tests
  [#398](https://github.com/commercialhaskell/stack/issues/398)
* `STACK_EXE` environment variable
* Add the `stack dot` command
* `stack upgrade` added
  [#237](https://github.com/commercialhaskell/stack/issues/237)
* `--stack-yaml` command line flag
  [#378](https://github.com/commercialhaskell/stack/issues/378)
* `--skip-ghc-check` command line flag
  [#423](https://github.com/commercialhaskell/stack/issues/423)

Bug fixes:

* Haddock links to global packages no longer broken on Windows
  [#375](https://github.com/commercialhaskell/stack/issues/375)
* Make flags case-insensitive
  [#397](https://github.com/commercialhaskell/stack/issues/397)
* Mark packages uninstalled before rebuilding
  [#365](https://github.com/commercialhaskell/stack/issues/365)

## 0.1.0.0 - 2015-06-23

* Fall back to Cabal dependency solver when a snapshot can't be found
* Basic implementation of `stack new`
  [#137](https://github.com/commercialhaskell/stack/issues/137)
* `stack solver` command
  [#364](https://github.com/commercialhaskell/stack/issues/364)
* `stack path` command
  [#95](https://github.com/commercialhaskell/stack/issues/95)
* Haddocks [#143](https://github.com/commercialhaskell/stack/issues/143):
    * Build for dependencies
    * Use relative links
    * Generate module contents and index for all packages in project

## 0.0.3 - 2015-06-17

* `--prefetch`
  [#297](https://github.com/commercialhaskell/stack/issues/297)
* `upload` command ported from stackage-upload
  [#225](https://github.com/commercialhaskell/stack/issues/225)
* `--only-snapshot`
  [#310](https://github.com/commercialhaskell/stack/issues/310)
* `--resolver` [#224](https://github.com/commercialhaskell/stack/issues/224)
* `stack init` [#253](https://github.com/commercialhaskell/stack/issues/253)
* `--extra-include-dirs` and `--extra-lib-dirs`
  [#333](https://github.com/commercialhaskell/stack/issues/333)
* Specify intra-package target
  [#201](https://github.com/commercialhaskell/stack/issues/201)

## 0.0.2 - 2015-06-14

* Fix some Windows specific bugs
  [#216](https://github.com/commercialhaskell/stack/issues/216)
* Improve output for package index updates
  [#227](https://github.com/commercialhaskell/stack/issues/227)
* Automatically update indices as necessary
  [#227](https://github.com/commercialhaskell/stack/issues/227)
* --verbose flag [#217](https://github.com/commercialhaskell/stack/issues/217)
* Remove packages (HTTPS and Git)
  [#199](https://github.com/commercialhaskell/stack/issues/199)
* Config values for system-ghc and install-ghc
* Merge `stack deps` functionality into `stack build`
* `install` command
  [#153](https://github.com/commercialhaskell/stack/issues/153) and
  [#272](https://github.com/commercialhaskell/stack/issues/272)
* overriding architecture value (useful to force 64-bit GHC on Windows, for
  example)
* Overhauled test running (allows cycles, avoids unnecessary recompilation, etc)

## 0.0.1 - 2015-06-09

* First public release, beta quality<|MERGE_RESOLUTION|>--- conflicted
+++ resolved
@@ -1,6 +1,5 @@
 # Changelog
 
-<<<<<<< HEAD
 ## Unreleased changes
 
 Release notes:
@@ -15,10 +14,7 @@
 
 Bug fixes:
 
-## v3.7.1 - 2025-06-15
-=======
 ## v3.7.1 - 2025-06-28
->>>>>>> cfae313a
 
 **Changes since v3.5.1:**
 
